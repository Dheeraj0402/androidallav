/*
 * Copyright (C) 2012 The Android Open Source Project
 *
 * Licensed under the Apache License, Version 2.0 (the "License");
 * you may not use this file except in compliance with the License.
 * You may obtain a copy of the License at
 *
 *      http://www.apache.org/licenses/LICENSE-2.0
 *
 * Unless required by applicable law or agreed to in writing, software
 * distributed under the License is distributed on an "AS IS" BASIS,
 * WITHOUT WARRANTIES OR CONDITIONS OF ANY KIND, either express or implied.
 * See the License for the specific language governing permissions and
 * limitations under the License.
 */

#define LOG_TAG "Camera2-CaptureSequencer"
#define ATRACE_TAG ATRACE_TAG_CAMERA
//#define LOG_NDEBUG 0

#include <inttypes.h>

#include <utils/Log.h>
#include <utils/Trace.h>
#include <utils/Vector.h>

#include "api1/Camera2Client.h"
#include "api1/client2/CaptureSequencer.h"
#include "api1/client2/Parameters.h"
#include "api1/client2/ZslProcessor.h"

namespace android {
namespace camera2 {

/** Public members */

CaptureSequencer::CaptureSequencer(wp<Camera2Client> client):
        Thread(false),
        mStartCapture(false),
        mBusy(false),
        mNewAEState(false),
        mNewFrameReceived(false),
        mNewCaptureReceived(false),
        mNewCaptureErrorCnt(0),
        mShutterNotified(false),
        mHalNotifiedShutter(false),
        mShutterCaptureId(-1),
        mClient(client),
        mCaptureState(IDLE),
        mStateTransitionCount(0),
        mTriggerId(0),
        mTimeoutCount(0),
        mCaptureId(Camera2Client::kCaptureRequestIdStart),
        mMsgType(0) {
    ALOGV("%s", __FUNCTION__);
}

CaptureSequencer::~CaptureSequencer() {
    ALOGV("%s: Exit", __FUNCTION__);
}

<<<<<<< HEAD
void CaptureSequencer::setZslProcessor(wp<ZslProcessor> processor) {
=======
void CaptureSequencer::setZslProcessor(const wp<ZslProcessorInterface>& processor) {
>>>>>>> 70066d92
    Mutex::Autolock l(mInputMutex);
    mZslProcessor = processor;
}

status_t CaptureSequencer::startCapture(int msgType) {
    ALOGV("%s", __FUNCTION__);
    ATRACE_CALL();
    Mutex::Autolock l(mInputMutex);
    if (mBusy) {
        ALOGE("%s: Already busy capturing!", __FUNCTION__);
        return INVALID_OPERATION;
    }
    if (!mStartCapture) {
        mMsgType = msgType;
        mStartCapture = true;
        mStartCaptureSignal.signal();
    }
    return OK;
}

status_t CaptureSequencer::waitUntilIdle(nsecs_t timeout) {
    ATRACE_CALL();
    ALOGV("%s: Waiting for idle", __FUNCTION__);
    Mutex::Autolock l(mStateMutex);
    status_t res = -1;
    while (mCaptureState != IDLE) {
        nsecs_t startTime = systemTime();

        res = mStateChanged.waitRelative(mStateMutex, timeout);
        if (res != OK) return res;

        timeout -= (systemTime() - startTime);
    }
    ALOGV("%s: Now idle", __FUNCTION__);
    return OK;
}

void CaptureSequencer::notifyAutoExposure(uint8_t newState, int triggerId) {
    ATRACE_CALL();
    Mutex::Autolock l(mInputMutex);
    mAEState = newState;
    mAETriggerId = triggerId;
    if (!mNewAEState) {
        mNewAEState = true;
        mNewNotifySignal.signal();
    }
}

void CaptureSequencer::notifyShutter(const CaptureResultExtras& resultExtras,
                                     nsecs_t timestamp) {
    ATRACE_CALL();
    (void) timestamp;
    Mutex::Autolock l(mInputMutex);
    if (!mHalNotifiedShutter && resultExtras.requestId == mShutterCaptureId) {
        mHalNotifiedShutter = true;
        mShutterNotifySignal.signal();
    }
}

void CaptureSequencer::onResultAvailable(const CaptureResult &result) {
    ATRACE_CALL();
    ALOGV("%s: New result available.", __FUNCTION__);
    Mutex::Autolock l(mInputMutex);
    mNewFrameId = result.mResultExtras.requestId;
    mNewFrame = result.mMetadata;
    if (!mNewFrameReceived) {
        mNewFrameReceived = true;
        mNewFrameSignal.signal();
    }
}

void CaptureSequencer::onCaptureAvailable(nsecs_t timestamp,
<<<<<<< HEAD
        sp<MemoryBase> captureBuffer, bool captureError) {
=======
        const sp<MemoryBase>& captureBuffer) {
>>>>>>> 70066d92
    ATRACE_CALL();
    ALOGV("%s", __FUNCTION__);
    Mutex::Autolock l(mInputMutex);
    mCaptureTimestamp = timestamp;
    mCaptureBuffer = captureBuffer;
    if (!mNewCaptureReceived) {
        mNewCaptureReceived = true;
        if (captureError) {
            mNewCaptureErrorCnt++;
        } else {
            mNewCaptureErrorCnt = 0;
        }
        mNewCaptureSignal.signal();
    }
}


void CaptureSequencer::dump(int fd, const Vector<String16>& /*args*/) {
    String8 result;
    if (mCaptureRequest.entryCount() != 0) {
        result = "    Capture request:\n";
        write(fd, result.string(), result.size());
        mCaptureRequest.dump(fd, 2, 6);
    } else {
        result = "    Capture request: undefined\n";
        write(fd, result.string(), result.size());
    }
    result = String8::format("    Current capture state: %s\n",
            kStateNames[mCaptureState]);
    result.append("    Latest captured frame:\n");
    write(fd, result.string(), result.size());
    mNewFrame.dump(fd, 2, 6);
}

/** Private members */

const char* CaptureSequencer::kStateNames[CaptureSequencer::NUM_CAPTURE_STATES+1] =
{
    "IDLE",
    "START",
    "ZSL_START",
    "ZSL_WAITING",
    "ZSL_REPROCESSING",
    "STANDARD_START",
    "STANDARD_PRECAPTURE_WAIT",
    "STANDARD_CAPTURE",
    "STANDARD_CAPTURE_WAIT",
    "DONE",
    "ERROR",
    "UNKNOWN"
};

const CaptureSequencer::StateManager
        CaptureSequencer::kStateManagers[CaptureSequencer::NUM_CAPTURE_STATES-1] = {
    &CaptureSequencer::manageIdle,
    &CaptureSequencer::manageStart,
    &CaptureSequencer::manageZslStart,
    &CaptureSequencer::manageZslWaiting,
    &CaptureSequencer::manageZslReprocessing,
    &CaptureSequencer::manageStandardStart,
    &CaptureSequencer::manageStandardPrecaptureWait,
    &CaptureSequencer::manageStandardCapture,
    &CaptureSequencer::manageStandardCaptureWait,
    &CaptureSequencer::manageDone,
};

bool CaptureSequencer::threadLoop() {

    sp<Camera2Client> client = mClient.promote();
    if (client == 0) return false;

    CaptureState currentState;
    {
        Mutex::Autolock l(mStateMutex);
        currentState = mCaptureState;
    }

    currentState = (this->*kStateManagers[currentState])(client);

    Mutex::Autolock l(mStateMutex);
    if (currentState != mCaptureState) {
        if (mCaptureState != IDLE) {
            ATRACE_ASYNC_END(kStateNames[mCaptureState], mStateTransitionCount);
        }
        mCaptureState = currentState;
        mStateTransitionCount++;
        if (mCaptureState != IDLE) {
            ATRACE_ASYNC_BEGIN(kStateNames[mCaptureState], mStateTransitionCount);
        }
        ALOGV("Camera %d: New capture state %s",
                client->getCameraId(), kStateNames[mCaptureState]);
        mStateChanged.signal();
    }

    if (mCaptureState == ERROR) {
        ALOGE("Camera %d: Stopping capture sequencer due to error",
                client->getCameraId());
        return false;
    }

    return true;
}

CaptureSequencer::CaptureState CaptureSequencer::manageIdle(
        sp<Camera2Client> &/*client*/) {
    status_t res;
    Mutex::Autolock l(mInputMutex);
    while (!mStartCapture) {
        res = mStartCaptureSignal.waitRelative(mInputMutex,
                kWaitDuration);
        if (res == TIMED_OUT) break;
    }
    if (mStartCapture) {
        mStartCapture = false;
        mBusy = true;
        return START;
    }
    return IDLE;
}

CaptureSequencer::CaptureState CaptureSequencer::manageDone(sp<Camera2Client> &client) {
    status_t res = OK;
    ATRACE_CALL();
    mCaptureId++;
    if (mCaptureId >= Camera2Client::kCaptureRequestIdEnd) {
        mCaptureId = Camera2Client::kCaptureRequestIdStart;
    }
    {
        Mutex::Autolock l(mInputMutex);
        mBusy = false;
    }

    int takePictureCounter = 0;
    {
        SharedParameters::Lock l(client->getParameters());
        switch (l.mParameters.state) {
            case Parameters::DISCONNECTED:
                ALOGW("%s: Camera %d: Discarding image data during shutdown ",
                        __FUNCTION__, client->getCameraId());
                res = INVALID_OPERATION;
                break;
            case Parameters::STILL_CAPTURE:
                res = client->getCameraDevice()->waitUntilDrained();
                if (res != OK) {
                    ALOGE("%s: Camera %d: Can't idle after still capture: "
                            "%s (%d)", __FUNCTION__, client->getCameraId(),
                            strerror(-res), res);
                }
                l.mParameters.state = Parameters::STOPPED;
                break;
            case Parameters::VIDEO_SNAPSHOT:
                l.mParameters.state = Parameters::RECORD;
                break;
            default:
                ALOGE("%s: Camera %d: Still image produced unexpectedly "
                        "in state %s!",
                        __FUNCTION__, client->getCameraId(),
                        Parameters::getStateName(l.mParameters.state));
                res = INVALID_OPERATION;
        }
        takePictureCounter = l.mParameters.takePictureCounter;
    }
    sp<ZslProcessor> processor = mZslProcessor.promote();
    if (processor != 0) {
        ALOGV("%s: Memory optimization, clearing ZSL queue",
              __FUNCTION__);
        processor->clearZslQueue();
    }

    /**
     * Fire the jpegCallback in Camera#takePicture(..., jpegCallback)
     */
    if (mCaptureBuffer != 0 && res == OK) {
        ATRACE_ASYNC_END(Camera2Client::kTakepictureLabel, takePictureCounter);

        Camera2Client::SharedCameraCallbacks::Lock
            l(client->mSharedCameraCallbacks);
        ALOGV("%s: Sending still image to client", __FUNCTION__);
        if (l.mRemoteCallback != 0) {
            l.mRemoteCallback->dataCallback(CAMERA_MSG_COMPRESSED_IMAGE,
                    mCaptureBuffer, NULL);
        } else {
            ALOGV("%s: No client!", __FUNCTION__);
        }
    }
    mCaptureBuffer.clear();

    return IDLE;
}

CaptureSequencer::CaptureState CaptureSequencer::manageStart(
        sp<Camera2Client> &client) {
    ALOGV("%s", __FUNCTION__);
    status_t res;
    ATRACE_CALL();
    SharedParameters::Lock l(client->getParameters());
    CaptureState nextState = DONE;

    res = updateCaptureRequest(l.mParameters, client);
    if (res != OK ) {
        ALOGE("%s: Camera %d: Can't update still image capture request: %s (%d)",
                __FUNCTION__, client->getCameraId(), strerror(-res), res);
        return DONE;
    }

    else if (l.mParameters.zslMode &&
            l.mParameters.state == Parameters::STILL_CAPTURE &&
            l.mParameters.flashMode != Parameters::FLASH_MODE_ON) {
        nextState = ZSL_START;
    } else {
        nextState = STANDARD_START;
    }
    {
        Mutex::Autolock l(mInputMutex);
        mShutterCaptureId = mCaptureId;
        mHalNotifiedShutter = false;
    }
    mShutterNotified = false;

    return nextState;
}

CaptureSequencer::CaptureState CaptureSequencer::manageZslStart(
        sp<Camera2Client> &client) {
    ALOGV("%s", __FUNCTION__);
    status_t res;
    sp<ZslProcessor> processor = mZslProcessor.promote();
    if (processor == 0) {
        ALOGE("%s: No ZSL queue to use!", __FUNCTION__);
        return DONE;
    }

    // We don't want to get partial results for ZSL capture.
    client->registerFrameListener(mCaptureId, mCaptureId + 1,
            this,
            /*sendPartials*/false);

    // TODO: Actually select the right thing here.
    res = processor->pushToReprocess(mCaptureId);
    if (res != OK) {
        if (res == NOT_ENOUGH_DATA) {
            ALOGV("%s: Camera %d: ZSL queue doesn't have good frame, "
                    "falling back to normal capture", __FUNCTION__,
                    client->getCameraId());
        } else {
            ALOGE("%s: Camera %d: Error in ZSL queue: %s (%d)",
                    __FUNCTION__, client->getCameraId(), strerror(-res), res);
        }
        return STANDARD_START;
    }

    SharedParameters::Lock l(client->getParameters());
    /* warning: this also locks a SharedCameraCallbacks */
    shutterNotifyLocked(l.mParameters, client, mMsgType);
    mShutterNotified = true;
    mTimeoutCount = kMaxTimeoutsForCaptureEnd;
    return STANDARD_CAPTURE_WAIT;
}

CaptureSequencer::CaptureState CaptureSequencer::manageZslWaiting(
        sp<Camera2Client> &/*client*/) {
    ALOGV("%s", __FUNCTION__);
    return DONE;
}

CaptureSequencer::CaptureState CaptureSequencer::manageZslReprocessing(
        sp<Camera2Client> &/*client*/) {
    ALOGV("%s", __FUNCTION__);
    return START;
}

CaptureSequencer::CaptureState CaptureSequencer::manageStandardStart(
        sp<Camera2Client> &client) {
    ATRACE_CALL();

    bool isAeConverged = false;
    // Get the onFrameAvailable callback when the requestID == mCaptureId
    // We don't want to get partial results for normal capture, as we need
    // Get ANDROID_SENSOR_TIMESTAMP from the capture result, but partial
    // result doesn't have to have this metadata available.
    // TODO: Update to use the HALv3 shutter notification for remove the
    // need for this listener and make it faster. see bug 12530628.
    client->registerFrameListener(mCaptureId, mCaptureId + 1,
            this,
            /*sendPartials*/false);

    {
        Mutex::Autolock l(mInputMutex);
        isAeConverged = (mAEState == ANDROID_CONTROL_AE_STATE_CONVERGED);
    }

    {
        SharedParameters::Lock l(client->getParameters());
        // Skip AE precapture when it is already converged and not in force flash mode.
        if (l.mParameters.flashMode != Parameters::FLASH_MODE_ON && isAeConverged) {
            return STANDARD_CAPTURE;
        }

        mTriggerId = l.mParameters.precaptureTriggerCounter++;
    }
    client->getCameraDevice()->triggerPrecaptureMetering(mTriggerId);

    mAeInPrecapture = false;
    mTimeoutCount = kMaxTimeoutsForPrecaptureStart;
    return STANDARD_PRECAPTURE_WAIT;
}

CaptureSequencer::CaptureState CaptureSequencer::manageStandardPrecaptureWait(
        sp<Camera2Client> &/*client*/) {
    status_t res;
    ATRACE_CALL();
    Mutex::Autolock l(mInputMutex);
    while (!mNewAEState) {
        res = mNewNotifySignal.waitRelative(mInputMutex, kWaitDuration);
        if (res == TIMED_OUT) {
            mTimeoutCount--;
            break;
        }
    }
    if (mTimeoutCount <= 0) {
        ALOGW("Timed out waiting for precapture %s",
                mAeInPrecapture ? "end" : "start");
        return STANDARD_CAPTURE;
    }
    if (mNewAEState) {
        if (!mAeInPrecapture) {
            // Waiting to see PRECAPTURE state
            if (mAETriggerId == mTriggerId) {
                if (mAEState == ANDROID_CONTROL_AE_STATE_PRECAPTURE) {
                    ALOGV("%s: Got precapture start", __FUNCTION__);
                    mAeInPrecapture = true;
                    mTimeoutCount = kMaxTimeoutsForPrecaptureEnd;
                } else if (mAEState == ANDROID_CONTROL_AE_STATE_CONVERGED ||
                        mAEState == ANDROID_CONTROL_AE_STATE_FLASH_REQUIRED) {
                    // It is legal to transit to CONVERGED or FLASH_REQUIRED
                    // directly after a trigger.
                    ALOGV("%s: AE is already in good state, start capture", __FUNCTION__);
                    return STANDARD_CAPTURE;
                }
            }
        } else {
            // Waiting to see PRECAPTURE state end
            if (mAETriggerId == mTriggerId &&
                    mAEState != ANDROID_CONTROL_AE_STATE_PRECAPTURE) {
                ALOGV("%s: Got precapture end", __FUNCTION__);
                return STANDARD_CAPTURE;
            }
        }
        mNewAEState = false;
    }
    return STANDARD_PRECAPTURE_WAIT;
}

CaptureSequencer::CaptureState CaptureSequencer::manageStandardCapture(
        sp<Camera2Client> &client) {
    status_t res;
    ATRACE_CALL();
    SharedParameters::Lock l(client->getParameters());
    Vector<int32_t> outputStreams;
    uint8_t captureIntent = static_cast<uint8_t>(ANDROID_CONTROL_CAPTURE_INTENT_STILL_CAPTURE);

    /**
     * Set up output streams in the request
     *  - preview
     *  - capture/jpeg
     *  - callback (if preview callbacks enabled)
     *  - recording (if recording enabled)
     */
    outputStreams.push(client->getPreviewStreamId());

    int captureStreamId = client->getCaptureStreamId();
    if (captureStreamId == Camera2Client::NO_STREAM) {
        res = client->createJpegStreamL(l.mParameters);
        if (res != OK || client->getCaptureStreamId() == Camera2Client::NO_STREAM) {
            ALOGE("%s: Camera %d: cannot create jpeg stream for slowJpeg mode: %s (%d)",
                  __FUNCTION__, client->getCameraId(), strerror(-res), res);
            return DONE;
        }
    }

    outputStreams.push(client->getCaptureStreamId());

    if (l.mParameters.previewCallbackFlags &
            CAMERA_FRAME_CALLBACK_FLAG_ENABLE_MASK) {
        outputStreams.push(client->getCallbackStreamId());
    }

    if (l.mParameters.state == Parameters::VIDEO_SNAPSHOT) {
        outputStreams.push(client->getRecordingStreamId());
        captureIntent = static_cast<uint8_t>(ANDROID_CONTROL_CAPTURE_INTENT_VIDEO_SNAPSHOT);
    }

    res = mCaptureRequest.update(ANDROID_REQUEST_OUTPUT_STREAMS,
            outputStreams);
    if (res == OK) {
        res = mCaptureRequest.update(ANDROID_REQUEST_ID,
                &mCaptureId, 1);
    }
    if (res == OK) {
        res = mCaptureRequest.update(ANDROID_CONTROL_CAPTURE_INTENT,
                &captureIntent, 1);
    }
    if (res == OK) {
        res = mCaptureRequest.sort();
    }

    if (res != OK) {
        ALOGE("%s: Camera %d: Unable to set up still capture request: %s (%d)",
                __FUNCTION__, client->getCameraId(), strerror(-res), res);
        return DONE;
    }

    // Create a capture copy since CameraDeviceBase#capture takes ownership
    CameraMetadata captureCopy = mCaptureRequest;
    if (captureCopy.entryCount() == 0) {
        ALOGE("%s: Camera %d: Unable to copy capture request for HAL device",
                __FUNCTION__, client->getCameraId());
        return DONE;
    }

    /**
     * Clear the streaming request for still-capture pictures
     *   (as opposed to i.e. video snapshots)
     */
    if (l.mParameters.state == Parameters::STILL_CAPTURE) {
        // API definition of takePicture() - stop preview before taking pic
        res = client->stopStream();
        if (res != OK) {
            ALOGE("%s: Camera %d: Unable to stop preview for still capture: "
                    "%s (%d)",
                    __FUNCTION__, client->getCameraId(), strerror(-res), res);
            return DONE;
        }
    }

    // TODO: Capture should be atomic with setStreamingRequest here
    res = client->getCameraDevice()->capture(captureCopy);
    if (res != OK) {
        ALOGE("%s: Camera %d: Unable to submit still image capture request: "
                "%s (%d)",
                __FUNCTION__, client->getCameraId(), strerror(-res), res);
        return DONE;
    }

    mTimeoutCount = kMaxTimeoutsForCaptureEnd;
    return STANDARD_CAPTURE_WAIT;
}

CaptureSequencer::CaptureState CaptureSequencer::manageStandardCaptureWait(
        sp<Camera2Client> &client) {
    status_t res;
    ATRACE_CALL();
    Mutex::Autolock l(mInputMutex);


    // Wait for shutter callback
    while (!mHalNotifiedShutter) {
        if (mTimeoutCount <= 0) {
            break;
        }
        res = mShutterNotifySignal.waitRelative(mInputMutex, kWaitDuration);
        if (res == TIMED_OUT) {
            mTimeoutCount--;
            return STANDARD_CAPTURE_WAIT;
        }
    }

    if (mHalNotifiedShutter) {
        if (!mShutterNotified) {
            SharedParameters::Lock l(client->getParameters());
            /* warning: this also locks a SharedCameraCallbacks */
            shutterNotifyLocked(l.mParameters, client, mMsgType);
            mShutterNotified = true;
        }
    } else if (mTimeoutCount <= 0) {
        ALOGW("Timed out waiting for shutter notification");
        return DONE;
    }

    // Wait for new metadata result (mNewFrame)
    while (!mNewFrameReceived) {
        res = mNewFrameSignal.waitRelative(mInputMutex, kWaitDuration);
        if (res == TIMED_OUT) {
            mTimeoutCount--;
            break;
        }
    }

    // Wait until jpeg was captured by JpegProcessor
    while (mNewFrameReceived && !mNewCaptureReceived) {
        res = mNewCaptureSignal.waitRelative(mInputMutex, kWaitDuration);
        if (res == TIMED_OUT) {
            mTimeoutCount--;
            break;
        }
    }
    if (mNewCaptureReceived) {
        if (mNewCaptureErrorCnt > kMaxRetryCount) {
            ALOGW("Exceeding multiple retry limit of %d due to buffer drop", kMaxRetryCount);
            return DONE;
        } else if (mNewCaptureErrorCnt > 0) {
            ALOGW("Capture error happened, retry %d...", mNewCaptureErrorCnt);
            mNewCaptureReceived = false;
            return STANDARD_CAPTURE;
        }
    }

    if (mTimeoutCount <= 0) {
        ALOGW("Timed out waiting for capture to complete");
        return DONE;
    }
    if (mNewFrameReceived && mNewCaptureReceived) {

        if (mNewFrameId != mCaptureId) {
            ALOGW("Mismatched capture frame IDs: Expected %d, got %d",
                    mCaptureId, mNewFrameId);
        }
        camera_metadata_entry_t entry;
        entry = mNewFrame.find(ANDROID_SENSOR_TIMESTAMP);
        if (entry.count == 0) {
            ALOGE("No timestamp field in capture frame!");
        } else if (entry.count == 1) {
            if (entry.data.i64[0] != mCaptureTimestamp) {
                ALOGW("Mismatched capture timestamps: Metadata frame %" PRId64 ","
                        " captured buffer %" PRId64,
                        entry.data.i64[0],
                        mCaptureTimestamp);
            }
        } else {
            ALOGE("Timestamp metadata is malformed!");
        }
        client->removeFrameListener(mCaptureId, mCaptureId + 1, this);

        mNewFrameReceived = false;
        mNewCaptureReceived = false;
        return DONE;
    }
    return STANDARD_CAPTURE_WAIT;
}

status_t CaptureSequencer::updateCaptureRequest(const Parameters &params,
        sp<Camera2Client> &client) {
    ATRACE_CALL();
    status_t res;
    if (mCaptureRequest.entryCount() == 0) {
        res = client->getCameraDevice()->createDefaultRequest(
                CAMERA2_TEMPLATE_STILL_CAPTURE,
                &mCaptureRequest);
        if (res != OK) {
            ALOGE("%s: Camera %d: Unable to create default still image request:"
                    " %s (%d)", __FUNCTION__, client->getCameraId(),
                    strerror(-res), res);
            return res;
        }
    }

    res = params.updateRequest(&mCaptureRequest);
    if (res != OK) {
        ALOGE("%s: Camera %d: Unable to update common entries of capture "
                "request: %s (%d)", __FUNCTION__, client->getCameraId(),
                strerror(-res), res);
        return res;
    }

    res = params.updateRequestJpeg(&mCaptureRequest);
    if (res != OK) {
        ALOGE("%s: Camera %d: Unable to update JPEG entries of capture "
                "request: %s (%d)", __FUNCTION__, client->getCameraId(),
                strerror(-res), res);
        return res;
    }

    return OK;
}

/*static*/ void CaptureSequencer::shutterNotifyLocked(const Parameters &params,
            const sp<Camera2Client>& client, int msgType) {
    ATRACE_CALL();

    if (params.state == Parameters::STILL_CAPTURE
        && params.playShutterSound
        && (msgType & CAMERA_MSG_SHUTTER)) {
        client->getCameraService()->playSound(CameraService::SOUND_SHUTTER);
    }

    {
        Camera2Client::SharedCameraCallbacks::Lock
            l(client->mSharedCameraCallbacks);

        ALOGV("%s: Notifying of shutter close to client", __FUNCTION__);
        if (l.mRemoteCallback != 0) {
            // ShutterCallback
            l.mRemoteCallback->notifyCallback(CAMERA_MSG_SHUTTER,
                                            /*ext1*/0, /*ext2*/0);

            // RawCallback with null buffer
            l.mRemoteCallback->notifyCallback(CAMERA_MSG_RAW_IMAGE_NOTIFY,
                                            /*ext1*/0, /*ext2*/0);
        } else {
            ALOGV("%s: No client!", __FUNCTION__);
        }
    }
}


}; // namespace camera2
}; // namespace android<|MERGE_RESOLUTION|>--- conflicted
+++ resolved
@@ -59,11 +59,7 @@
     ALOGV("%s: Exit", __FUNCTION__);
 }
 
-<<<<<<< HEAD
-void CaptureSequencer::setZslProcessor(wp<ZslProcessor> processor) {
-=======
-void CaptureSequencer::setZslProcessor(const wp<ZslProcessorInterface>& processor) {
->>>>>>> 70066d92
+void CaptureSequencer::setZslProcessor(const wp<ZslProcessor>& processor) {
     Mutex::Autolock l(mInputMutex);
     mZslProcessor = processor;
 }
@@ -136,11 +132,7 @@
 }
 
 void CaptureSequencer::onCaptureAvailable(nsecs_t timestamp,
-<<<<<<< HEAD
-        sp<MemoryBase> captureBuffer, bool captureError) {
-=======
-        const sp<MemoryBase>& captureBuffer) {
->>>>>>> 70066d92
+        const sp<MemoryBase>& captureBuffer, bool captureError) {
     ATRACE_CALL();
     ALOGV("%s", __FUNCTION__);
     Mutex::Autolock l(mInputMutex);
