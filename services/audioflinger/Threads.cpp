--- conflicted
+++ resolved
@@ -2752,11 +2752,7 @@
         if (state->mCommand == FastMixerState::COLD_IDLE) {
             int32_t old = android_atomic_inc(&mFastMixerFutex);
             if (old == -1) {
-<<<<<<< HEAD
-                (void) __futex_syscall4(&mFastMixerFutex, FUTEX_WAKE_PRIVATE, 1, NULL);
-=======
                 (void) syscall(__NR_futex, &mFastMixerFutex, FUTEX_WAKE_PRIVATE, 1);
->>>>>>> c0bf836f
             }
         }
         state->mCommand = FastMixerState::EXIT;
@@ -2813,11 +2809,7 @@
             if (state->mCommand == FastMixerState::COLD_IDLE) {
                 int32_t old = android_atomic_inc(&mFastMixerFutex);
                 if (old == -1) {
-<<<<<<< HEAD
-                    (void) __futex_syscall4(&mFastMixerFutex, FUTEX_WAKE_PRIVATE, 1, NULL);
-=======
                     (void) syscall(__NR_futex, &mFastMixerFutex, FUTEX_WAKE_PRIVATE, 1);
->>>>>>> c0bf836f
                 }
 #ifdef AUDIO_WATCHDOG
                 if (mAudioWatchdog != 0) {
