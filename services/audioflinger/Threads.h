/*
**
** Copyright 2012, The Android Open Source Project
**
** Licensed under the Apache License, Version 2.0 (the "License");
** you may not use this file except in compliance with the License.
** You may obtain a copy of the License at
**
**     http://www.apache.org/licenses/LICENSE-2.0
**
** Unless required by applicable law or agreed to in writing, software
** distributed under the License is distributed on an "AS IS" BASIS,
** WITHOUT WARRANTIES OR CONDITIONS OF ANY KIND, either express or implied.
** See the License for the specific language governing permissions and
** limitations under the License.
*/

#ifndef INCLUDING_FROM_AUDIOFLINGER_H
    #error This header file should only be included from AudioFlinger.h
#endif

class ThreadBase : public Thread {
public:

#include "TrackBase.h"

    enum type_t {
        MIXER,              // Thread class is MixerThread
        DIRECT,             // Thread class is DirectOutputThread
        DUPLICATING,        // Thread class is DuplicatingThread
        RECORD,             // Thread class is RecordThread
        OFFLOAD,            // Thread class is OffloadThread
        MMAP_PLAYBACK,      // Thread class for MMAP playback stream
        MMAP_CAPTURE,       // Thread class for MMAP capture stream
        SPATIALIZER,  //
        BIT_PERFECT,        // Thread class for BitPerfectThread
        // If you add any values here, also update ThreadBase::threadTypeToString()
    };

    static const char *threadTypeToString(type_t type);

    ThreadBase(const sp<AudioFlinger>& audioFlinger, audio_io_handle_t id,
               type_t type, bool systemReady, bool isOut);
    virtual             ~ThreadBase();

    virtual status_t    readyToRun();

    void clearPowerManager();

    // base for record and playback
    enum {
        CFG_EVENT_IO,
        CFG_EVENT_PRIO,
        CFG_EVENT_SET_PARAMETER,
        CFG_EVENT_CREATE_AUDIO_PATCH,
        CFG_EVENT_RELEASE_AUDIO_PATCH,
        CFG_EVENT_UPDATE_OUT_DEVICE,
        CFG_EVENT_RESIZE_BUFFER,
        CFG_EVENT_CHECK_OUTPUT_STAGE_EFFECTS,
        CFG_EVENT_HAL_LATENCY_MODES_CHANGED,
    };

    class ConfigEventData: public RefBase {
    public:
        virtual ~ConfigEventData() {}

        virtual  void dump(char *buffer, size_t size) = 0;
    protected:
        ConfigEventData() {}
    };

    // Config event sequence by client if status needed (e.g binder thread calling setParameters()):
    //  1. create SetParameterConfigEvent. This sets mWaitStatus in config event
    //  2. Lock mLock
    //  3. Call sendConfigEvent_l(): Append to mConfigEvents and mWaitWorkCV.signal
    //  4. sendConfigEvent_l() reads status from event->mStatus;
    //  5. sendConfigEvent_l() returns status
    //  6. Unlock
    //
    // Parameter sequence by server: threadLoop calling processConfigEvents_l():
    // 1. Lock mLock
    // 2. If there is an entry in mConfigEvents proceed ...
    // 3. Read first entry in mConfigEvents
    // 4. Remove first entry from mConfigEvents
    // 5. Process
    // 6. Set event->mStatus
    // 7. event->mCond.signal
    // 8. Unlock

    class ConfigEvent: public RefBase {
    public:
        virtual ~ConfigEvent() {}

        void dump(char *buffer, size_t size) {
            snprintf(buffer, size, "Event type: %d\n", mType);
            if (mData != nullptr) {
                snprintf(buffer, size, "Data:\n");
                mData->dump(buffer, size);
            }
        }

        const int mType; // event type e.g. CFG_EVENT_IO
        Mutex mLock;     // mutex associated with mCond
        Condition mCond; // condition for status return
        status_t mStatus; // status communicated to sender
        bool mWaitStatus; // true if sender is waiting for status
        bool mRequiresSystemReady; // true if must wait for system ready to enter event queue
        sp<ConfigEventData> mData;     // event specific parameter data

    protected:
        explicit ConfigEvent(int type, bool requiresSystemReady = false) :
            mType(type), mStatus(NO_ERROR), mWaitStatus(false),
            mRequiresSystemReady(requiresSystemReady), mData(NULL) {}
    };

    class IoConfigEventData : public ConfigEventData {
    public:
        IoConfigEventData(audio_io_config_event_t event, pid_t pid,
                          audio_port_handle_t portId) :
            mEvent(event), mPid(pid), mPortId(portId) {}

        virtual  void dump(char *buffer, size_t size) {
            snprintf(buffer, size, "- IO event: event %d\n", mEvent);
        }

        const audio_io_config_event_t mEvent;
        const pid_t                 mPid;
        const audio_port_handle_t   mPortId;
    };

    class IoConfigEvent : public ConfigEvent {
    public:
        IoConfigEvent(audio_io_config_event_t event, pid_t pid, audio_port_handle_t portId) :
            ConfigEvent(CFG_EVENT_IO) {
            mData = new IoConfigEventData(event, pid, portId);
        }
        virtual ~IoConfigEvent() {}
    };

    class PrioConfigEventData : public ConfigEventData {
    public:
        PrioConfigEventData(pid_t pid, pid_t tid, int32_t prio, bool forApp) :
            mPid(pid), mTid(tid), mPrio(prio), mForApp(forApp) {}

        virtual  void dump(char *buffer, size_t size) {
            snprintf(buffer, size, "- Prio event: pid %d, tid %d, prio %d, for app? %d\n",
                    mPid, mTid, mPrio, mForApp);
        }

        const pid_t mPid;
        const pid_t mTid;
        const int32_t mPrio;
        const bool mForApp;
    };

    class PrioConfigEvent : public ConfigEvent {
    public:
        PrioConfigEvent(pid_t pid, pid_t tid, int32_t prio, bool forApp) :
            ConfigEvent(CFG_EVENT_PRIO, true) {
            mData = new PrioConfigEventData(pid, tid, prio, forApp);
        }
        virtual ~PrioConfigEvent() {}
    };

    class SetParameterConfigEventData : public ConfigEventData {
    public:
        explicit SetParameterConfigEventData(String8 keyValuePairs) :
            mKeyValuePairs(keyValuePairs) {}

        virtual  void dump(char *buffer, size_t size) {
            snprintf(buffer, size, "- KeyValue: %s\n", mKeyValuePairs.string());
        }

        const String8 mKeyValuePairs;
    };

    class SetParameterConfigEvent : public ConfigEvent {
    public:
        explicit SetParameterConfigEvent(String8 keyValuePairs) :
            ConfigEvent(CFG_EVENT_SET_PARAMETER) {
            mData = new SetParameterConfigEventData(keyValuePairs);
            mWaitStatus = true;
        }
        virtual ~SetParameterConfigEvent() {}
    };

    class CreateAudioPatchConfigEventData : public ConfigEventData {
    public:
        CreateAudioPatchConfigEventData(const struct audio_patch patch,
                                        audio_patch_handle_t handle) :
            mPatch(patch), mHandle(handle) {}

        virtual  void dump(char *buffer, size_t size) {
            snprintf(buffer, size, "- Patch handle: %u\n", mHandle);
        }

        const struct audio_patch mPatch;
        audio_patch_handle_t mHandle;
    };

    class CreateAudioPatchConfigEvent : public ConfigEvent {
    public:
        CreateAudioPatchConfigEvent(const struct audio_patch patch,
                                    audio_patch_handle_t handle) :
            ConfigEvent(CFG_EVENT_CREATE_AUDIO_PATCH) {
            mData = new CreateAudioPatchConfigEventData(patch, handle);
            mWaitStatus = true;
        }
        virtual ~CreateAudioPatchConfigEvent() {}
    };

    class ReleaseAudioPatchConfigEventData : public ConfigEventData {
    public:
        explicit ReleaseAudioPatchConfigEventData(const audio_patch_handle_t handle) :
            mHandle(handle) {}

        virtual  void dump(char *buffer, size_t size) {
            snprintf(buffer, size, "- Patch handle: %u\n", mHandle);
        }

        audio_patch_handle_t mHandle;
    };

    class ReleaseAudioPatchConfigEvent : public ConfigEvent {
    public:
        explicit ReleaseAudioPatchConfigEvent(const audio_patch_handle_t handle) :
            ConfigEvent(CFG_EVENT_RELEASE_AUDIO_PATCH) {
            mData = new ReleaseAudioPatchConfigEventData(handle);
            mWaitStatus = true;
        }
        virtual ~ReleaseAudioPatchConfigEvent() {}
    };

    class UpdateOutDevicesConfigEventData : public ConfigEventData {
    public:
        explicit UpdateOutDevicesConfigEventData(const DeviceDescriptorBaseVector& outDevices) :
            mOutDevices(outDevices) {}

        virtual void dump(char *buffer, size_t size) {
            snprintf(buffer, size, "- Devices: %s", android::toString(mOutDevices).c_str());
        }

        DeviceDescriptorBaseVector mOutDevices;
    };

    class UpdateOutDevicesConfigEvent : public ConfigEvent {
    public:
        explicit UpdateOutDevicesConfigEvent(const DeviceDescriptorBaseVector& outDevices) :
            ConfigEvent(CFG_EVENT_UPDATE_OUT_DEVICE) {
            mData = new UpdateOutDevicesConfigEventData(outDevices);
        }

        virtual ~UpdateOutDevicesConfigEvent();
    };

    class ResizeBufferConfigEventData : public ConfigEventData {
    public:
        explicit ResizeBufferConfigEventData(int32_t maxSharedAudioHistoryMs) :
            mMaxSharedAudioHistoryMs(maxSharedAudioHistoryMs) {}

        virtual void dump(char *buffer, size_t size) {
            snprintf(buffer, size, "- mMaxSharedAudioHistoryMs: %d", mMaxSharedAudioHistoryMs);
        }

        int32_t mMaxSharedAudioHistoryMs;
    };

    class ResizeBufferConfigEvent : public ConfigEvent {
    public:
        explicit ResizeBufferConfigEvent(int32_t maxSharedAudioHistoryMs) :
            ConfigEvent(CFG_EVENT_RESIZE_BUFFER) {
            mData = new ResizeBufferConfigEventData(maxSharedAudioHistoryMs);
        }

        virtual ~ResizeBufferConfigEvent() {}
    };

    class CheckOutputStageEffectsEvent : public ConfigEvent {
    public:
        CheckOutputStageEffectsEvent() :
            ConfigEvent(CFG_EVENT_CHECK_OUTPUT_STAGE_EFFECTS) {
        }

        virtual ~CheckOutputStageEffectsEvent() {}
    };

    class HalLatencyModesChangedEvent : public ConfigEvent {
    public:
        HalLatencyModesChangedEvent() :
            ConfigEvent(CFG_EVENT_HAL_LATENCY_MODES_CHANGED) {
        }

        virtual ~HalLatencyModesChangedEvent() {}
    };


    class PMDeathRecipient : public IBinder::DeathRecipient {
    public:
        explicit    PMDeathRecipient(const wp<ThreadBase>& thread) : mThread(thread) {}
        virtual     ~PMDeathRecipient() {}

        // IBinder::DeathRecipient
        virtual     void        binderDied(const wp<IBinder>& who);

    private:
        DISALLOW_COPY_AND_ASSIGN(PMDeathRecipient);

        wp<ThreadBase> mThread;
    };

    virtual     status_t    initCheck() const = 0;

                // static externally-visible
                type_t      type() const { return mType; }
                bool isDuplicating() const { return (mType == DUPLICATING); }

                audio_io_handle_t id() const { return mId;}

                // dynamic externally-visible
                uint32_t    sampleRate() const { return mSampleRate; }
                audio_channel_mask_t channelMask() const { return mChannelMask; }
    virtual     audio_channel_mask_t mixerChannelMask() const { return mChannelMask; }

                audio_format_t format() const { return mHALFormat; }
                uint32_t channelCount() const { return mChannelCount; }

                // Called by AudioFlinger::frameCount(audio_io_handle_t output) and effects,
                // and returns the [normal mix] buffer's frame count.
    virtual     size_t      frameCount() const = 0;
    virtual     audio_channel_mask_t hapticChannelMask() const { return AUDIO_CHANNEL_NONE; }
    virtual     uint32_t    latency_l() const { return 0; }
    virtual     void        setVolumeForOutput_l(float left __unused, float right __unused) const {}

                // Return's the HAL's frame count i.e. fast mixer buffer size.
                size_t      frameCountHAL() const { return mFrameCount; }

                size_t      frameSize() const { return mFrameSize; }

    // Should be "virtual status_t requestExitAndWait()" and override same
    // method in Thread, but Thread::requestExitAndWait() is not yet virtual.
                void        exit();
    virtual     bool        checkForNewParameter_l(const String8& keyValuePair,
                                                    status_t& status) = 0;
    virtual     status_t    setParameters(const String8& keyValuePairs);
    virtual     String8     getParameters(const String8& keys) = 0;
    virtual     void        ioConfigChanged(audio_io_config_event_t event, pid_t pid = 0,
                                        audio_port_handle_t portId = AUDIO_PORT_HANDLE_NONE) = 0;
                // sendConfigEvent_l() must be called with ThreadBase::mLock held
                // Can temporarily release the lock if waiting for a reply from
                // processConfigEvents_l().
                status_t    sendConfigEvent_l(sp<ConfigEvent>& event);
                void        sendIoConfigEvent(audio_io_config_event_t event, pid_t pid = 0,
                                              audio_port_handle_t portId = AUDIO_PORT_HANDLE_NONE);
                void        sendIoConfigEvent_l(audio_io_config_event_t event, pid_t pid = 0,
                                            audio_port_handle_t portId = AUDIO_PORT_HANDLE_NONE);
                void        sendPrioConfigEvent(pid_t pid, pid_t tid, int32_t prio, bool forApp);
                void        sendPrioConfigEvent_l(pid_t pid, pid_t tid, int32_t prio, bool forApp);
                status_t    sendSetParameterConfigEvent_l(const String8& keyValuePair);
                status_t    sendCreateAudioPatchConfigEvent(const struct audio_patch *patch,
                                                            audio_patch_handle_t *handle);
                status_t    sendReleaseAudioPatchConfigEvent(audio_patch_handle_t handle);
                status_t    sendUpdateOutDeviceConfigEvent(
                                    const DeviceDescriptorBaseVector& outDevices);
                void        sendResizeBufferConfigEvent_l(int32_t maxSharedAudioHistoryMs);
                void        sendCheckOutputStageEffectsEvent();
                void        sendCheckOutputStageEffectsEvent_l();
                void        sendHalLatencyModesChangedEvent_l();

                void        processConfigEvents_l();
    virtual     void        setCheckOutputStageEffects() {}
    virtual     void        cacheParameters_l() = 0;
    virtual     status_t    createAudioPatch_l(const struct audio_patch *patch,
                                               audio_patch_handle_t *handle) = 0;
    virtual     status_t    releaseAudioPatch_l(const audio_patch_handle_t handle) = 0;
    virtual     void        updateOutDevices(const DeviceDescriptorBaseVector& outDevices);
    virtual     void        toAudioPortConfig(struct audio_port_config *config) = 0;

    virtual     void        resizeInputBuffer_l(int32_t maxSharedAudioHistoryMs);

                // see note at declaration of mStandby, mOutDevice and mInDevice
                bool        standby() const { return mStandby; }
                const DeviceTypeSet outDeviceTypes() const {
                    return getAudioDeviceTypes(mOutDeviceTypeAddrs);
                }
                audio_devices_t inDeviceType() const { return mInDeviceTypeAddr.mType; }
                DeviceTypeSet getDeviceTypes() const {
                    return isOutput() ? outDeviceTypes() : DeviceTypeSet({inDeviceType()});
                }

                const AudioDeviceTypeAddrVector& outDeviceTypeAddrs() const {
                    return mOutDeviceTypeAddrs;
                }
                const AudioDeviceTypeAddr& inDeviceTypeAddr() const {
                    return mInDeviceTypeAddr;
                }

                bool        isOutput() const { return mIsOut; }

                bool        isOffloadOrMmap() const {
                    switch (mType) {
                    case OFFLOAD:
                    case MMAP_PLAYBACK:
                    case MMAP_CAPTURE:
                        return true;
                    default:
                        return false;
                    }
                }

    virtual     sp<StreamHalInterface> stream() const = 0;

                sp<EffectHandle> createEffect_l(
                                    const sp<AudioFlinger::Client>& client,
                                    const sp<media::IEffectClient>& effectClient,
                                    int32_t priority,
                                    audio_session_t sessionId,
                                    effect_descriptor_t *desc,
                                    int *enabled,
                                    status_t *status /*non-NULL*/,
                                    bool pinned,
                                    bool probe,
                                    bool notifyFramesProcessed);

                // return values for hasAudioSession (bit field)
                enum effect_state {
                    EFFECT_SESSION = 0x1,   // the audio session corresponds to at least one
                                            // effect
                    TRACK_SESSION = 0x2,    // the audio session corresponds to at least one
                                            // track
                    FAST_SESSION = 0x4,     // the audio session corresponds to at least one
                                            // fast track
                    SPATIALIZED_SESSION = 0x8, // the audio session corresponds to at least one
                                               // spatialized track
                    BIT_PERFECT_SESSION = 0x10 // the audio session corresponds to at least one
                                               // bit-perfect track
                };

                // get effect chain corresponding to session Id.
                sp<EffectChain> getEffectChain(audio_session_t sessionId);
                // same as getEffectChain() but must be called with ThreadBase mutex locked
                sp<EffectChain> getEffectChain_l(audio_session_t sessionId) const;
                std::vector<int> getEffectIds_l(audio_session_t sessionId);
                // add an effect chain to the chain list (mEffectChains)
    virtual     status_t addEffectChain_l(const sp<EffectChain>& chain) = 0;
                // remove an effect chain from the chain list (mEffectChains)
    virtual     size_t removeEffectChain_l(const sp<EffectChain>& chain) = 0;
                // lock all effect chains Mutexes. Must be called before releasing the
                // ThreadBase mutex before processing the mixer and effects. This guarantees the
                // integrity of the chains during the process.
                // Also sets the parameter 'effectChains' to current value of mEffectChains.
                void lockEffectChains_l(Vector< sp<EffectChain> >& effectChains);
                // unlock effect chains after process
                void unlockEffectChains(const Vector< sp<EffectChain> >& effectChains);
                // get a copy of mEffectChains vector
                Vector< sp<EffectChain> > getEffectChains_l() const { return mEffectChains; };
                // set audio mode to all effect chains
                void setMode(audio_mode_t mode);
                // get effect module with corresponding ID on specified audio session
                sp<AudioFlinger::EffectModule> getEffect(audio_session_t sessionId, int effectId);
                sp<AudioFlinger::EffectModule> getEffect_l(audio_session_t sessionId, int effectId);
                // add and effect module. Also creates the effect chain is none exists for
                // the effects audio session. Only called in a context of moving an effect
                // from one thread to another
                status_t addEffect_l(const sp< EffectModule>& effect);
                // remove and effect module. Also removes the effect chain is this was the last
                // effect
                void removeEffect_l(const sp< EffectModule>& effect, bool release = false);
                // disconnect an effect handle from module and destroy module if last handle
                void disconnectEffectHandle(EffectHandle *handle, bool unpinIfLast);
                // detach all tracks connected to an auxiliary effect
    virtual     void detachAuxEffect_l(int effectId __unused) {}
                // returns a combination of:
                // - EFFECT_SESSION if effects on this audio session exist in one chain
                // - TRACK_SESSION if tracks on this audio session exist
                // - FAST_SESSION if fast tracks on this audio session exist
                // - SPATIALIZED_SESSION if spatialized tracks on this audio session exist
    virtual     uint32_t hasAudioSession_l(audio_session_t sessionId) const = 0;
                uint32_t hasAudioSession(audio_session_t sessionId) const {
                    Mutex::Autolock _l(mLock);
                    return hasAudioSession_l(sessionId);
                }

                template <typename T>
                uint32_t hasAudioSession_l(audio_session_t sessionId, const T& tracks) const {
                    uint32_t result = 0;
                    if (getEffectChain_l(sessionId) != 0) {
                        result = EFFECT_SESSION;
                    }
                    for (size_t i = 0; i < tracks.size(); ++i) {
                        const sp<TrackBase>& track = tracks[i];
                        if (sessionId == track->sessionId()
                                && !track->isInvalid()       // not yet removed from tracks.
                                && !track->isTerminated()) {
                            result |= TRACK_SESSION;
                            if (track->isFastTrack()) {
                                result |= FAST_SESSION;  // caution, only represents first track.
                            }
                            if (track->isSpatialized()) {
                                result |= SPATIALIZED_SESSION;  // caution, only first track.
                            }
                            if (track->isBitPerfect()) {
                                result |= BIT_PERFECT_SESSION;
                            }
                            break;
                        }
                    }
                    return result;
                }

                // the value returned by default implementation is not important as the
                // strategy is only meaningful for PlaybackThread which implements this method
                virtual product_strategy_t getStrategyForSession_l(
                        audio_session_t sessionId __unused) {
                    return static_cast<product_strategy_t>(0);
                }

                // check if some effects must be suspended/restored when an effect is enabled
                // or disabled
                void checkSuspendOnEffectEnabled(bool enabled,
                                                 audio_session_t sessionId,
                                                 bool threadLocked);

                virtual status_t    setSyncEvent(const sp<SyncEvent>& event) = 0;
                virtual bool        isValidSyncEvent(const sp<SyncEvent>& event) const = 0;

                // Return a reference to a per-thread heap which can be used to allocate IMemory
                // objects that will be read-only to client processes, read/write to mediaserver,
                // and shared by all client processes of the thread.
                // The heap is per-thread rather than common across all threads, because
                // clients can't be trusted not to modify the offset of the IMemory they receive.
                // If a thread does not have such a heap, this method returns 0.
                virtual sp<MemoryDealer>    readOnlyHeap() const { return 0; }

                virtual sp<IMemory> pipeMemory() const { return 0; }

                        void systemReady();

                // checkEffectCompatibility_l() must be called with ThreadBase::mLock held
                virtual status_t    checkEffectCompatibility_l(const effect_descriptor_t *desc,
                                                               audio_session_t sessionId) = 0;

                        void        broadcast_l();

                virtual bool        isTimestampCorrectionEnabled() const { return false; }

                bool                isMsdDevice() const { return mIsMsdDevice; }

                void                dump(int fd, const Vector<String16>& args);

                // deliver stats to mediametrics.
                void                sendStatistics(bool force);

    mutable     Mutex                   mLock;

                void onEffectEnable(const sp<EffectModule>& effect);
                void onEffectDisable();

                // invalidateTracksForAudioSession_l must be called with holding mLock.
    virtual     void invalidateTracksForAudioSession_l(audio_session_t sessionId __unused) const { }
                // Invalidate all the tracks with the given audio session.
                void invalidateTracksForAudioSession(audio_session_t sessionId) const {
                    Mutex::Autolock _l(mLock);
                    invalidateTracksForAudioSession_l(sessionId);
                }

                template <typename T>
                void invalidateTracksForAudioSession_l(audio_session_t sessionId,
                                                       const T& tracks) const {
                    for (size_t i = 0; i < tracks.size(); ++i) {
                        const sp<TrackBase>& track = tracks[i];
                        if (sessionId == track->sessionId()) {
                            track->invalidate();
                        }
                    }
                }

    virtual     bool isStreamInitialized() = 0;

protected:

                // entry describing an effect being suspended in mSuspendedSessions keyed vector
                class SuspendedSessionDesc : public RefBase {
                public:
                    SuspendedSessionDesc() : mRefCount(0) {}

                    int mRefCount;          // number of active suspend requests
                    effect_uuid_t mType;    // effect type UUID
                };

                void        acquireWakeLock();
                virtual void acquireWakeLock_l();
                void        releaseWakeLock();
                void        releaseWakeLock_l();
                void        updateWakeLockUids_l(const SortedVector<uid_t> &uids);
                void        getPowerManager_l();
                // suspend or restore effects of the specified type (or all if type is NULL)
                // on a given session. The number of suspend requests is counted and restore
                // occurs when all suspend requests are cancelled.
                void setEffectSuspended_l(const effect_uuid_t *type,
                                          bool suspend,
                                          audio_session_t sessionId);
                // updated mSuspendedSessions when an effect is suspended or restored
                void        updateSuspendedSessions_l(const effect_uuid_t *type,
                                                      bool suspend,
                                                      audio_session_t sessionId);
                // check if some effects must be suspended when an effect chain is added
                void checkSuspendOnAddEffectChain_l(const sp<EffectChain>& chain);

                // sends the metadata of the active tracks to the HAL
    virtual     void        updateMetadata_l() = 0;

                String16 getWakeLockTag();

    virtual     void        preExit() { }
    virtual     void        setMasterMono_l(bool mono __unused) { }
    virtual     bool        requireMonoBlend() { return false; }

                            // called within the threadLoop to obtain timestamp from the HAL.
    virtual     status_t    threadloop_getHalTimestamp_l(
                                    ExtendedTimestamp *timestamp __unused) const {
                                return INVALID_OPERATION;
                            }

                product_strategy_t getStrategyForStream(audio_stream_type_t stream) const;

    virtual     void        onHalLatencyModesChanged_l() {}

    virtual     void        dumpInternals_l(int fd __unused, const Vector<String16>& args __unused)
                            { }
    virtual     void        dumpTracks_l(int fd __unused, const Vector<String16>& args __unused) { }


    friend class AudioFlinger;      // for mEffectChains and mAudioManager

                const type_t            mType;

                // Used by parameters, config events, addTrack_l, exit
                Condition               mWaitWorkCV;

                const sp<AudioFlinger>  mAudioFlinger;
                ThreadMetrics           mThreadMetrics;
                const bool              mIsOut;

                // updated by PlaybackThread::readOutputParameters_l() or
                // RecordThread::readInputParameters_l()
                uint32_t                mSampleRate;
                size_t                  mFrameCount;       // output HAL, direct output, record
                audio_channel_mask_t    mChannelMask;
                uint32_t                mChannelCount;
                size_t                  mFrameSize;
                // not HAL frame size, this is for output sink (to pipe to fast mixer)
                audio_format_t          mFormat;           // Source format for Recording and
                                                           // Sink format for Playback.
                                                           // Sink format may be different than
                                                           // HAL format if Fastmixer is used.
                audio_format_t          mHALFormat;
                size_t                  mBufferSize;       // HAL buffer size for read() or write()
                AudioDeviceTypeAddrVector mOutDeviceTypeAddrs; // output device types and addresses
                AudioDeviceTypeAddr       mInDeviceTypeAddr;   // input device type and address
                Vector< sp<ConfigEvent> >     mConfigEvents;
                Vector< sp<ConfigEvent> >     mPendingConfigEvents; // events awaiting system ready

                // These fields are written and read by thread itself without lock or barrier,
                // and read by other threads without lock or barrier via standby(), outDeviceTypes()
                // and inDeviceType().
                // Because of the absence of a lock or barrier, any other thread that reads
                // these fields must use the information in isolation, or be prepared to deal
                // with possibility that it might be inconsistent with other information.
                bool                    mStandby;     // Whether thread is currently in standby.

                struct audio_patch      mPatch;

                audio_source_t          mAudioSource;

                const audio_io_handle_t mId;
                Vector< sp<EffectChain> > mEffectChains;

                static const int        kThreadNameLength = 16; // prctl(PR_SET_NAME) limit
                char                    mThreadName[kThreadNameLength]; // guaranteed NUL-terminated
                sp<os::IPowerManager>   mPowerManager;
                sp<IBinder>             mWakeLockToken;
                const sp<PMDeathRecipient> mDeathRecipient;
                // list of suspended effects per session and per type. The first (outer) vector is
                // keyed by session ID, the second (inner) by type UUID timeLow field
                // Updated by updateSuspendedSessions_l() only.
                KeyedVector< audio_session_t, KeyedVector< int, sp<SuspendedSessionDesc> > >
                                        mSuspendedSessions;
                // TODO: add comment and adjust size as needed
                static const size_t     kLogSize = 4 * 1024;
                sp<NBLog::Writer>       mNBLogWriter;
                bool                    mSystemReady;
                ExtendedTimestamp       mTimestamp;
                TimestampVerifier< // For timestamp statistics.
                        int64_t /* frame count */, int64_t /* time ns */> mTimestampVerifier;
                // DIRECT and OFFLOAD threads should reset frame count to zero on stop/flush
                // TODO: add confirmation checks:
                // 1) DIRECT threads and linear PCM format really resets to 0?
                // 2) Is frame count really valid if not linear pcm?
                // 3) Are all 64 bits of position returned, not just lowest 32 bits?
                // Timestamp corrected device should be a single device.
                audio_devices_t         mTimestampCorrectedDevice = AUDIO_DEVICE_NONE;

                // ThreadLoop statistics per iteration.
                int64_t                 mLastIoBeginNs = -1;
                int64_t                 mLastIoEndNs = -1;

                // ThreadSnapshot is thread-safe (internally locked)
                mediautils::ThreadSnapshot mThreadSnapshot;

                // This should be read under ThreadBase lock (if not on the threadLoop thread).
                audio_utils::Statistics<double> mIoJitterMs{0.995 /* alpha */};
                audio_utils::Statistics<double> mProcessTimeMs{0.995 /* alpha */};
                audio_utils::Statistics<double> mLatencyMs{0.995 /* alpha */};
                audio_utils::Statistics<double> mMonopipePipeDepthStats{0.999 /* alpha */};

                // Save the last count when we delivered statistics to mediametrics.
                int64_t                 mLastRecordedTimestampVerifierN = 0;
                int64_t                 mLastRecordedTimeNs = 0;  // BOOTTIME to include suspend.

                bool                    mIsMsdDevice = false;
                // A condition that must be evaluated by the thread loop has changed and
                // we must not wait for async write callback in the thread loop before evaluating it
                bool                    mSignalPending;

#ifdef TEE_SINK
                NBAIO_Tee               mTee;
#endif
                // ActiveTracks is a sorted vector of track type T representing the
                // active tracks of threadLoop() to be considered by the locked prepare portion.
                // ActiveTracks should be accessed with the ThreadBase lock held.
                //
                // During processing and I/O, the threadLoop does not hold the lock;
                // hence it does not directly use ActiveTracks.  Care should be taken
                // to hold local strong references or defer removal of tracks
                // if the threadLoop may still be accessing those tracks due to mix, etc.
                //
                // This class updates power information appropriately.
                //

                template <typename T>
                class ActiveTracks {
                public:
                    explicit ActiveTracks(SimpleLog *localLog = nullptr)
                        : mActiveTracksGeneration(0)
                        , mLastActiveTracksGeneration(0)
                        , mLocalLog(localLog)
                    { }

                    ~ActiveTracks() {
                        ALOGW_IF(!mActiveTracks.isEmpty(),
                                "ActiveTracks should be empty in destructor");
                    }
                    // returns the last track added (even though it may have been
                    // subsequently removed from ActiveTracks).
                    //
                    // Used for DirectOutputThread to ensure a flush is called when transitioning
                    // to a new track (even though it may be on the same session).
                    // Used for OffloadThread to ensure that volume and mixer state is
                    // taken from the latest track added.
                    //
                    // The latest track is saved with a weak pointer to prevent keeping an
                    // otherwise useless track alive. Thus the function will return nullptr
                    // if the latest track has subsequently been removed and destroyed.
                    sp<T> getLatest() {
                        return mLatestActiveTrack.promote();
                    }

                    // SortedVector methods
                    ssize_t         add(const sp<T> &track);
                    ssize_t         remove(const sp<T> &track);
                    size_t          size() const {
                        return mActiveTracks.size();
                    }
                    bool            isEmpty() const {
                        return mActiveTracks.isEmpty();
                    }
                    ssize_t         indexOf(const sp<T>& item) {
                        return mActiveTracks.indexOf(item);
                    }
                    sp<T>           operator[](size_t index) const {
                        return mActiveTracks[index];
                    }
                    typename SortedVector<sp<T>>::iterator begin() {
                        return mActiveTracks.begin();
                    }
                    typename SortedVector<sp<T>>::iterator end() {
                        return mActiveTracks.end();
                    }

                    // Due to Binder recursion optimization, clear() and updatePowerState()
                    // cannot be called from a Binder thread because they may call back into
                    // the original calling process (system server) for BatteryNotifier
                    // (which requires a Java environment that may not be present).
                    // Hence, call clear() and updatePowerState() only from the
                    // ThreadBase thread.
                    void            clear();
                    // periodically called in the threadLoop() to update power state uids.
                    void            updatePowerState(sp<ThreadBase> thread, bool force = false);

                    /** @return true if one or move active tracks was added or removed since the
                     *          last time this function was called or the vector was created.
                     *          true if volume of one of active tracks was changed.
                     */
                    bool            readAndClearHasChanged();

                    /** Force updating track metadata to audio HAL stream next time
                     * readAndClearHasChanged() is called.
                     */
                    void            setHasChanged() { mHasChanged = true; }

                private:
                    void            logTrack(const char *funcName, const sp<T> &track) const;

                    SortedVector<uid_t> getWakeLockUids() {
                        SortedVector<uid_t> wakeLockUids;
                        for (const sp<T> &track : mActiveTracks) {
                            wakeLockUids.add(track->uid());
                        }
                        return wakeLockUids; // moved by underlying SharedBuffer
                    }

                    std::map<uid_t, std::pair<ssize_t /* previous */, ssize_t /* current */>>
                                        mBatteryCounter;
                    SortedVector<sp<T>> mActiveTracks;
                    int                 mActiveTracksGeneration;
                    int                 mLastActiveTracksGeneration;
                    wp<T>               mLatestActiveTrack; // latest track added to ActiveTracks
                    SimpleLog * const   mLocalLog;
                    // If the vector has changed since last call to readAndClearHasChanged
                    bool                mHasChanged = false;
                };

                SimpleLog mLocalLog;

private:
                void dumpBase_l(int fd, const Vector<String16>& args);
                void dumpEffectChains_l(int fd, const Vector<String16>& args);
};

class VolumeInterface {
 public:

    virtual ~VolumeInterface() {}

    virtual void        setMasterVolume(float value) = 0;
    virtual void        setMasterMute(bool muted) = 0;
    virtual void        setStreamVolume(audio_stream_type_t stream, float value) = 0;
    virtual void        setStreamMute(audio_stream_type_t stream, bool muted) = 0;
    virtual float       streamVolume(audio_stream_type_t stream) const = 0;

};

// --- PlaybackThread ---
class PlaybackThread : public ThreadBase, public StreamOutHalInterfaceCallback,
                       public VolumeInterface, public StreamOutHalInterfaceEventCallback {
public:

#include "PlaybackTracks.h"

    enum mixer_state {
        MIXER_IDLE,             // no active tracks
        MIXER_TRACKS_ENABLED,   // at least one active track, but no track has any data ready
        MIXER_TRACKS_READY,      // at least one active track, and at least one track has data
        MIXER_DRAIN_TRACK,      // drain currently playing track
        MIXER_DRAIN_ALL,        // fully drain the hardware
        // standby mode does not have an enum value
        // suspend by audio policy manager is orthogonal to mixer state
    };

    // retry count before removing active track in case of underrun on offloaded thread:
    // we need to make sure that AudioTrack client has enough time to send large buffers
    //FIXME may be more appropriate if expressed in time units. Need to revise how underrun is
    // handled for offloaded tracks
    static const int8_t kMaxTrackRetriesOffload = 20;
    static const int8_t kMaxTrackStartupRetriesOffload = 100;
    static const int8_t kMaxTrackStopRetriesOffload = 2;
    static constexpr uint32_t kMaxTracksPerUid = 40;
    static constexpr size_t kMaxTracks = 256;

    // Maximum delay (in nanoseconds) for upcoming buffers in suspend mode, otherwise
    // if delay is greater, the estimated time for timeLoopNextNs is reset.
    // This allows for catch-up to be done for small delays, while resetting the estimate
    // for initial conditions or large delays.
    static const nsecs_t kMaxNextBufferDelayNs = 100000000;

    PlaybackThread(const sp<AudioFlinger>& audioFlinger, AudioStreamOut* output,
                   audio_io_handle_t id, type_t type, bool systemReady,
                   audio_config_base_t *mixerConfig = nullptr);
    virtual             ~PlaybackThread();

    // Thread virtuals
    virtual     bool        threadLoop();

    // RefBase
    virtual     void        onFirstRef();

    virtual     status_t    checkEffectCompatibility_l(const effect_descriptor_t *desc,
                                                       audio_session_t sessionId);

protected:
    // Code snippets that were lifted up out of threadLoop()
    virtual     void        threadLoop_mix() = 0;
    virtual     void        threadLoop_sleepTime() = 0;
    virtual     ssize_t     threadLoop_write();
    virtual     void        threadLoop_drain();
    virtual     void        threadLoop_standby();
    virtual     void        threadLoop_exit();
    virtual     void        threadLoop_removeTracks(const Vector< sp<Track> >& tracksToRemove);

                // prepareTracks_l reads and writes mActiveTracks, and returns
                // the pending set of tracks to remove via Vector 'tracksToRemove'.  The caller
                // is responsible for clearing or destroying this Vector later on, when it
                // is safe to do so. That will drop the final ref count and destroy the tracks.
    virtual     mixer_state prepareTracks_l(Vector< sp<Track> > *tracksToRemove) = 0;
                void        removeTracks_l(const Vector< sp<Track> >& tracksToRemove);
                status_t    handleVoipVolume_l(float *volume);

    // StreamOutHalInterfaceCallback implementation
    virtual     void        onWriteReady();
    virtual     void        onDrainReady();
    virtual     void        onError();

                void        resetWriteBlocked(uint32_t sequence);
                void        resetDraining(uint32_t sequence);

    virtual     bool        waitingAsyncCallback();
    virtual     bool        waitingAsyncCallback_l();
    virtual     bool        shouldStandby_l();
    virtual     void        onAddNewTrack_l();
                void        onAsyncError(); // error reported by AsyncCallbackThread

    // StreamHalInterfaceCodecFormatCallback implementation
                void        onCodecFormatChanged(
                                const std::basic_string<uint8_t>& metadataBs) override;

    // ThreadBase virtuals
    virtual     void        preExit();

    virtual     bool        keepWakeLock() const { return true; }
    virtual     void        acquireWakeLock_l() {
                                ThreadBase::acquireWakeLock_l();
                                mActiveTracks.updatePowerState(this, true /* force */);
                            }

    virtual     void        checkOutputStageEffects() {}
    virtual     void        setHalLatencyMode_l() {}


                void        dumpInternals_l(int fd, const Vector<String16>& args) override;
                void        dumpTracks_l(int fd, const Vector<String16>& args) override;

public:

    virtual     status_t    initCheck() const { return (mOutput == NULL) ? NO_INIT : NO_ERROR; }

                // return estimated latency in milliseconds, as reported by HAL
                uint32_t    latency() const;
                // same, but lock must already be held
                uint32_t    latency_l() const override;

                // VolumeInterface
    virtual     void        setMasterVolume(float value);
    virtual     void        setMasterBalance(float balance);
    virtual     void        setMasterMute(bool muted);
    virtual     void        setStreamVolume(audio_stream_type_t stream, float value);
    virtual     void        setStreamMute(audio_stream_type_t stream, bool muted);
    virtual     float       streamVolume(audio_stream_type_t stream) const;

                void        setVolumeForOutput_l(float left, float right) const override;

                sp<Track>   createTrack_l(
                                const sp<AudioFlinger::Client>& client,
                                audio_stream_type_t streamType,
                                const audio_attributes_t& attr,
                                uint32_t *sampleRate,
                                audio_format_t format,
                                audio_channel_mask_t channelMask,
                                size_t *pFrameCount,
                                size_t *pNotificationFrameCount,
                                uint32_t notificationsPerBuffer,
                                float speed,
                                const sp<IMemory>& sharedBuffer,
                                audio_session_t sessionId,
                                audio_output_flags_t *flags,
                                pid_t creatorPid,
                                const AttributionSourceState& attributionSource,
                                pid_t tid,
                                status_t *status /*non-NULL*/,
                                audio_port_handle_t portId,
                                const sp<media::IAudioTrackCallback>& callback,
                                bool isSpatialized,
                                bool isBitPerfect);

                AudioStreamOut* getOutput() const;
                AudioStreamOut* clearOutput();
                virtual sp<StreamHalInterface> stream() const;

                // a very large number of suspend() will eventually wraparound, but unlikely
                void        suspend() { (void) android_atomic_inc(&mSuspended); }
                void        restore()
                                {
                                    // if restore() is done without suspend(), get back into
                                    // range so that the next suspend() will operate correctly
                                    if (android_atomic_dec(&mSuspended) <= 0) {
                                        android_atomic_release_store(0, &mSuspended);
                                    }
                                }
                bool        isSuspended() const
                                { return android_atomic_acquire_load(&mSuspended) > 0; }

    virtual     String8     getParameters(const String8& keys);
    virtual     void        ioConfigChanged(audio_io_config_event_t event, pid_t pid = 0,
                                            audio_port_handle_t portId = AUDIO_PORT_HANDLE_NONE);
                status_t    getRenderPosition(uint32_t *halFrames, uint32_t *dspFrames);
                // Consider also removing and passing an explicit mMainBuffer initialization
                // parameter to AF::PlaybackThread::Track::Track().
                effect_buffer_t *sinkBuffer() const {
                    return reinterpret_cast<effect_buffer_t *>(mSinkBuffer); };

    virtual     void detachAuxEffect_l(int effectId);
                status_t attachAuxEffect(const sp<AudioFlinger::PlaybackThread::Track>& track,
                        int EffectId);
                status_t attachAuxEffect_l(const sp<AudioFlinger::PlaybackThread::Track>& track,
                        int EffectId);

                virtual status_t addEffectChain_l(const sp<EffectChain>& chain);
                virtual size_t removeEffectChain_l(const sp<EffectChain>& chain);
                        uint32_t hasAudioSession_l(audio_session_t sessionId) const override {
                            return ThreadBase::hasAudioSession_l(sessionId, mTracks);
                        }
                virtual product_strategy_t getStrategyForSession_l(audio_session_t sessionId);


                virtual status_t setSyncEvent(const sp<SyncEvent>& event);
                virtual bool     isValidSyncEvent(const sp<SyncEvent>& event) const;

                // called with AudioFlinger lock held
                        bool     invalidateTracks_l(audio_stream_type_t streamType);
                        bool     invalidateTracks_l(std::set<audio_port_handle_t>& portIds);
                virtual void     invalidateTracks(audio_stream_type_t streamType);
                // Invalidate tracks by a set of port ids. The port id will be removed from
                // the given set if the corresponding track is found and invalidated.
                virtual void     invalidateTracks(std::set<audio_port_handle_t>& portIds);

    virtual     size_t      frameCount() const { return mNormalFrameCount; }

                audio_channel_mask_t mixerChannelMask() const override {
                    return mMixerChannelMask;
                }

                status_t    getTimestamp_l(AudioTimestamp& timestamp);

                void        addPatchTrack(const sp<PatchTrack>& track);
                void        deletePatchTrack(const sp<PatchTrack>& track);

    virtual     void        toAudioPortConfig(struct audio_port_config *config);

                // Return the asynchronous signal wait time.
    virtual     int64_t     computeWaitTimeNs_l() const { return INT64_MAX; }
                // returns true if the track is allowed to be added to the thread.
    virtual     bool        isTrackAllowed_l(
                                    audio_channel_mask_t channelMask __unused,
                                    audio_format_t format __unused,
                                    audio_session_t sessionId __unused,
                                    uid_t uid) const {
                                return trackCountForUid_l(uid) < PlaybackThread::kMaxTracksPerUid
                                       && mTracks.size() < PlaybackThread::kMaxTracks;
                            }

                bool        isTimestampCorrectionEnabled() const override {
                                return audio_is_output_devices(mTimestampCorrectedDevice)
                                        && outDeviceTypes().count(mTimestampCorrectedDevice) != 0;
                            }

    virtual     bool        isStreamInitialized() {
                                return !(mOutput == nullptr || mOutput->stream == nullptr);
                            }

                audio_channel_mask_t hapticChannelMask() const override {
                                         return mHapticChannelMask;
                                     }
                bool supportsHapticPlayback() const {
                    return (mHapticChannelMask & AUDIO_CHANNEL_HAPTIC_ALL) != AUDIO_CHANNEL_NONE;
                }

                void setDownStreamPatch(const struct audio_patch *patch) {
                    Mutex::Autolock _l(mLock);
                    mDownStreamPatch = *patch;
                }

                PlaybackThread::Track* getTrackById_l(audio_port_handle_t trackId);

                bool hasMixer() const {
                    return mType == MIXER || mType == DUPLICATING || mType == SPATIALIZER;
                }

    virtual     status_t setRequestedLatencyMode(
            audio_latency_mode_t mode __unused) { return INVALID_OPERATION; }

    virtual     status_t getSupportedLatencyModes(
                        std::vector<audio_latency_mode_t>* modes __unused) {
                    return INVALID_OPERATION;
                }

<<<<<<< HEAD
    virtual     status_t setBluetoothLatencyModesEnabled(bool enabled);
=======
    virtual     status_t setBluetoothVariableLatencyEnabled(bool enabled __unused) {
                    return INVALID_OPERATION;
                }
>>>>>>> 127406a4

                void startMelComputation(const sp<audio_utils::MelProcessor>& processor);
                void stopMelComputation();

protected:
    // updated by readOutputParameters_l()
    size_t                          mNormalFrameCount;  // normal mixer and effects

    bool                            mThreadThrottle;     // throttle the thread processing
    uint32_t                        mThreadThrottleTimeMs; // throttle time for MIXER threads
    uint32_t                        mThreadThrottleEndMs;  // notify once per throttling
    uint32_t                        mHalfBufferMs;       // half the buffer size in milliseconds

    void*                           mSinkBuffer;         // frame size aligned sink buffer

    // TODO:
    // Rearrange the buffer info into a struct/class with
    // clear, copy, construction, destruction methods.
    //
    // mSinkBuffer also has associated with it:
    //
    // mSinkBufferSize: Sink Buffer Size
    // mFormat: Sink Buffer Format

    // Mixer Buffer (mMixerBuffer*)
    //
    // In the case of floating point or multichannel data, which is not in the
    // sink format, it is required to accumulate in a higher precision or greater channel count
    // buffer before downmixing or data conversion to the sink buffer.

    // Set to "true" to enable the Mixer Buffer otherwise mixer output goes to sink buffer.
    bool                            mMixerBufferEnabled;

    // Storage, 32 byte aligned (may make this alignment a requirement later).
    // Due to constraints on mNormalFrameCount, the buffer size is a multiple of 16 frames.
    void*                           mMixerBuffer;

    // Size of mMixerBuffer in bytes: mNormalFrameCount * #channels * sampsize.
    size_t                          mMixerBufferSize;

    // The audio format of mMixerBuffer. Set to AUDIO_FORMAT_PCM_(FLOAT|16_BIT) only.
    audio_format_t                  mMixerBufferFormat;

    // An internal flag set to true by MixerThread::prepareTracks_l()
    // when mMixerBuffer contains valid data after mixing.
    bool                            mMixerBufferValid;

    // Effects Buffer (mEffectsBuffer*)
    //
    // In the case of effects data, which is not in the sink format,
    // it is required to accumulate in a different buffer before data conversion
    // to the sink buffer.

    // Set to "true" to enable the Effects Buffer otherwise effects output goes to sink buffer.
    bool                            mEffectBufferEnabled;

    // Storage, 32 byte aligned (may make this alignment a requirement later).
    // Due to constraints on mNormalFrameCount, the buffer size is a multiple of 16 frames.
    void*                           mEffectBuffer;

    // Size of mEffectsBuffer in bytes: mNormalFrameCount * #channels * sampsize.
    size_t                          mEffectBufferSize;

    // The audio format of mEffectsBuffer. Set to AUDIO_FORMAT_PCM_16_BIT only.
    audio_format_t                  mEffectBufferFormat;

    // An internal flag set to true by MixerThread::prepareTracks_l()
    // when mEffectsBuffer contains valid data after mixing.
    //
    // When this is set, all mixer data is routed into the effects buffer
    // for any processing (including output processing).
    bool                            mEffectBufferValid;

    // Set to "true" to enable when data has already copied to sink
    bool                            mHasDataCopiedToSinkBuffer = false;

    // Frame size aligned buffer used as input and output to all post processing effects
    // except the Spatializer in a SPATIALIZER thread. Non spatialized tracks are mixed into
    // this buffer so that post processing effects can be applied.
    void*                           mPostSpatializerBuffer = nullptr;

    // Size of mPostSpatializerBuffer in bytes
    size_t                          mPostSpatializerBufferSize;


    // suspend count, > 0 means suspended.  While suspended, the thread continues to pull from
    // tracks and mix, but doesn't write to HAL.  A2DP and SCO HAL implementations can't handle
    // concurrent use of both of them, so Audio Policy Service suspends one of the threads to
    // workaround that restriction.
    // 'volatile' means accessed via atomic operations and no lock.
    volatile int32_t                mSuspended;

    int64_t                         mBytesWritten;
    std::atomic<int64_t>            mFramesWritten; // not reset on standby
    int64_t                         mLastFramesWritten = -1; // track changes in timestamp
                                                             // server frames written.
    int64_t                         mSuspendedFrames; // not reset on standby

    // mHapticChannelMask and mHapticChannelCount will only be valid when the thread support
    // haptic playback.
    audio_channel_mask_t            mHapticChannelMask = AUDIO_CHANNEL_NONE;
    uint32_t                        mHapticChannelCount = 0;

    audio_channel_mask_t            mMixerChannelMask = AUDIO_CHANNEL_NONE;

private:
    mediautils::atomic_sp<audio_utils::MelProcessor> mMelProcessor;

    // mMasterMute is in both PlaybackThread and in AudioFlinger.  When a
    // PlaybackThread needs to find out if master-muted, it checks it's local
    // copy rather than the one in AudioFlinger.  This optimization saves a lock.
    bool                            mMasterMute;
                void        setMasterMute_l(bool muted) { mMasterMute = muted; }

                auto discontinuityForStandbyOrFlush() const { // call on threadLoop or with lock.
                    return ((mType == DIRECT && !audio_is_linear_pcm(mFormat))
                                    || mType == OFFLOAD)
                            ? mTimestampVerifier.DISCONTINUITY_MODE_ZERO
                            : mTimestampVerifier.DISCONTINUITY_MODE_CONTINUOUS;
                }

protected:
    ActiveTracks<Track>     mActiveTracks;

    // Time to sleep between cycles when:
    virtual uint32_t        activeSleepTimeUs() const;      // mixer state MIXER_TRACKS_ENABLED
    virtual uint32_t        idleSleepTimeUs() const = 0;    // mixer state MIXER_IDLE
    virtual uint32_t        suspendSleepTimeUs() const = 0; // audio policy manager suspended us
    // No sleep when mixer state == MIXER_TRACKS_READY; relies on audio HAL stream->write()
    // No sleep in standby mode; waits on a condition

    // Code snippets that are temporarily lifted up out of threadLoop() until the merge
                void        checkSilentMode_l();

    // Non-trivial for DUPLICATING only
    virtual     void        saveOutputTracks() { }
    virtual     void        clearOutputTracks() { }

    // Cache various calculated values, at threadLoop() entry and after a parameter change
    virtual     void        cacheParameters_l();
                void        setCheckOutputStageEffects() override {
                                mCheckOutputStageEffects.store(true);
                            }

    virtual     uint32_t    correctLatency_l(uint32_t latency) const;

    virtual     status_t    createAudioPatch_l(const struct audio_patch *patch,
                                   audio_patch_handle_t *handle);
    virtual     status_t    releaseAudioPatch_l(const audio_patch_handle_t handle);

                bool        usesHwAvSync() const { return (mType == DIRECT) && (mOutput != NULL)
                                    && mHwSupportsPause
                                    && (mOutput->flags & AUDIO_OUTPUT_FLAG_HW_AV_SYNC); }

                uint32_t    trackCountForUid_l(uid_t uid) const;

                void        invalidateTracksForAudioSession_l(
                                    audio_session_t sessionId) const override {
                                ThreadBase::invalidateTracksForAudioSession_l(sessionId, mTracks);
                            }

private:

    friend class AudioFlinger;      // for numerous

    DISALLOW_COPY_AND_ASSIGN(PlaybackThread);

    status_t    addTrack_l(const sp<Track>& track);
    bool        destroyTrack_l(const sp<Track>& track);
    void        removeTrack_l(const sp<Track>& track);

    void        readOutputParameters_l();
    void        updateMetadata_l() final;
    virtual void sendMetadataToBackend_l(const StreamOutHalInterface::SourceMetadata& metadata);

    void        collectTimestamps_l();

    // The Tracks class manages tracks added and removed from the Thread.
    template <typename T>
    class Tracks {
    public:
        Tracks(bool saveDeletedTrackIds) :
            mSaveDeletedTrackIds(saveDeletedTrackIds) { }

        // SortedVector methods
        ssize_t         add(const sp<T> &track) {
            const ssize_t index = mTracks.add(track);
            LOG_ALWAYS_FATAL_IF(index < 0, "cannot add track");
            return index;
        }
        ssize_t         remove(const sp<T> &track);
        size_t          size() const {
            return mTracks.size();
        }
        bool            isEmpty() const {
            return mTracks.isEmpty();
        }
        ssize_t         indexOf(const sp<T> &item) {
            return mTracks.indexOf(item);
        }
        sp<T>           operator[](size_t index) const {
            return mTracks[index];
        }
        typename SortedVector<sp<T>>::iterator begin() {
            return mTracks.begin();
        }
        typename SortedVector<sp<T>>::iterator end() {
            return mTracks.end();
        }

        size_t          processDeletedTrackIds(std::function<void(int)> f) {
            for (const int trackId : mDeletedTrackIds) {
                f(trackId);
            }
            return mDeletedTrackIds.size();
        }

        void            clearDeletedTrackIds() { mDeletedTrackIds.clear(); }

    private:
        // Tracks pending deletion for MIXER type threads
        const bool mSaveDeletedTrackIds; // true to enable tracking
        std::set<int> mDeletedTrackIds;

        SortedVector<sp<T>> mTracks; // wrapped SortedVector.
    };

    Tracks<Track>                   mTracks;

    stream_type_t                   mStreamTypes[AUDIO_STREAM_CNT];
    AudioStreamOut                  *mOutput;

    float                           mMasterVolume;
    std::atomic<float>              mMasterBalance{};
    audio_utils::Balance            mBalance;
    int                             mNumWrites;
    int                             mNumDelayedWrites;
    bool                            mInWrite;

    // FIXME rename these former local variables of threadLoop to standard "m" names
    nsecs_t                         mStandbyTimeNs;
    size_t                          mSinkBufferSize;

    // cached copies of activeSleepTimeUs() and idleSleepTimeUs() made by cacheParameters_l()
    uint32_t                        mActiveSleepTimeUs;
    uint32_t                        mIdleSleepTimeUs;

    uint32_t                        mSleepTimeUs;

    // mixer status returned by prepareTracks_l()
    mixer_state                     mMixerStatus; // current cycle
                                                  // previous cycle when in prepareTracks_l()
    mixer_state                     mMixerStatusIgnoringFastTracks;
                                                  // FIXME or a separate ready state per track

    // FIXME move these declarations into the specific sub-class that needs them
    // MIXER only
    uint32_t                        sleepTimeShift;

    // same as AudioFlinger::mStandbyTimeInNsecs except for DIRECT which uses a shorter value
    nsecs_t                         mStandbyDelayNs;

    // MIXER only
    nsecs_t                         maxPeriod;

    // DUPLICATING only
    uint32_t                        writeFrames;

    size_t                          mBytesRemaining;
    size_t                          mCurrentWriteLength;
    bool                            mUseAsyncWrite;
    // mWriteAckSequence contains current write sequence on bits 31-1. The write sequence is
    // incremented each time a write(), a flush() or a standby() occurs.
    // Bit 0 is set when a write blocks and indicates a callback is expected.
    // Bit 0 is reset by the async callback thread calling resetWriteBlocked(). Out of sequence
    // callbacks are ignored.
    uint32_t                        mWriteAckSequence;
    // mDrainSequence contains current drain sequence on bits 31-1. The drain sequence is
    // incremented each time a drain is requested or a flush() or standby() occurs.
    // Bit 0 is set when the drain() command is called at the HAL and indicates a callback is
    // expected.
    // Bit 0 is reset by the async callback thread calling resetDraining(). Out of sequence
    // callbacks are ignored.
    uint32_t                        mDrainSequence;
    sp<AsyncCallbackThread>         mCallbackThread;

    Mutex                                    mAudioTrackCbLock;
    // Record of IAudioTrackCallback
    std::map<sp<Track>, sp<media::IAudioTrackCallback>> mAudioTrackCallbacks;

private:
    // The HAL output sink is treated as non-blocking, but current implementation is blocking
    sp<NBAIO_Sink>          mOutputSink;
    // If a fast mixer is present, the blocking pipe sink, otherwise clear
    sp<NBAIO_Sink>          mPipeSink;
    // The current sink for the normal mixer to write it's (sub)mix, mOutputSink or mPipeSink
    sp<NBAIO_Sink>          mNormalSink;
    uint32_t                mScreenState;   // cached copy of gScreenState
    // TODO: add comment and adjust size as needed
    static const size_t     kFastMixerLogSize = 8 * 1024;
    sp<NBLog::Writer>       mFastMixerNBLogWriter;

    // Downstream patch latency, available if mDownstreamLatencyStatMs.getN() > 0.
    audio_utils::Statistics<double> mDownstreamLatencyStatMs{0.999};

public:
    virtual     bool        hasFastMixer() const = 0;
    virtual     FastTrackUnderruns getFastTrackUnderruns(size_t fastIndex __unused) const
                                { FastTrackUnderruns dummy; return dummy; }
                const std::atomic<int64_t>& framesWritten() const { return mFramesWritten; }

protected:
                // accessed by both binder threads and within threadLoop(), lock on mutex needed
                unsigned    mFastTrackAvailMask;    // bit i set if fast track [i] is available
                bool        mHwSupportsPause;
                bool        mHwPaused;
                bool        mFlushPending;
                // volumes last sent to audio HAL with stream->setVolume()
                float mLeftVolFloat;
                float mRightVolFloat;

                // audio patch used by the downstream software patch.
                // Only used if ThreadBase::mIsMsdDevice is true.
                struct audio_patch mDownStreamPatch;

                std::atomic_bool mCheckOutputStageEffects{};


                // Provides periodic checking for timestamp advancement for underrun detection.
                class IsTimestampAdvancing {
                public:
                    // The timestamp will not be checked any faster than the specified time.
                    IsTimestampAdvancing(nsecs_t minimumTimeBetweenChecksNs)
                        :   mMinimumTimeBetweenChecksNs(minimumTimeBetweenChecksNs)
                    {
                        clear();
                    }
                    // Check if the presentation position has advanced in the last periodic time.
                    bool check(AudioStreamOut * output);
                    // Clear the internal state when the playback state changes for the output
                    // stream.
                    void clear();
                private:
                    // The minimum time between timestamp checks.
                    const nsecs_t mMinimumTimeBetweenChecksNs;
                    // Add differential check on the timestamps to see if there is a change in the
                    // timestamp frame position between the last call to check.
                    uint64_t mPreviousPosition;
                    // The time at which the last check occurred, to ensure we don't check too
                    // frequently, giving the Audio HAL enough time to update its timestamps.
                    nsecs_t mPreviousNs;
                    // The valued is latched so we don't check timestamps too frequently.
                    bool mLatchedValue;
                };
                IsTimestampAdvancing mIsTimestampAdvancing;

    virtual     void flushHw_l() {
                    mIsTimestampAdvancing.clear();
                }
};

class MixerThread : public PlaybackThread,
                    public StreamOutHalInterfaceLatencyModeCallback  {
public:
    MixerThread(const sp<AudioFlinger>& audioFlinger,
                AudioStreamOut* output,
                audio_io_handle_t id,
                bool systemReady,
                type_t type = MIXER,
                audio_config_base_t *mixerConfig = nullptr);
    virtual             ~MixerThread();

    // RefBase
    virtual     void        onFirstRef();

                // StreamOutHalInterfaceLatencyModeCallback
                void        onRecommendedLatencyModeChanged(
                                    std::vector<audio_latency_mode_t> modes) override;

    // Thread virtuals

    virtual     bool        checkForNewParameter_l(const String8& keyValuePair,
                                                   status_t& status);

    virtual     bool        isTrackAllowed_l(
                                    audio_channel_mask_t channelMask, audio_format_t format,
                                    audio_session_t sessionId, uid_t uid) const override;
protected:
    virtual     mixer_state prepareTracks_l(Vector< sp<Track> > *tracksToRemove);
    virtual     uint32_t    idleSleepTimeUs() const;
    virtual     uint32_t    suspendSleepTimeUs() const;
    virtual     void        cacheParameters_l();

    virtual void acquireWakeLock_l() {
        PlaybackThread::acquireWakeLock_l();
        if (hasFastMixer()) {
            mFastMixer->setBoottimeOffset(
                    mTimestamp.mTimebaseOffset[ExtendedTimestamp::TIMEBASE_BOOTTIME]);
        }
    }

                void        dumpInternals_l(int fd, const Vector<String16>& args) override;

    // threadLoop snippets
    virtual     ssize_t     threadLoop_write();
    virtual     void        threadLoop_standby();
    virtual     void        threadLoop_mix();
    virtual     void        threadLoop_sleepTime();
    virtual     uint32_t    correctLatency_l(uint32_t latency) const;

    virtual     status_t    createAudioPatch_l(const struct audio_patch *patch,
                                   audio_patch_handle_t *handle);
    virtual     status_t    releaseAudioPatch_l(const audio_patch_handle_t handle);

                AudioMixer* mAudioMixer;    // normal mixer

            // Support low latency mode by default as unless explicitly indicated by the audio HAL
            // we assume the audio path is compatible with the head tracking latency requirements
            std::vector<audio_latency_mode_t> mSupportedLatencyModes = {AUDIO_LATENCY_MODE_LOW};
            // default to invalid value to force first update to the audio HAL
            audio_latency_mode_t mSetLatencyMode =
                    (audio_latency_mode_t)AUDIO_LATENCY_MODE_INVALID;

            // Bluetooth Variable latency control logic is enabled or disabled for this thread
            std::atomic_bool mBluetoothLatencyModesEnabled;

private:
                // one-time initialization, no locks required
                sp<FastMixer>     mFastMixer;     // non-0 if there is also a fast mixer
                sp<AudioWatchdog> mAudioWatchdog; // non-0 if there is an audio watchdog thread

                // contents are not guaranteed to be consistent, no locks required
                FastMixerDumpState mFastMixerDumpState;
#ifdef STATE_QUEUE_DUMP
                StateQueueObserverDump mStateQueueObserverDump;
                StateQueueMutatorDump  mStateQueueMutatorDump;
#endif
                AudioWatchdogDump mAudioWatchdogDump;

                // accessible only within the threadLoop(), no locks required
                //          mFastMixer->sq()    // for mutating and pushing state
                int32_t     mFastMixerFutex;    // for cold idle

                std::atomic_bool mMasterMono;
public:
    virtual     bool        hasFastMixer() const { return mFastMixer != 0; }
    virtual     FastTrackUnderruns getFastTrackUnderruns(size_t fastIndex) const {
                              ALOG_ASSERT(fastIndex < FastMixerState::sMaxFastTracks);
                              return mFastMixerDumpState.mTracks[fastIndex].mUnderruns;
                            }

                status_t    threadloop_getHalTimestamp_l(
                                    ExtendedTimestamp *timestamp) const override {
                                if (mNormalSink.get() != nullptr) {
                                    return mNormalSink->getTimestamp(*timestamp);
                                }
                                return INVALID_OPERATION;
                            }

                status_t    getSupportedLatencyModes(
                                    std::vector<audio_latency_mode_t>* modes) override;

                status_t    setBluetoothVariableLatencyEnabled(bool enabled) override;

protected:
    virtual     void       setMasterMono_l(bool mono) {
                               mMasterMono.store(mono);
                               if (mFastMixer != nullptr) { /* hasFastMixer() */
                                   mFastMixer->setMasterMono(mMasterMono);
                               }
                           }
                // the FastMixer performs mono blend if it exists.
                // Blending with limiter is not idempotent,
                // and blending without limiter is idempotent but inefficient to do twice.
    virtual     bool       requireMonoBlend() { return mMasterMono.load() && !hasFastMixer(); }

                void       setMasterBalance(float balance) override {
                               mMasterBalance.store(balance);
                               if (hasFastMixer()) {
                                   mFastMixer->setMasterBalance(balance);
                               }
                           }

                void       updateHalSupportedLatencyModes_l();
                void       onHalLatencyModesChanged_l() override;
                void       setHalLatencyMode_l() override;
};

class DirectOutputThread : public PlaybackThread {
public:

    DirectOutputThread(const sp<AudioFlinger>& audioFlinger, AudioStreamOut* output,
                       audio_io_handle_t id, bool systemReady,
                       const audio_offload_info_t& offloadInfo)
        : DirectOutputThread(audioFlinger, output, id, DIRECT, systemReady, offloadInfo) { }

    virtual                 ~DirectOutputThread();

                status_t    selectPresentation(int presentationId, int programId);

    // Thread virtuals

    virtual     bool        checkForNewParameter_l(const String8& keyValuePair,
                                                   status_t& status);

                void        flushHw_l() override;

                void        setMasterBalance(float balance) override;

protected:
    virtual     uint32_t    activeSleepTimeUs() const;
    virtual     uint32_t    idleSleepTimeUs() const;
    virtual     uint32_t    suspendSleepTimeUs() const;
    virtual     void        cacheParameters_l();

                void        dumpInternals_l(int fd, const Vector<String16>& args) override;

    // threadLoop snippets
    virtual     mixer_state prepareTracks_l(Vector< sp<Track> > *tracksToRemove);
    virtual     void        threadLoop_mix();
    virtual     void        threadLoop_sleepTime();
    virtual     void        threadLoop_exit();
    virtual     bool        shouldStandby_l();

    virtual     void        onAddNewTrack_l();

    const       audio_offload_info_t mOffloadInfo;

    audioflinger::MonotonicFrameCounter mMonotonicFrameCounter;  // for VolumeShaper
    bool mVolumeShaperActive = false;

    DirectOutputThread(const sp<AudioFlinger>& audioFlinger, AudioStreamOut* output,
                       audio_io_handle_t id, ThreadBase::type_t type, bool systemReady,
                       const audio_offload_info_t& offloadInfo);
    void processVolume_l(Track *track, bool lastTrack);
    bool isTunerStream() const { return (mOffloadInfo.content_id > 0); }

    // prepareTracks_l() tells threadLoop_mix() the name of the single active track
    sp<Track>               mActiveTrack;

    wp<Track>               mPreviousTrack;         // used to detect track switch

    // This must be initialized for initial condition of mMasterBalance = 0 (disabled).
    float                   mMasterBalanceLeft = 1.f;
    float                   mMasterBalanceRight = 1.f;

public:
    virtual     bool        hasFastMixer() const { return false; }

    virtual     int64_t     computeWaitTimeNs_l() const override;

    status_t    threadloop_getHalTimestamp_l(ExtendedTimestamp *timestamp) const override {
                    // For DIRECT and OFFLOAD threads, query the output sink directly.
                    if (mOutput != nullptr) {
                        uint64_t uposition64;
                        struct timespec time;
                        if (mOutput->getPresentationPosition(
                                &uposition64, &time) == OK) {
                            timestamp->mPosition[ExtendedTimestamp::LOCATION_KERNEL]
                                    = (int64_t)uposition64;
                            timestamp->mTimeNs[ExtendedTimestamp::LOCATION_KERNEL]
                                    = audio_utils_ns_from_timespec(&time);
                            return NO_ERROR;
                        }
                    }
                    return INVALID_OPERATION;
                }
};

class OffloadThread : public DirectOutputThread {
public:

    OffloadThread(const sp<AudioFlinger>& audioFlinger, AudioStreamOut* output,
                  audio_io_handle_t id, bool systemReady,
                  const audio_offload_info_t& offloadInfo);
    virtual                 ~OffloadThread() {};
                void        flushHw_l() override;

protected:
    // threadLoop snippets
    virtual     mixer_state prepareTracks_l(Vector< sp<Track> > *tracksToRemove);
    virtual     void        threadLoop_exit();

    virtual     bool        waitingAsyncCallback();
    virtual     bool        waitingAsyncCallback_l();
    virtual     void        invalidateTracks(audio_stream_type_t streamType);
                void        invalidateTracks(std::set<audio_port_handle_t>& portIds) override;

    virtual     bool        keepWakeLock() const { return (mKeepWakeLock || (mDrainSequence & 1)); }

private:
    size_t      mPausedWriteLength;     // length in bytes of write interrupted by pause
    size_t      mPausedBytesRemaining;  // bytes still waiting in mixbuffer after resume
    bool        mKeepWakeLock;          // keep wake lock while waiting for write callback
};

class AsyncCallbackThread : public Thread {
public:

    explicit AsyncCallbackThread(const wp<PlaybackThread>& playbackThread);

    virtual             ~AsyncCallbackThread();

    // Thread virtuals
    virtual bool        threadLoop();

    // RefBase
    virtual void        onFirstRef();

            void        exit();
            void        setWriteBlocked(uint32_t sequence);
            void        resetWriteBlocked();
            void        setDraining(uint32_t sequence);
            void        resetDraining();
            void        setAsyncError();

private:
    const wp<PlaybackThread>   mPlaybackThread;
    // mWriteAckSequence corresponds to the last write sequence passed by the offload thread via
    // setWriteBlocked(). The sequence is shifted one bit to the left and the lsb is used
    // to indicate that the callback has been received via resetWriteBlocked()
    uint32_t                   mWriteAckSequence;
    // mDrainSequence corresponds to the last drain sequence passed by the offload thread via
    // setDraining(). The sequence is shifted one bit to the left and the lsb is used
    // to indicate that the callback has been received via resetDraining()
    uint32_t                   mDrainSequence;
    Condition                  mWaitWorkCV;
    Mutex                      mLock;
    bool                       mAsyncError;
};

class DuplicatingThread : public MixerThread {
public:
    DuplicatingThread(const sp<AudioFlinger>& audioFlinger, MixerThread* mainThread,
                      audio_io_handle_t id, bool systemReady);
    virtual                 ~DuplicatingThread();

    // Thread virtuals
                void        addOutputTrack(MixerThread* thread);
                void        removeOutputTrack(MixerThread* thread);
                uint32_t    waitTimeMs() const { return mWaitTimeMs; }

                void        sendMetadataToBackend_l(
                        const StreamOutHalInterface::SourceMetadata& metadata) override;
protected:
    virtual     uint32_t    activeSleepTimeUs() const;
                void        dumpInternals_l(int fd, const Vector<String16>& args) override;

private:
                bool        outputsReady(const SortedVector< sp<OutputTrack> > &outputTracks);
protected:
    // threadLoop snippets
    virtual     void        threadLoop_mix();
    virtual     void        threadLoop_sleepTime();
    virtual     ssize_t     threadLoop_write();
    virtual     void        threadLoop_standby();
    virtual     void        cacheParameters_l();

private:
    // called from threadLoop, addOutputTrack, removeOutputTrack
    virtual     void        updateWaitTime_l();
protected:
    virtual     void        saveOutputTracks();
    virtual     void        clearOutputTracks();
private:

                uint32_t    mWaitTimeMs;
    SortedVector < sp<OutputTrack> >  outputTracks;
    SortedVector < sp<OutputTrack> >  mOutputTracks;
public:
    virtual     bool        hasFastMixer() const { return false; }
                status_t    threadloop_getHalTimestamp_l(
                                    ExtendedTimestamp *timestamp) const override {
        if (mOutputTracks.size() > 0) {
            // forward the first OutputTrack's kernel information for timestamp.
            const ExtendedTimestamp trackTimestamp =
                    mOutputTracks[0]->getClientProxyTimestamp();
            if (trackTimestamp.mTimeNs[ExtendedTimestamp::LOCATION_KERNEL] > 0) {
                timestamp->mTimeNs[ExtendedTimestamp::LOCATION_KERNEL] =
                        trackTimestamp.mTimeNs[ExtendedTimestamp::LOCATION_KERNEL];
                timestamp->mPosition[ExtendedTimestamp::LOCATION_KERNEL] =
                        trackTimestamp.mPosition[ExtendedTimestamp::LOCATION_KERNEL];
                return OK;  // discard server timestamp - that's ignored.
            }
        }
        return INVALID_OPERATION;
    }
};

class SpatializerThread : public MixerThread {
public:
    SpatializerThread(const sp<AudioFlinger>& audioFlinger,
                           AudioStreamOut* output,
                           audio_io_handle_t id,
                           bool systemReady,
                           audio_config_base_t *mixerConfig);
            ~SpatializerThread() override {}

            bool hasFastMixer() const override { return false; }

            // RefBase
            virtual void        onFirstRef();

            status_t setRequestedLatencyMode(audio_latency_mode_t mode) override;

protected:
            void checkOutputStageEffects() override;
            void setHalLatencyMode_l() override;

private:
            // Do not request a specific mode by default
            audio_latency_mode_t mRequestedLatencyMode = AUDIO_LATENCY_MODE_FREE;

            sp<EffectHandle> mFinalDownMixer;
};

// record thread
class RecordThread : public ThreadBase
{
public:

    class RecordTrack;

    /* The ResamplerBufferProvider is used to retrieve recorded input data from the
     * RecordThread.  It maintains local state on the relative position of the read
     * position of the RecordTrack compared with the RecordThread.
     */
    class ResamplerBufferProvider : public AudioBufferProvider
    {
    public:
        explicit ResamplerBufferProvider(RecordTrack* recordTrack) :
            mRecordTrack(recordTrack),
            mRsmpInUnrel(0), mRsmpInFront(0) { }
        virtual ~ResamplerBufferProvider() { }

        // called to set the ResamplerBufferProvider to head of the RecordThread data buffer,
        // skipping any previous data read from the hal.
        virtual void reset();

        /* Synchronizes RecordTrack position with the RecordThread.
         * Calculates available frames and handle overruns if the RecordThread
         * has advanced faster than the ResamplerBufferProvider has retrieved data.
         * TODO: why not do this for every getNextBuffer?
         *
         * Parameters
         * framesAvailable:  pointer to optional output size_t to store record track
         *                   frames available.
         *      hasOverrun:  pointer to optional boolean, returns true if track has overrun.
         */

        virtual void sync(size_t *framesAvailable = NULL, bool *hasOverrun = NULL);

        // AudioBufferProvider interface
        virtual status_t    getNextBuffer(AudioBufferProvider::Buffer* buffer);
        virtual void        releaseBuffer(AudioBufferProvider::Buffer* buffer);

                int32_t     getFront() const { return mRsmpInFront; }
                void        setFront(int32_t front) { mRsmpInFront = front; }
    private:
        RecordTrack * const mRecordTrack;
        size_t              mRsmpInUnrel;   // unreleased frames remaining from
                                            // most recent getNextBuffer
                                            // for debug only
        int32_t             mRsmpInFront;   // next available frame
                                            // rolling counter that is never cleared
    };

#include "RecordTracks.h"

            RecordThread(const sp<AudioFlinger>& audioFlinger,
                    AudioStreamIn *input,
                    audio_io_handle_t id,
                    bool systemReady
                    );
            virtual     ~RecordThread();

    // no addTrack_l ?
    void        destroyTrack_l(const sp<RecordTrack>& track);
    void        removeTrack_l(const sp<RecordTrack>& track);

    // Thread virtuals
    virtual bool        threadLoop();
    virtual void        preExit();

    // RefBase
    virtual void        onFirstRef();

    virtual status_t    initCheck() const { return (mInput == NULL) ? NO_INIT : NO_ERROR; }

    virtual sp<MemoryDealer>    readOnlyHeap() const { return mReadOnlyHeap; }

    virtual sp<IMemory> pipeMemory() const { return mPipeMemory; }

            sp<AudioFlinger::RecordThread::RecordTrack>  createRecordTrack_l(
                    const sp<AudioFlinger::Client>& client,
                    const audio_attributes_t& attr,
                    uint32_t *pSampleRate,
                    audio_format_t format,
                    audio_channel_mask_t channelMask,
                    size_t *pFrameCount,
                    audio_session_t sessionId,
                    size_t *pNotificationFrameCount,
                    pid_t creatorPid,
                    const AttributionSourceState& attributionSource,
                    audio_input_flags_t *flags,
                    pid_t tid,
                    status_t *status /*non-NULL*/,
                    audio_port_handle_t portId,
                    int32_t maxSharedAudioHistoryMs);

            status_t    start(RecordTrack* recordTrack,
                              AudioSystem::sync_event_t event,
                              audio_session_t triggerSession);

            // ask the thread to stop the specified track, and
            // return true if the caller should then do it's part of the stopping process
            bool        stop(RecordTrack* recordTrack);

            AudioStreamIn* clearInput();
            virtual sp<StreamHalInterface> stream() const;


    virtual bool        checkForNewParameter_l(const String8& keyValuePair,
                                               status_t& status);
    virtual void        cacheParameters_l() {}
    virtual String8     getParameters(const String8& keys);
    virtual void        ioConfigChanged(audio_io_config_event_t event, pid_t pid = 0,
                                        audio_port_handle_t portId = AUDIO_PORT_HANDLE_NONE);
    virtual status_t    createAudioPatch_l(const struct audio_patch *patch,
                                           audio_patch_handle_t *handle);
    virtual status_t    releaseAudioPatch_l(const audio_patch_handle_t handle);
            void        updateOutDevices(const DeviceDescriptorBaseVector& outDevices) override;
            void        resizeInputBuffer_l(int32_t maxSharedAudioHistoryMs) override;

            void        addPatchTrack(const sp<PatchRecord>& record);
            void        deletePatchTrack(const sp<PatchRecord>& record);

            void        readInputParameters_l();
    virtual uint32_t    getInputFramesLost();

    virtual status_t addEffectChain_l(const sp<EffectChain>& chain);
    virtual size_t removeEffectChain_l(const sp<EffectChain>& chain);
            uint32_t hasAudioSession_l(audio_session_t sessionId) const override {
                         return ThreadBase::hasAudioSession_l(sessionId, mTracks);
                     }

            // Return the set of unique session IDs across all tracks.
            // The keys are the session IDs, and the associated values are meaningless.
            // FIXME replace by Set [and implement Bag/Multiset for other uses].
            KeyedVector<audio_session_t, bool> sessionIds() const;

    virtual status_t setSyncEvent(const sp<SyncEvent>& event);
    virtual bool     isValidSyncEvent(const sp<SyncEvent>& event) const;

    static void syncStartEventCallback(const wp<SyncEvent>& event);

    virtual size_t      frameCount() const { return mFrameCount; }
            bool        hasFastCapture() const { return mFastCapture != 0; }
    virtual void        toAudioPortConfig(struct audio_port_config *config);

    virtual status_t    checkEffectCompatibility_l(const effect_descriptor_t *desc,
                                                   audio_session_t sessionId);

    virtual void        acquireWakeLock_l() {
                            ThreadBase::acquireWakeLock_l();
                            mActiveTracks.updatePowerState(this, true /* force */);
                        }

            void        checkBtNrec();

            // Sets the UID records silence
            void        setRecordSilenced(audio_port_handle_t portId, bool silenced);

            status_t    getActiveMicrophones(std::vector<media::MicrophoneInfo>* activeMicrophones);

            status_t    setPreferredMicrophoneDirection(audio_microphone_direction_t direction);
            status_t    setPreferredMicrophoneFieldDimension(float zoom);

            void        updateMetadata_l() override;

            bool        fastTrackAvailable() const { return mFastTrackAvail; }

            bool        isTimestampCorrectionEnabled() const override {
                            // checks popcount for exactly one device.
                            // Is currently disabled. Before enabling,
                            // verify compressed record timestamps.
                            return audio_is_input_device(mTimestampCorrectedDevice)
                                    && inDeviceType() == mTimestampCorrectedDevice;
                        }

            status_t    shareAudioHistory(const std::string& sharedAudioPackageName,
                                          audio_session_t sharedSessionId = AUDIO_SESSION_NONE,
                                          int64_t sharedAudioStartMs = -1);
            status_t    shareAudioHistory_l(const std::string& sharedAudioPackageName,
                                          audio_session_t sharedSessionId = AUDIO_SESSION_NONE,
                                          int64_t sharedAudioStartMs = -1);
            void        resetAudioHistory_l();

    virtual bool        isStreamInitialized() {
                            return !(mInput == nullptr || mInput->stream == nullptr);
                        }

protected:
            void        dumpInternals_l(int fd, const Vector<String16>& args) override;
            void        dumpTracks_l(int fd, const Vector<String16>& args) override;

private:
            // Enter standby if not already in standby, and set mStandby flag
            void    standbyIfNotAlreadyInStandby();

            // Call the HAL standby method unconditionally, and don't change mStandby flag
            void    inputStandBy();

            void    checkBtNrec_l();

            int32_t getOldestFront_l();
            void    updateFronts_l(int32_t offset);

            AudioStreamIn                       *mInput;
            Source                              *mSource;
            SortedVector < sp<RecordTrack> >    mTracks;
            // mActiveTracks has dual roles:  it indicates the current active track(s), and
            // is used together with mStartStopCond to indicate start()/stop() progress
            ActiveTracks<RecordTrack>           mActiveTracks;

            Condition                           mStartStopCond;

            // resampler converts input at HAL Hz to output at AudioRecord client Hz
            void                               *mRsmpInBuffer;  // size = mRsmpInFramesOA
            size_t                              mRsmpInFrames;  // size of resampler input in frames
            size_t                              mRsmpInFramesP2;// size rounded up to a power-of-2
            size_t                              mRsmpInFramesOA;// mRsmpInFramesP2 + over-allocation

            // rolling index that is never cleared
            int32_t                             mRsmpInRear;    // last filled frame + 1

            // For dumpsys
            const sp<MemoryDealer>              mReadOnlyHeap;

            // one-time initialization, no locks required
            sp<FastCapture>                     mFastCapture;   // non-0 if there is also
                                                                // a fast capture

            // FIXME audio watchdog thread

            // contents are not guaranteed to be consistent, no locks required
            FastCaptureDumpState                mFastCaptureDumpState;
#ifdef STATE_QUEUE_DUMP
            // FIXME StateQueue observer and mutator dump fields
#endif
            // FIXME audio watchdog dump

            // accessible only within the threadLoop(), no locks required
            //          mFastCapture->sq()      // for mutating and pushing state
            int32_t     mFastCaptureFutex;      // for cold idle

            // The HAL input source is treated as non-blocking,
            // but current implementation is blocking
            sp<NBAIO_Source>                    mInputSource;
            // The source for the normal capture thread to read from: mInputSource or mPipeSource
            sp<NBAIO_Source>                    mNormalSource;
            // If a fast capture is present, the non-blocking pipe sink written to by fast capture,
            // otherwise clear
            sp<NBAIO_Sink>                      mPipeSink;
            // If a fast capture is present, the non-blocking pipe source read by normal thread,
            // otherwise clear
            sp<NBAIO_Source>                    mPipeSource;
            // Depth of pipe from fast capture to normal thread and fast clients, always power of 2
            size_t                              mPipeFramesP2;
            // If a fast capture is present, the Pipe as IMemory, otherwise clear
            sp<IMemory>                         mPipeMemory;

            // TODO: add comment and adjust size as needed
            static const size_t                 kFastCaptureLogSize = 4 * 1024;
            sp<NBLog::Writer>                   mFastCaptureNBLogWriter;

            bool                                mFastTrackAvail;    // true if fast track available
            // common state to all record threads
            std::atomic_bool                    mBtNrecSuspended;

            int64_t                             mFramesRead = 0;    // continuous running counter.

            DeviceDescriptorBaseVector          mOutDevices;

            int32_t                             mMaxSharedAudioHistoryMs = 0;
            std::string                         mSharedAudioPackageName = {};
            int32_t                             mSharedAudioStartFrames = -1;
            audio_session_t                     mSharedAudioSessionId = AUDIO_SESSION_NONE;
};

class MmapThread : public ThreadBase
{
 public:

#include "MmapTracks.h"

    MmapThread(const sp<AudioFlinger>& audioFlinger, audio_io_handle_t id,
               AudioHwDevice *hwDev, sp<StreamHalInterface> stream, bool systemReady,
               bool isOut);
    virtual     ~MmapThread();

    virtual     void        configure(const audio_attributes_t *attr,
                                      audio_stream_type_t streamType,
                                      audio_session_t sessionId,
                                      const sp<MmapStreamCallback>& callback,
                                      audio_port_handle_t deviceId,
                                      audio_port_handle_t portId);

                void        disconnect();

    // MmapStreamInterface
    status_t createMmapBuffer(int32_t minSizeFrames,
                                      struct audio_mmap_buffer_info *info);
    status_t getMmapPosition(struct audio_mmap_position *position);
    status_t start(const AudioClient& client,
                   const audio_attributes_t *attr,
                   audio_port_handle_t *handle);
    status_t stop(audio_port_handle_t handle);
    status_t standby();
    virtual status_t getExternalPosition(uint64_t *position, int64_t *timeNaos) = 0;

    // RefBase
    virtual     void        onFirstRef();

    // Thread virtuals
    virtual     bool        threadLoop();

    virtual     void        threadLoop_exit();
    virtual     void        threadLoop_standby();
    virtual     bool        shouldStandby_l() { return false; }
    virtual     status_t    exitStandby_l() REQUIRES(mLock);

    virtual     status_t    initCheck() const { return (mHalStream == 0) ? NO_INIT : NO_ERROR; }
    virtual     size_t      frameCount() const { return mFrameCount; }
    virtual     bool        checkForNewParameter_l(const String8& keyValuePair,
                                                    status_t& status);
    virtual     String8     getParameters(const String8& keys);
    virtual     void        ioConfigChanged(audio_io_config_event_t event, pid_t pid = 0,
                                            audio_port_handle_t portId = AUDIO_PORT_HANDLE_NONE);
                void        readHalParameters_l();
    virtual     void        cacheParameters_l() {}
    virtual     status_t    createAudioPatch_l(const struct audio_patch *patch,
                                               audio_patch_handle_t *handle);
    virtual     status_t    releaseAudioPatch_l(const audio_patch_handle_t handle);
    virtual     void        toAudioPortConfig(struct audio_port_config *config);

    virtual     sp<StreamHalInterface> stream() const { return mHalStream; }
    virtual     status_t    addEffectChain_l(const sp<EffectChain>& chain);
    virtual     size_t      removeEffectChain_l(const sp<EffectChain>& chain);
    virtual     status_t    checkEffectCompatibility_l(const effect_descriptor_t *desc,
                                                               audio_session_t sessionId);

                uint32_t    hasAudioSession_l(audio_session_t sessionId) const override {
                                // Note: using mActiveTracks as no mTracks here.
                                return ThreadBase::hasAudioSession_l(sessionId, mActiveTracks);
                            }
    virtual     status_t    setSyncEvent(const sp<SyncEvent>& event);
    virtual     bool        isValidSyncEvent(const sp<SyncEvent>& event) const;

    virtual     void        checkSilentMode_l() {}
    virtual     void        processVolume_l() {}
                void        checkInvalidTracks_l();

    virtual     audio_stream_type_t streamType() { return AUDIO_STREAM_DEFAULT; }

    virtual     void        invalidateTracks(audio_stream_type_t streamType __unused) {}
    virtual     void        invalidateTracks(std::set<audio_port_handle_t>& portIds __unused) {}

                // Sets the UID records silence
    virtual     void        setRecordSilenced(audio_port_handle_t portId __unused,
                                              bool silenced __unused) {}

    virtual     bool        isStreamInitialized() { return false; }

                void        setClientSilencedState_l(audio_port_handle_t portId, bool silenced) {
                                mClientSilencedStates[portId] = silenced;
                            }

                size_t      eraseClientSilencedState_l(audio_port_handle_t portId) {
                                return mClientSilencedStates.erase(portId);
                            }

                bool        isClientSilenced_l(audio_port_handle_t portId) const {
                                const auto it = mClientSilencedStates.find(portId);
                                return it != mClientSilencedStates.end() ? it->second : false;
                            }

                void        setClientSilencedIfExists_l(audio_port_handle_t portId, bool silenced) {
                                const auto it = mClientSilencedStates.find(portId);
                                if (it != mClientSilencedStates.end()) {
                                    it->second = silenced;
                                }
                            }

 protected:
                void        dumpInternals_l(int fd, const Vector<String16>& args) override;
                void        dumpTracks_l(int fd, const Vector<String16>& args) override;

                /**
                 * @brief mDeviceId  current device port unique identifier
                 */
                audio_port_handle_t     mDeviceId = AUDIO_PORT_HANDLE_NONE;

                audio_attributes_t      mAttr;
                audio_session_t         mSessionId;
                audio_port_handle_t     mPortId;

                wp<MmapStreamCallback>  mCallback;
                sp<StreamHalInterface>  mHalStream;
                sp<DeviceHalInterface>  mHalDevice;
                AudioHwDevice* const    mAudioHwDev;
                ActiveTracks<MmapTrack> mActiveTracks;
                float                   mHalVolFloat;
                std::map<audio_port_handle_t, bool> mClientSilencedStates;

                int32_t                 mNoCallbackWarningCount;
     static     constexpr int32_t       kMaxNoCallbackWarnings = 5;
};

class MmapPlaybackThread : public MmapThread, public VolumeInterface
{

public:
    MmapPlaybackThread(const sp<AudioFlinger>& audioFlinger, audio_io_handle_t id,
                       AudioHwDevice *hwDev, AudioStreamOut *output, bool systemReady);
    virtual     ~MmapPlaybackThread() {}

    virtual     void        configure(const audio_attributes_t *attr,
                                      audio_stream_type_t streamType,
                                      audio_session_t sessionId,
                                      const sp<MmapStreamCallback>& callback,
                                      audio_port_handle_t deviceId,
                                      audio_port_handle_t portId);

                AudioStreamOut* clearOutput();

                // VolumeInterface
    virtual     void        setMasterVolume(float value);
    virtual     void        setMasterMute(bool muted);
    virtual     void        setStreamVolume(audio_stream_type_t stream, float value);
    virtual     void        setStreamMute(audio_stream_type_t stream, bool muted);
    virtual     float       streamVolume(audio_stream_type_t stream) const;

                void        setMasterMute_l(bool muted) { mMasterMute = muted; }

    virtual     void        invalidateTracks(audio_stream_type_t streamType);
                void        invalidateTracks(std::set<audio_port_handle_t>& portIds) override;

    virtual     audio_stream_type_t streamType() { return mStreamType; }
    virtual     void        checkSilentMode_l();
                void        processVolume_l() override;

                void        updateMetadata_l() override;

    virtual     void        toAudioPortConfig(struct audio_port_config *config);

                status_t    getExternalPosition(uint64_t *position, int64_t *timeNanos) override;

    virtual     bool        isStreamInitialized() {
                                return !(mOutput == nullptr || mOutput->stream == nullptr);
                            }

protected:
                void        dumpInternals_l(int fd, const Vector<String16>& args) override;

                audio_stream_type_t         mStreamType;
                float                       mMasterVolume;
                float                       mStreamVolume;
                bool                        mMasterMute;
                bool                        mStreamMute;
                AudioStreamOut*             mOutput;
};

class MmapCaptureThread : public MmapThread
{

public:
    MmapCaptureThread(const sp<AudioFlinger>& audioFlinger, audio_io_handle_t id,
                      AudioHwDevice *hwDev, AudioStreamIn *input, bool systemReady);
    virtual     ~MmapCaptureThread() {}

                AudioStreamIn* clearInput();

                status_t       exitStandby_l() REQUIRES(mLock) override;

                void           updateMetadata_l() override;
                void           processVolume_l() override;
                void           setRecordSilenced(audio_port_handle_t portId,
                                                 bool silenced) override;

    virtual     void           toAudioPortConfig(struct audio_port_config *config);

                status_t       getExternalPosition(uint64_t *position, int64_t *timeNanos) override;

    virtual     bool           isStreamInitialized() {
                                   return !(mInput == nullptr || mInput->stream == nullptr);
                               }

protected:

                AudioStreamIn*  mInput;
};

class BitPerfectThread : public MixerThread {
public:
    BitPerfectThread(const sp<AudioFlinger>& audioflinger, AudioStreamOut *output,
                     audio_io_handle_t id, bool systemReady);

protected:
    mixer_state prepareTracks_l(Vector<sp<Track>> *tracksToRemove) override;
    void threadLoop_mix() override;

private:
    bool mIsBitPerfect;
    float mVolumeLeft = 0.f;
    float mVolumeRight = 0.f;
};<|MERGE_RESOLUTION|>--- conflicted
+++ resolved
@@ -1102,13 +1102,9 @@
                     return INVALID_OPERATION;
                 }
 
-<<<<<<< HEAD
-    virtual     status_t setBluetoothLatencyModesEnabled(bool enabled);
-=======
     virtual     status_t setBluetoothVariableLatencyEnabled(bool enabled __unused) {
                     return INVALID_OPERATION;
                 }
->>>>>>> 127406a4
 
                 void startMelComputation(const sp<audio_utils::MelProcessor>& processor);
                 void stopMelComputation();
