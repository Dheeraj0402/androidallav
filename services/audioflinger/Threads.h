--- conflicted
+++ resolved
@@ -1086,11 +1086,7 @@
                     return INVALID_OPERATION;
                 }
 
-<<<<<<< HEAD
-    virtual     status_t setBluetoothLatencyModesEnabled(bool enabled);
-=======
     virtual     status_t setBluetoothVariableLatencyEnabled(bool enabled);
->>>>>>> dc2f403f
 
 protected:
     // updated by readOutputParameters_l()
