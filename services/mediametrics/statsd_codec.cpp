--- conflicted
+++ resolved
@@ -593,8 +593,6 @@
     }
     AStatsEvent_writeInt64(event, codecId);
 
-<<<<<<< HEAD
-=======
     int32_t arrayMode = -1;
     if (item->getInt32("android.media.mediacodec.array-mode", &arrayMode)) {
         metrics_proto.set_array_mode(arrayMode);
@@ -701,7 +699,6 @@
     item->getString("android.media.mediacodec.judder-score-histogram-buckets",
                     &judderScoreHistogramBucketsStr);
 
->>>>>>> ba248cd1
     int err = AStatsEvent_write(event);
     if (err < 0) {
       ALOGE("Failed to write codec metrics to statsd (%d)", err);
