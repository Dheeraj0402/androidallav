cc_library_shared {
    name: "libmedia_codecserviceregistrant",
    vendor_available: true,
    srcs: [
        "CodecServiceRegistrant.cpp",
    ],

    header_libs: [
        "libmedia_headers",
    ],

    shared_libs: [
        "android.hardware.media.c2@1.0",
        "libbase",
        "libcodec2_hidl@1.0",
        "libcodec2_vndk",
        "libutils",
    ],

    // Codecs
    runtime_libs: [
        "libcodec2_soft_avcdec",
        "libcodec2_soft_avcenc",
        "libcodec2_soft_aacdec",
        "libcodec2_soft_aacenc",
        "libcodec2_soft_amrnbdec",
        "libcodec2_soft_amrnbenc",
        "libcodec2_soft_amrwbdec",
        "libcodec2_soft_amrwbenc",
        "libcodec2_soft_hevcdec",
        "libcodec2_soft_hevcenc",
        "libcodec2_soft_g711alawdec",
        "libcodec2_soft_g711mlawdec",
        "libcodec2_soft_mpeg2dec",
        "libcodec2_soft_h263dec",
        "libcodec2_soft_h263enc",
        "libcodec2_soft_mpeg4dec",
        "libcodec2_soft_mpeg4enc",
        "libcodec2_soft_mp3dec",
        "libcodec2_soft_vorbisdec",
        "libcodec2_soft_opusdec",
        "libcodec2_soft_opusenc",
        "libcodec2_soft_vp8dec",
        "libcodec2_soft_vp9dec",
<<<<<<< HEAD
        "libcodec2_soft_av1dec",
        "libcodec2_soft_gav1dec",
=======
        // "libcodec2_soft_av1dec_aom",  // replaced by the gav1 implementation
        "libcodec2_soft_av1dec_gav1",
>>>>>>> 76df1b46
        "libcodec2_soft_vp8enc",
        "libcodec2_soft_vp9enc",
        "libcodec2_soft_rawdec",
        "libcodec2_soft_flacdec",
        "libcodec2_soft_flacenc",
        "libcodec2_soft_gsmdec",
    ],
}
<|MERGE_RESOLUTION|>--- conflicted
+++ resolved
@@ -42,13 +42,8 @@
         "libcodec2_soft_opusenc",
         "libcodec2_soft_vp8dec",
         "libcodec2_soft_vp9dec",
-<<<<<<< HEAD
-        "libcodec2_soft_av1dec",
-        "libcodec2_soft_gav1dec",
-=======
         // "libcodec2_soft_av1dec_aom",  // replaced by the gav1 implementation
         "libcodec2_soft_av1dec_gav1",
->>>>>>> 76df1b46
         "libcodec2_soft_vp8enc",
         "libcodec2_soft_vp9enc",
         "libcodec2_soft_rawdec",
