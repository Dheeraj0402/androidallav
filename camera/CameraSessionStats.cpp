--- conflicted
+++ resolved
@@ -283,15 +283,9 @@
         mSessionIndex(0),
         mCameraExtensionSessionStats() {}
 
-<<<<<<< HEAD
 CameraSessionStats::CameraSessionStats(const std::string& cameraId,
         int facing, int newCameraState, const std::string& clientName,
-        int apiLevel, bool isNdk, int32_t latencyMs) :
-=======
-CameraSessionStats::CameraSessionStats(const String16& cameraId,
-        int facing, int newCameraState, const String16& clientName,
         int apiLevel, bool isNdk, int32_t latencyMs, int64_t logId) :
->>>>>>> ba248cd1
                 mCameraId(cameraId),
                 mFacing(facing),
                 mNewCameraState(newCameraState),
@@ -420,9 +414,6 @@
         return err;
     }
 
-<<<<<<< HEAD
-    mCameraId = toStdString(id);
-=======
     int32_t sessionIdx;
     if ((err = parcel->readInt32(&sessionIdx)) != OK) {
         ALOGE("%s: Failed to read session index from parcel", __FUNCTION__);
@@ -435,8 +426,7 @@
         return err;
     }
 
-    mCameraId = id;
->>>>>>> ba248cd1
+    mCameraId = toStdString(id);
     mFacing = facing;
     mNewCameraState = newCameraState;
     mClientName = toStdString(clientName);
