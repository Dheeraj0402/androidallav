/*
 * Copyright (C) 2020 The Android Open Source Project
 *
 * Licensed under the Apache License, Version 2.0 (the "License");
 * you may not use this file except in compliance with the License.
 * You may obtain a copy of the License at
 *
 *      http://www.apache.org/licenses/LICENSE-2.0
 *
 * Unless required by applicable law or agreed to in writing, software
 * distributed under the License is distributed on an "AS IS" BASIS,
 * WITHOUT WARRANTIES OR CONDITIONS OF ANY KIND, either express or implied.
 * See the License for the specific language governing permissions and
 * limitations under the License.
 */

#ifndef ANDROID_HARDWARE_CAMERA_SERVICE_SESSION_STATS_H
#define ANDROID_HARDWARE_CAMERA_SERVICE_SESSION_STATS_H

#include <string>

#include <binder/Parcelable.h>

#include <camera/CameraMetadata.h>
#include <android/hardware/CameraExtensionSessionStats.h>

namespace android {
namespace hardware {

/**
 * Camera stream info and statistics
 */
class CameraStreamStats : public android::Parcelable {
public:
    enum HistogramType {
        HISTOGRAM_TYPE_UNKNOWN = 0,
        HISTOGRAM_TYPE_CAPTURE_LATENCY = 1,
    };

    int mWidth;
    int mHeight;
    int mFormat;
    float mMaxPreviewFps;
    int mDataSpace;
    int64_t mUsage;

    // The number of requested buffers
    int64_t mRequestCount;
    // The number of buffer errors
    int64_t mErrorCount;

    // The capture latency of 1st request for this stream
    int32_t mStartLatencyMs;

    // Buffer count info
    int mMaxHalBuffers;
    int mMaxAppBuffers;

    // Histogram type. So far only capture latency histogram is supported.
    int mHistogramType;
    // The bounary values separating adjacent histogram bins.
    // A vector of {h1, h2, h3} represents bins of [0, h1), [h1, h2), [h2, h3),
    // and [h3, infinity)
    std::vector<float> mHistogramBins;
    // The counts for all histogram bins.
    // size(mHistogramBins) + 1 = size(mHistogramCounts)
    std::vector<int64_t> mHistogramCounts;

    // Dynamic range profile
    int64_t mDynamicRangeProfile;
    // Stream use case
    int64_t mStreamUseCase;
    // Color space
    int32_t mColorSpace;

    CameraStreamStats() :
            mWidth(0), mHeight(0), mFormat(0), mMaxPreviewFps(0), mDataSpace(0), mUsage(0),
            mRequestCount(0), mErrorCount(0), mStartLatencyMs(0),
            mMaxHalBuffers(0), mMaxAppBuffers(0), mHistogramType(HISTOGRAM_TYPE_UNKNOWN),
            mDynamicRangeProfile(ANDROID_REQUEST_AVAILABLE_DYNAMIC_RANGE_PROFILES_MAP_STANDARD),
            mStreamUseCase(ANDROID_SCALER_AVAILABLE_STREAM_USE_CASES_DEFAULT),
            mColorSpace(ANDROID_REQUEST_AVAILABLE_COLOR_SPACE_PROFILES_MAP_UNSPECIFIED) {}
    CameraStreamStats(int width, int height, int format, float maxPreviewFps, int dataSpace,
            int64_t usage, int maxHalBuffers, int maxAppBuffers, int dynamicRangeProfile,
            int streamUseCase, int32_t colorSpace)
            : mWidth(width), mHeight(height), mFormat(format), mMaxPreviewFps(maxPreviewFps),
              mDataSpace(dataSpace), mUsage(usage), mRequestCount(0), mErrorCount(0),
              mStartLatencyMs(0), mMaxHalBuffers(maxHalBuffers), mMaxAppBuffers(maxAppBuffers),
              mHistogramType(HISTOGRAM_TYPE_UNKNOWN),
              mDynamicRangeProfile(dynamicRangeProfile),
              mStreamUseCase(streamUseCase),
              mColorSpace(colorSpace) {}

    virtual status_t readFromParcel(const android::Parcel* parcel) override;
    virtual status_t writeToParcel(android::Parcel* parcel) const override;
};

/**
 * Camera session statistics
 *
 * This includes session wide info and stream statistics.
 */
class CameraSessionStats : public android::Parcelable {
public:
    /**
     * Values for notifyCameraState newCameraState
     */
    static const int CAMERA_STATE_OPEN;
    static const int CAMERA_STATE_ACTIVE;
    static const int CAMERA_STATE_IDLE;
    static const int CAMERA_STATE_CLOSED;

    /**
     * Values for notifyCameraState facing
     */
    static const int CAMERA_FACING_BACK;
    static const int CAMERA_FACING_FRONT;
    static const int CAMERA_FACING_EXTERNAL;

    /**
     * Values for notifyCameraState api level
     */
    static const int CAMERA_API_LEVEL_1;
    static const int CAMERA_API_LEVEL_2;

    std::string mCameraId;
    int mFacing;
    int mNewCameraState;
    std::string mClientName;
    int mApiLevel;
    bool mIsNdk;
    // latency in ms for camera open, close, or session creation.
    int mLatencyMs;

    /*
     * A randomly generated identifier to map the open/active/idle/close stats to each other after
     * being logged. Every 'open' event will have a newly generated id which will be logged with
     * active/idle/closed that correspond to the particular 'open' event.
     *
     * This ID is not meant to be globally unique forever. Probabilistically, this ID can be
     * safely considered unique across all logs from one android build for 48 to 72 hours from
     * its generation. Chances of identifier collisions are significant past a week or two.
     *
     * NOTE: There are no guarantees that the identifiers will be unique. The probability of
     * collision within a short timeframe is low, but any system consuming these identifiers at
     * scale should handle identifier collisions, potentially even from the same device.
     */
    int64_t mLogId;

    float mMaxPreviewFps;

    // Session info and statistics
    int mSessionType;
    int mInternalReconfigure;
    // The number of capture requests
    int64_t mRequestCount;
    // The number of result error
    int64_t mResultErrorCount;
    // Whether the device runs into an error state
    bool mDeviceError;
    std::vector<CameraStreamStats> mStreamStats;
    std::string mUserTag;
    int mVideoStabilizationMode;
    int mSessionIndex;

    CameraExtensionSessionStats mCameraExtensionSessionStats;

    // Constructors
    CameraSessionStats();
<<<<<<< HEAD
    CameraSessionStats(const std::string& cameraId, int facing, int newCameraState,
            const std::string& clientName, int apiLevel, bool isNdk, int32_t latencyMs);
=======
    CameraSessionStats(const String16& cameraId, int facing, int newCameraState,
                       const String16& clientName, int apiLevel, bool isNdk, int32_t latencyMs,
                       int64_t logId);
>>>>>>> ba248cd1

    virtual status_t readFromParcel(const android::Parcel* parcel) override;
    virtual status_t writeToParcel(android::Parcel* parcel) const override;
};

}; // namespace hardware
}; // namespace android

#endif // ANDROID_HARDWARE_CAMERA_SERVICE_SESSION_STATS_H<|MERGE_RESOLUTION|>--- conflicted
+++ resolved
@@ -167,14 +167,9 @@
 
     // Constructors
     CameraSessionStats();
-<<<<<<< HEAD
     CameraSessionStats(const std::string& cameraId, int facing, int newCameraState,
-            const std::string& clientName, int apiLevel, bool isNdk, int32_t latencyMs);
-=======
-    CameraSessionStats(const String16& cameraId, int facing, int newCameraState,
-                       const String16& clientName, int apiLevel, bool isNdk, int32_t latencyMs,
+                       const std::string& clientName, int apiLevel, bool isNdk, int32_t latencyMs,
                        int64_t logId);
->>>>>>> ba248cd1
 
     virtual status_t readFromParcel(const android::Parcel* parcel) override;
     virtual status_t writeToParcel(android::Parcel* parcel) const override;
