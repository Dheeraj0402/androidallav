{
  "name": "com.android.media",
<<<<<<< HEAD
  "version": 330310000,
=======
  "version": 330090000,
>>>>>>> 448ae113
  "requireNativeLibs": [
    "libandroid.so",
    "libbinder_ndk.so",
    "libmediandk.so",
    ":sphal"
  ]
}<|MERGE_RESOLUTION|>--- conflicted
+++ resolved
@@ -1,10 +1,6 @@
 {
   "name": "com.android.media",
-<<<<<<< HEAD
-  "version": 330310000,
-=======
-  "version": 330090000,
->>>>>>> 448ae113
+  "version": 330410000,
   "requireNativeLibs": [
     "libandroid.so",
     "libbinder_ndk.so",
