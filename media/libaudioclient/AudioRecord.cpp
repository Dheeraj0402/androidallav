/*
**
** Copyright 2008, The Android Open Source Project
**
** Licensed under the Apache License, Version 2.0 (the "License");
** you may not use this file except in compliance with the License.
** You may obtain a copy of the License at
**
**     http://www.apache.org/licenses/LICENSE-2.0
**
** Unless required by applicable law or agreed to in writing, software
** distributed under the License is distributed on an "AS IS" BASIS,
** WITHOUT WARRANTIES OR CONDITIONS OF ANY KIND, either express or implied.
** See the License for the specific language governing permissions and
** limitations under the License.
*/

//#define LOG_NDEBUG 0
#define LOG_TAG "AudioRecord"

#include <inttypes.h>
#include <android-base/macros.h>
#include <sys/resource.h>

#include <audiomanager/AudioManager.h>
#include <audiomanager/IAudioManager.h>
#include <binder/Binder.h>
#include <binder/IPCThreadState.h>
#include <binder/IServiceManager.h>
#include <media/AudioRecord.h>
#include <utils/Log.h>
#include <private/media/AudioTrackShared.h>
#include <processgroup/sched_policy.h>
#include <media/IAudioFlinger.h>
#include <media/MediaMetricsItem.h>
#include <media/TypeConverter.h>

#define WAIT_PERIOD_MS          10

namespace android {

using android::content::AttributionSourceState;
using aidl_utils::statusTFromBinderStatus;

// ---------------------------------------------------------------------------

// static
status_t AudioRecord::getMinFrameCount(
        size_t* frameCount,
        uint32_t sampleRate,
        audio_format_t format,
        audio_channel_mask_t channelMask)
{
    if (frameCount == NULL) {
        return BAD_VALUE;
    }

    size_t size;
    status_t status = AudioSystem::getInputBufferSize(sampleRate, format, channelMask, &size);
    if (status != NO_ERROR) {
        ALOGE("%s(): AudioSystem could not query the input buffer size for"
              " sampleRate %u, format %#x, channelMask %#x; status %d",
               __func__, sampleRate, format, channelMask, status);
        return status;
    }

    // We double the size of input buffer for ping pong use of record buffer.
    // Assumes audio_is_linear_pcm(format)
    if ((*frameCount = (size * 2) / (audio_channel_count_from_in_mask(channelMask) *
            audio_bytes_per_sample(format))) == 0) {
        ALOGE("%s(): Unsupported configuration: sampleRate %u, format %#x, channelMask %#x",
                __func__, sampleRate, format, channelMask);
        return BAD_VALUE;
    }

    return NO_ERROR;
}

// ---------------------------------------------------------------------------

void AudioRecord::MediaMetrics::gather(const AudioRecord *record)
{
#define MM_PREFIX "android.media.audiorecord." // avoid cut-n-paste errors.

    // Java API 28 entries, do not change.
    mMetricsItem->setCString(MM_PREFIX "encoding", toString(record->mFormat).c_str());
    mMetricsItem->setCString(MM_PREFIX "source", toString(record->mAttributes.source).c_str());
    mMetricsItem->setInt32(MM_PREFIX "latency", (int32_t)record->mLatency); // bad estimate.
    mMetricsItem->setInt32(MM_PREFIX "samplerate", (int32_t)record->mSampleRate);
    mMetricsItem->setInt32(MM_PREFIX "channels", (int32_t)record->mChannelCount);

    // Non-API entries, these can change.
    mMetricsItem->setInt32(MM_PREFIX "portId", (int32_t)record->mPortId);
    mMetricsItem->setInt32(MM_PREFIX "frameCount", (int32_t)record->mFrameCount);
    mMetricsItem->setCString(MM_PREFIX "attributes", toString(record->mAttributes).c_str());
    mMetricsItem->setInt64(MM_PREFIX "channelMask", (int64_t)record->mChannelMask);

    // log total duration recording, including anything currently running.
    int64_t activeNs = 0;
    if (mStartedNs != 0) {
        activeNs = systemTime() - mStartedNs;
    }
    mMetricsItem->setDouble(MM_PREFIX "durationMs", (mDurationNs + activeNs) * 1e-6);
    mMetricsItem->setInt64(MM_PREFIX "startCount", (int64_t)mCount);

    if (mLastError != NO_ERROR) {
        mMetricsItem->setInt32(MM_PREFIX "lastError.code", (int32_t)mLastError);
        mMetricsItem->setCString(MM_PREFIX "lastError.at", mLastErrorFunc.c_str());
    }
    mMetricsItem->setCString(MM_PREFIX "logSessionId", record->mLogSessionId.c_str());
}

static const char *stateToString(bool active) {
    return active ? "ACTIVE" : "STOPPED";
}

// hand the user a snapshot of the metrics.
status_t AudioRecord::getMetrics(mediametrics::Item * &item)
{
    mMediaMetrics.gather(this);
    mediametrics::Item *tmp = mMediaMetrics.dup();
    if (tmp == nullptr) {
        return BAD_VALUE;
    }
    item = tmp;
    return NO_ERROR;
}

AudioRecord::AudioRecord(const AttributionSourceState &client)
    : mActive(false), mStatus(NO_INIT), mClientAttributionSource(client),
      mSessionId(AUDIO_SESSION_ALLOCATE), mPreviousPriority(ANDROID_PRIORITY_NORMAL),
      mPreviousSchedulingGroup(SP_DEFAULT), mSelectedDeviceId(AUDIO_PORT_HANDLE_NONE),
      mRoutedDeviceId(AUDIO_PORT_HANDLE_NONE), mSelectedMicDirection(MIC_DIRECTION_UNSPECIFIED),
      mSelectedMicFieldDimension(MIC_FIELD_DIMENSION_DEFAULT)
{
}

AudioRecord::AudioRecord(
        audio_source_t inputSource,
        uint32_t sampleRate,
        audio_format_t format,
        audio_channel_mask_t channelMask,
        const AttributionSourceState& client,
        size_t frameCount,
        callback_t cbf,
        void* user,
        uint32_t notificationFrames,
        audio_session_t sessionId,
        transfer_type transferType,
        audio_input_flags_t flags,
        const audio_attributes_t* pAttributes,
        audio_port_handle_t selectedDeviceId,
        audio_microphone_direction_t selectedMicDirection,
        float microphoneFieldDimension)
    : mActive(false),
      mStatus(NO_INIT),
      mClientAttributionSource(client),
      mSessionId(AUDIO_SESSION_ALLOCATE),
      mPreviousPriority(ANDROID_PRIORITY_NORMAL),
      mPreviousSchedulingGroup(SP_DEFAULT),
      mProxy(NULL)
{
    uid_t uid = VALUE_OR_FATAL(aidl2legacy_int32_t_uid_t(mClientAttributionSource.uid));
    pid_t pid = VALUE_OR_FATAL(aidl2legacy_int32_t_pid_t(mClientAttributionSource.pid));
    (void)set(inputSource, sampleRate, format, channelMask, frameCount, cbf, user,
            notificationFrames, false /*threadCanCallJava*/, sessionId, transferType, flags,
            uid, pid, pAttributes, selectedDeviceId, selectedMicDirection,
            microphoneFieldDimension);
}

AudioRecord::~AudioRecord()
{
    mMediaMetrics.gather(this);

    mediametrics::LogItem(mMetricsId)
        .set(AMEDIAMETRICS_PROP_EVENT, AMEDIAMETRICS_PROP_EVENT_VALUE_DTOR)
        .set(AMEDIAMETRICS_PROP_CALLERNAME,
                mCallerName.empty()
                ? AMEDIAMETRICS_PROP_CALLERNAME_VALUE_UNKNOWN
                : mCallerName.c_str())
        .set(AMEDIAMETRICS_PROP_STATUS, (int32_t)mStatus)
        .record();

    stopAndJoinCallbacks(); // checks mStatus

    if (mStatus == NO_ERROR) {
        IInterface::asBinder(mAudioRecord)->unlinkToDeath(mDeathNotifier, this);
        mAudioRecord.clear();
        mCblkMemory.clear();
        mBufferMemory.clear();
        IPCThreadState::self()->flushCommands();
        ALOGV("%s(%d): releasing session id %d",
                __func__, mPortId, mSessionId);
        pid_t pid = VALUE_OR_FATAL(aidl2legacy_int32_t_pid_t(mClientAttributionSource.pid));
        AudioSystem::releaseAudioSessionId(mSessionId, pid);
    }
}

void AudioRecord::stopAndJoinCallbacks() {
    // Prevent nullptr crash if it did not open properly.
    if (mStatus != NO_ERROR) return;

    // Make sure that callback function exits in the case where
    // it is looping on buffer empty condition in obtainBuffer().
    // Otherwise the callback thread will never exit.
    stop();
    if (mAudioRecordThread != 0) {
        mProxy->interrupt();
        mAudioRecordThread->requestExit();  // see comment in AudioRecord.h
        mAudioRecordThread->requestExitAndWait();
        mAudioRecordThread.clear();
    }
    // No lock here: worst case we remove a NULL callback which will be a nop
    if (mDeviceCallback != 0 && mInput != AUDIO_IO_HANDLE_NONE) {
        // This may not stop all of these device callbacks!
        // TODO: Add some sort of protection.
        AudioSystem::removeAudioDeviceCallback(this, mInput, mPortId);
    }
}
<<<<<<< HEAD
=======
namespace {
class LegacyCallbackWrapper : public AudioRecord::IAudioRecordCallback {
    const AudioRecord::legacy_callback_t mCallback;
    void* const mData;

  public:
    LegacyCallbackWrapper(AudioRecord::legacy_callback_t callback, void* user)
        : mCallback(callback), mData(user) {}

    size_t onMoreData(const AudioRecord::Buffer& buffer) override {
        AudioRecord::Buffer copy = buffer;
        mCallback(AudioRecord::EVENT_MORE_DATA, mData, &copy);
        return copy.size();
    }

    void onOverrun() override { mCallback(AudioRecord::EVENT_OVERRUN, mData, nullptr); }

    void onMarker(uint32_t markerPosition) override {
        mCallback(AudioRecord::EVENT_MARKER, mData, &markerPosition);
    }

    void onNewPos(uint32_t newPos) override {
        mCallback(AudioRecord::EVENT_NEW_POS, mData, &newPos);
    }

    void onNewIAudioRecord() override {
        mCallback(AudioRecord::EVENT_NEW_IAUDIORECORD, mData, nullptr);
    }
};
}  // namespace

>>>>>>> d21f3585
status_t AudioRecord::set(
        audio_source_t inputSource,
        uint32_t sampleRate,
        audio_format_t format,
        audio_channel_mask_t channelMask,
        size_t frameCount,
        callback_t cbf,
        void* user,
        uint32_t notificationFrames,
        bool threadCanCallJava,
        audio_session_t sessionId,
        transfer_type transferType,
        audio_input_flags_t flags,
        uid_t uid,
        pid_t pid,
        const audio_attributes_t* pAttributes,
        audio_port_handle_t selectedDeviceId,
        audio_microphone_direction_t selectedMicDirection,
        float microphoneFieldDimension,
        int32_t maxSharedAudioHistoryMs)
{
    status_t status = NO_ERROR;
<<<<<<< HEAD
    uint32_t channelCount;

=======
>>>>>>> d21f3585
    // Note mPortId is not valid until the track is created, so omit mPortId in ALOG for set.
    ALOGV("%s(): inputSource %d, sampleRate %u, format %#x, channelMask %#x, frameCount %zu, "
          "notificationFrames %u, sessionId %d, transferType %d, flags %#x, attributionSource %s"
          "uid %d, pid %d",
          __func__,
          inputSource, sampleRate, format, channelMask, frameCount, notificationFrames,
          sessionId, transferType, flags, mClientAttributionSource.toString().c_str(), uid, pid);

    // TODO b/182392553: refactor or remove
    pid_t callingPid = IPCThreadState::self()->getCallingPid();
    pid_t myPid = getpid();
    pid_t adjPid = pid;
    if (pid == -1 || (callingPid != myPid)) {
        adjPid = callingPid;
    }
    mClientAttributionSource.pid = VALUE_OR_FATAL(legacy2aidl_pid_t_int32_t(adjPid));

    uid_t adjUid = uid;
    if (uid == -1 || (callingPid != myPid)) {
        adjUid = IPCThreadState::self()->getCallingUid();
    }
    mClientAttributionSource.uid = VALUE_OR_FATAL(legacy2aidl_uid_t_int32_t(adjUid));

    mTracker.reset(new RecordingActivityTracker());

    mSelectedDeviceId = selectedDeviceId;
    mSelectedMicDirection = selectedMicDirection;
    mSelectedMicFieldDimension = microphoneFieldDimension;
    mMaxSharedAudioHistoryMs = maxSharedAudioHistoryMs;

    switch (transferType) {
    case TRANSFER_DEFAULT:
<<<<<<< HEAD
        if (cbf == NULL || threadCanCallJava) {
            transferType = TRANSFER_SYNC;
=======
        if (callback == nullptr || threadCanCallJava) {
            mTransfer = TRANSFER_SYNC;
>>>>>>> d21f3585
        } else {
            transferType = TRANSFER_CALLBACK;
        }
        break;
    case TRANSFER_CALLBACK:
<<<<<<< HEAD
        if (cbf == NULL) {
            ALOGE("%s(): Transfer type TRANSFER_CALLBACK but cbf == NULL", __func__);
=======
        if (callback == nullptr) {
            errorMessage = StringPrintf(
                    "%s: Transfer type TRANSFER_CALLBACK but callback == nullptr", __func__);
>>>>>>> d21f3585
            status = BAD_VALUE;
            goto exit;
        }
        break;
    case TRANSFER_OBTAIN:
    case TRANSFER_SYNC:
        break;
    default:
        ALOGE("%s(): Invalid transfer type %d", __func__, transferType);
        status = BAD_VALUE;
        goto exit;
    }
    mTransfer = transferType;

    // invariant that mAudioRecord != 0 is true only after set() returns successfully
    if (mAudioRecord != 0) {
        ALOGE("%s(): Track already in use", __func__);
        status = INVALID_OPERATION;
        goto exit;
    }

    if (pAttributes == NULL) {
        mAttributes = AUDIO_ATTRIBUTES_INITIALIZER;
        mAttributes.source = inputSource;
        if (inputSource == AUDIO_SOURCE_VOICE_COMMUNICATION
                || inputSource == AUDIO_SOURCE_CAMCORDER) {
            mAttributes.flags = static_cast<audio_flags_mask_t>(
                    mAttributes.flags | AUDIO_FLAG_CAPTURE_PRIVATE);
        }
    } else {
        // stream type shouldn't be looked at, this track has audio attributes
        memcpy(&mAttributes, pAttributes, sizeof(audio_attributes_t));
        ALOGV("%s(): Building AudioRecord with attributes: source=%d flags=0x%x tags=[%s]",
                __func__, mAttributes.source, mAttributes.flags, mAttributes.tags);
    }

    mSampleRate = sampleRate;

    // these below should probably come from the audioFlinger too...
    if (format == AUDIO_FORMAT_DEFAULT) {
        format = AUDIO_FORMAT_PCM_16_BIT;
    }

    // validate parameters
    // AudioFlinger capture only supports linear PCM
    if (!audio_is_valid_format(format) || !audio_is_linear_pcm(format)) {
        ALOGE("%s(): Format %#x is not linear pcm", __func__, format);
        status = BAD_VALUE;
        goto exit;
    }
    mFormat = format;

    if (!audio_is_input_channel(channelMask)) {
        ALOGE("%s(): Invalid channel mask %#x", __func__, channelMask);
        status = BAD_VALUE;
        goto exit;
    }
    mChannelMask = channelMask;
    channelCount = audio_channel_count_from_in_mask(channelMask);
    mChannelCount = channelCount;

    if (audio_is_linear_pcm(format)) {
        mFrameSize = channelCount * audio_bytes_per_sample(format);
    } else {
        mFrameSize = sizeof(uint8_t);
    }

    // mFrameCount is initialized in createRecord_l
    mReqFrameCount = frameCount;

    mNotificationFramesReq = notificationFrames;
    // mNotificationFramesAct is initialized in createRecord_l

<<<<<<< HEAD
    mSessionId = sessionId;
    ALOGV("%s(): mSessionId %d", __func__, mSessionId);

    mOrigFlags = mFlags = flags;
    mCbf = cbf;

    if (cbf != NULL) {
=======
    mCallback = callback;
    if (mCallback != nullptr) {
>>>>>>> d21f3585
        mAudioRecordThread = new AudioRecordThread(*this);
        mAudioRecordThread->run("AudioRecord", ANDROID_PRIORITY_AUDIO);
        // thread begins in paused state, and will not reference us until start()
    }

    // create the IAudioRecord
    {
        AutoMutex lock(mLock);
        status = createRecord_l(0 /*epoch*/);
    }

    ALOGV("%s(%d): status %d", __func__, mPortId, status);

    if (status != NO_ERROR) {
        if (mAudioRecordThread != 0) {
            mAudioRecordThread->requestExit();   // see comment in AudioRecord.h
            mAudioRecordThread->requestExitAndWait();
            mAudioRecordThread.clear();
        }
        goto exit;
    }

    mUserData = user;
    // TODO: add audio hardware input latency here
    mLatency = (1000LL * mFrameCount) / mSampleRate;
    mMarkerPosition = 0;
    mMarkerReached = false;
    mNewPosition = 0;
    mUpdatePeriod = 0;
    AudioSystem::acquireAudioSessionId(mSessionId, adjPid, adjUid);
    mSequence = 1;
    mObservedSequence = mSequence;
    mInOverrun = false;
    mFramesRead = 0;
    mFramesReadServerOffset = 0;

exit:
    mStatus = status;
    if (status != NO_ERROR) {
        mMediaMetrics.markError(status, __FUNCTION__);
    }
    return status;
}

// -------------------------------------------------------------------------

status_t AudioRecord::start(AudioSystem::sync_event_t event, audio_session_t triggerSession)
{
    const int64_t beginNs = systemTime();
    ALOGV("%s(%d): sync event %d trigger session %d", __func__, mPortId, event, triggerSession);
    AutoMutex lock(mLock);

    status_t status = NO_ERROR;
    mediametrics::Defer defer([&] {
        mediametrics::LogItem(mMetricsId)
            .set(AMEDIAMETRICS_PROP_CALLERNAME,
                    mCallerName.empty()
                    ? AMEDIAMETRICS_PROP_CALLERNAME_VALUE_UNKNOWN
                    : mCallerName.c_str())
            .set(AMEDIAMETRICS_PROP_EVENT, AMEDIAMETRICS_PROP_EVENT_VALUE_START)
            .set(AMEDIAMETRICS_PROP_EXECUTIONTIMENS, (int64_t)(systemTime() - beginNs))
            .set(AMEDIAMETRICS_PROP_STATE, stateToString(mActive))
            .set(AMEDIAMETRICS_PROP_STATUS, (int32_t)status)
            .record(); });

    if (mActive) {
        return status;
    }

    // discard data in buffer
    const uint32_t framesFlushed = mProxy->flush();
    mFramesReadServerOffset -= mFramesRead + framesFlushed;
    mFramesRead = 0;
    mProxy->clearTimestamp();  // timestamp is invalid until next server push
    mPreviousTimestamp.clear();
    mTimestampRetrogradePositionReported = false;
    mTimestampRetrogradeTimeReported = false;

    // reset current position as seen by client to 0
    mProxy->setEpoch(mProxy->getEpoch() - mProxy->getPosition());
    // force refresh of remaining frames by processAudioBuffer() as last
    // read before stop could be partial.
    mRefreshRemaining = true;

    mNewPosition = mProxy->getPosition() + mUpdatePeriod;
    int32_t flags = android_atomic_acquire_load(&mCblk->mFlags);

    // we reactivate markers (mMarkerPosition != 0) as the position is reset to 0.
    // This is legacy behavior.  This is not done in stop() to avoid a race condition
    // where the last marker event is issued twice.
    mMarkerReached = false;
    // mActive is checked by restoreRecord_l
    mActive = true;

    if (!(flags & CBLK_INVALID)) {
        status = statusTFromBinderStatus(mAudioRecord->start(event, triggerSession));
        if (status == DEAD_OBJECT) {
            flags |= CBLK_INVALID;
        }
    }
    if (flags & CBLK_INVALID) {
        status = restoreRecord_l("start");
    }

    // Call these directly because we are already holding the lock.
    mAudioRecord->setPreferredMicrophoneDirection(mSelectedMicDirection);
    mAudioRecord->setPreferredMicrophoneFieldDimension(mSelectedMicFieldDimension);

    if (status != NO_ERROR) {
        mActive = false;
        ALOGE("%s(%d): status %d", __func__, mPortId, status);
        mMediaMetrics.markError(status, __FUNCTION__);
    } else {
        mTracker->recordingStarted();
        sp<AudioRecordThread> t = mAudioRecordThread;
        if (t != 0) {
            t->resume();
        } else {
            mPreviousPriority = getpriority(PRIO_PROCESS, 0);
            get_sched_policy(0, &mPreviousSchedulingGroup);
            androidSetThreadPriority(0, ANDROID_PRIORITY_AUDIO);
        }

        // we've successfully started, log that time
        mMediaMetrics.logStart(systemTime());
    }
    return status;
}

void AudioRecord::stop()
{
    const int64_t beginNs = systemTime();
    AutoMutex lock(mLock);
    mediametrics::Defer defer([&] {
        mediametrics::LogItem(mMetricsId)
            .set(AMEDIAMETRICS_PROP_EVENT, AMEDIAMETRICS_PROP_EVENT_VALUE_STOP)
            .set(AMEDIAMETRICS_PROP_EXECUTIONTIMENS, (int64_t)(systemTime() - beginNs))
            .set(AMEDIAMETRICS_PROP_STATE, stateToString(mActive))
            .record(); });

    ALOGV("%s(%d): mActive:%d\n", __func__, mPortId, mActive);
    if (!mActive) {
        return;
    }

    mActive = false;
    mProxy->interrupt();
    mAudioRecord->stop();
    mTracker->recordingStopped();

    // Note: legacy handling - stop does not clear record marker and
    // periodic update position; we update those on start().

    sp<AudioRecordThread> t = mAudioRecordThread;
    if (t != 0) {
        t->pause();
    } else {
        setpriority(PRIO_PROCESS, 0, mPreviousPriority);
        set_sched_policy(0, mPreviousSchedulingGroup);
    }

    // we've successfully started, log that time
    mMediaMetrics.logStop(systemTime());
}

bool AudioRecord::stopped() const
{
    AutoMutex lock(mLock);
    return !mActive;
}

status_t AudioRecord::setMarkerPosition(uint32_t marker)
{
    // The only purpose of setting marker position is to get a callback
<<<<<<< HEAD
    if (mCbf == NULL) {
=======
    if (mCallback == nullptr) {
>>>>>>> d21f3585
        return INVALID_OPERATION;
    }

    AutoMutex lock(mLock);
    mMarkerPosition = marker;
    mMarkerReached = false;

    sp<AudioRecordThread> t = mAudioRecordThread;
    if (t != 0) {
        t->wake();
    }
    return NO_ERROR;
}

status_t AudioRecord::getMarkerPosition(uint32_t *marker) const
{
    if (marker == NULL) {
        return BAD_VALUE;
    }

    AutoMutex lock(mLock);
    mMarkerPosition.getValue(marker);

    return NO_ERROR;
}

status_t AudioRecord::setPositionUpdatePeriod(uint32_t updatePeriod)
{
    // The only purpose of setting position update period is to get a callback
<<<<<<< HEAD
    if (mCbf == NULL) {
=======
    if (mCallback == nullptr) {
>>>>>>> d21f3585
        return INVALID_OPERATION;
    }

    AutoMutex lock(mLock);
    mNewPosition = mProxy->getPosition() + updatePeriod;
    mUpdatePeriod = updatePeriod;

    sp<AudioRecordThread> t = mAudioRecordThread;
    if (t != 0) {
        t->wake();
    }
    return NO_ERROR;
}

status_t AudioRecord::getPositionUpdatePeriod(uint32_t *updatePeriod) const
{
    if (updatePeriod == NULL) {
        return BAD_VALUE;
    }

    AutoMutex lock(mLock);
    *updatePeriod = mUpdatePeriod;

    return NO_ERROR;
}

status_t AudioRecord::getPosition(uint32_t *position) const
{
    if (position == NULL) {
        return BAD_VALUE;
    }

    AutoMutex lock(mLock);
    mProxy->getPosition().getValue(position);

    return NO_ERROR;
}

uint32_t AudioRecord::getInputFramesLost() const
{
    // no need to check mActive, because if inactive this will return 0, which is what we want
    return AudioSystem::getInputFramesLost(getInputPrivate());
}

status_t AudioRecord::getTimestamp(ExtendedTimestamp *timestamp)
{
    if (timestamp == nullptr) {
        return BAD_VALUE;
    }
    AutoMutex lock(mLock);
    status_t status = mProxy->getTimestamp(timestamp);
    if (status == OK) {
        timestamp->mPosition[ExtendedTimestamp::LOCATION_CLIENT] = mFramesRead;
        timestamp->mTimeNs[ExtendedTimestamp::LOCATION_CLIENT] = 0;
        // server side frame offset in case AudioRecord has been restored.
        for (int i = ExtendedTimestamp::LOCATION_SERVER;
                i < ExtendedTimestamp::LOCATION_MAX; ++i) {
            if (timestamp->mTimeNs[i] >= 0) {
                timestamp->mPosition[i] += mFramesReadServerOffset;
            }
        }

        bool timestampRetrogradeTimeReported = false;
        bool timestampRetrogradePositionReported = false;
        for (int i = 0; i < ExtendedTimestamp::LOCATION_MAX; ++i) {
            if (timestamp->mTimeNs[i] >= 0 && mPreviousTimestamp.mTimeNs[i] >= 0) {
                if (timestamp->mTimeNs[i] < mPreviousTimestamp.mTimeNs[i]) {
                    if (!mTimestampRetrogradeTimeReported) {
                        ALOGD("%s: retrograde time adjusting [%d] current:%lld to previous:%lld",
                                __func__, i, (long long)timestamp->mTimeNs[i],
                                (long long)mPreviousTimestamp.mTimeNs[i]);
                        timestampRetrogradeTimeReported = true;
                    }
                    timestamp->mTimeNs[i] = mPreviousTimestamp.mTimeNs[i];
                }
                if (timestamp->mPosition[i] < mPreviousTimestamp.mPosition[i]) {
                    if (!mTimestampRetrogradePositionReported) {
                        ALOGD("%s: retrograde position"
                                " adjusting [%d] current:%lld to previous:%lld",
                                __func__, i, (long long)timestamp->mPosition[i],
                                (long long)mPreviousTimestamp.mPosition[i]);
                        timestampRetrogradePositionReported = true;
                    }
                    timestamp->mPosition[i] = mPreviousTimestamp.mPosition[i];
                }
            }
        }
        mPreviousTimestamp = *timestamp;
        if (timestampRetrogradeTimeReported) {
            mTimestampRetrogradeTimeReported = true;
        }
        if (timestampRetrogradePositionReported) {
            mTimestampRetrogradePositionReported = true;
        }
    }
    return status;
}

// ---- Explicit Routing ---------------------------------------------------
status_t AudioRecord::setInputDevice(audio_port_handle_t deviceId) {
    AutoMutex lock(mLock);
    if (mSelectedDeviceId != deviceId) {
        mSelectedDeviceId = deviceId;
        if (mStatus == NO_ERROR) {
            // stop capture so that audio policy manager does not reject the new instance start request
            // as only one capture can be active at a time.
            if (mAudioRecord != 0 && mActive) {
                mAudioRecord->stop();
            }
            android_atomic_or(CBLK_INVALID, &mCblk->mFlags);
            mProxy->interrupt();
        }
    }
    return NO_ERROR;
}

audio_port_handle_t AudioRecord::getInputDevice() {
    AutoMutex lock(mLock);
    return mSelectedDeviceId;
}

// must be called with mLock held
void AudioRecord::updateRoutedDeviceId_l()
{
    // if the record is inactive, do not update actual device as the input stream maybe routed
    // from a device not relevant to this client because of other active use cases.
    if (!mActive) {
        return;
    }
    if (mInput != AUDIO_IO_HANDLE_NONE) {
        audio_port_handle_t deviceId = AudioSystem::getDeviceIdForIo(mInput);
        if (deviceId != AUDIO_PORT_HANDLE_NONE) {
            mRoutedDeviceId = deviceId;
        }
     }
}

audio_port_handle_t AudioRecord::getRoutedDeviceId() {
    AutoMutex lock(mLock);
    updateRoutedDeviceId_l();
    return mRoutedDeviceId;
}

status_t AudioRecord::dump(int fd, const Vector<String16>& args __unused) const
{
    String8 result;

    result.append(" AudioRecord::dump\n");
    result.appendFormat("  id(%d) status(%d), active(%d), session Id(%d)\n",
                        mPortId, mStatus, mActive, mSessionId);
    result.appendFormat("  flags(%#x), req. flags(%#x), audio source(%d)\n",
                        mFlags, mOrigFlags, mAttributes.source);
    result.appendFormat("  format(%#x), channel mask(%#x), channel count(%u), sample rate(%u)\n",
                  mFormat, mChannelMask, mChannelCount, mSampleRate);
    result.appendFormat("  frame count(%zu), req. frame count(%zu)\n",
                  mFrameCount, mReqFrameCount);
    result.appendFormat("  notif. frame count(%u), req. notif. frame count(%u)\n",
             mNotificationFramesAct, mNotificationFramesReq);
    result.appendFormat("  input(%d), latency(%u), selected device Id(%d), routed device Id(%d)\n",
                        mInput, mLatency, mSelectedDeviceId, mRoutedDeviceId);
    result.appendFormat("  mic direction(%d) mic field dimension(%f)",
                        mSelectedMicDirection, mSelectedMicFieldDimension);
    ::write(fd, result.string(), result.size());
    return NO_ERROR;
}

// -------------------------------------------------------------------------
// TODO Move this macro to a common header file for enum to string conversion in audio framework.
#define MEDIA_CASE_ENUM(name) case name: return #name
const char * AudioRecord::convertTransferToText(transfer_type transferType) {
    switch (transferType) {
        MEDIA_CASE_ENUM(TRANSFER_DEFAULT);
        MEDIA_CASE_ENUM(TRANSFER_CALLBACK);
        MEDIA_CASE_ENUM(TRANSFER_OBTAIN);
        MEDIA_CASE_ENUM(TRANSFER_SYNC);
        default:
            return "UNRECOGNIZED";
    }
}

// must be called with mLock held
status_t AudioRecord::createRecord_l(const Modulo<uint32_t> &epoch)
{
    const int64_t beginNs = systemTime();
    const sp<IAudioFlinger>& audioFlinger = AudioSystem::get_audio_flinger();
    IAudioFlinger::CreateRecordInput input;
    IAudioFlinger::CreateRecordOutput output;
    audio_session_t originalSessionId;
    void *iMemPointer;
    audio_track_cblk_t* cblk;
    status_t status;
    static const int32_t kMaxCreateAttempts = 3;
    int32_t remainingAttempts = kMaxCreateAttempts;

    if (audioFlinger == 0) {
        ALOGE("%s(%d): Could not get audioflinger", __func__, mPortId);
        status = NO_INIT;
        goto exit;
    }

    // mFlags (not mOrigFlags) is modified depending on whether fast request is accepted.
    // After fast request is denied, we will request again if IAudioRecord is re-created.

    // Now that we have a reference to an I/O handle and have not yet handed it off to AudioFlinger,
    // we must release it ourselves if anything goes wrong.

    // Client can only express a preference for FAST.  Server will perform additional tests.
    if (mFlags & AUDIO_INPUT_FLAG_FAST) {
        bool useCaseAllowed =
            // any of these use cases:
            // use case 1: callback transfer mode
            (mTransfer == TRANSFER_CALLBACK) ||
            // use case 2: blocking read mode
            // The default buffer capacity at 48 kHz is 2048 frames, or ~42.6 ms.
            // That's enough for double-buffering with our standard 20 ms rule of thumb for
            // the minimum period of a non-SCHED_FIFO thread.
            // This is needed so that AAudio apps can do a low latency non-blocking read from a
            // callback running with SCHED_FIFO.
            (mTransfer == TRANSFER_SYNC) ||
            // use case 3: obtain/release mode
            (mTransfer == TRANSFER_OBTAIN);
        if (!useCaseAllowed) {
            ALOGD("%s(%d): AUDIO_INPUT_FLAG_FAST denied, incompatible transfer = %s",
                  __func__, mPortId,
                  convertTransferToText(mTransfer));
            mFlags = (audio_input_flags_t) (mFlags & ~(AUDIO_INPUT_FLAG_FAST |
                    AUDIO_INPUT_FLAG_RAW));
        }
    }

    input.attr = mAttributes;
    input.config.sample_rate = mSampleRate;
    input.config.channel_mask = mChannelMask;
    input.config.format = mFormat;
    input.clientInfo.attributionSource = mClientAttributionSource;
    input.clientInfo.clientTid = -1;
    if (mFlags & AUDIO_INPUT_FLAG_FAST) {
        if (mAudioRecordThread != 0) {
            input.clientInfo.clientTid = mAudioRecordThread->getTid();
        }
    }
    input.riid = mTracker->getRiid();

    input.flags = mFlags;
    // The notification frame count is the period between callbacks, as suggested by the client
    // but moderated by the server.  For record, the calculations are done entirely on server side.
    input.frameCount = mReqFrameCount;
    input.notificationFrameCount = mNotificationFramesReq;
    input.selectedDeviceId = mSelectedDeviceId;
    input.sessionId = mSessionId;
    originalSessionId = mSessionId;
    input.maxSharedAudioHistoryMs = mMaxSharedAudioHistoryMs;

    do {
        media::CreateRecordResponse response;
        status = audioFlinger->createRecord(VALUE_OR_FATAL(input.toAidl()), response);
        output = VALUE_OR_FATAL(IAudioFlinger::CreateRecordOutput::fromAidl(response));
        if (status == NO_ERROR) {
            break;
        }
        if (status != FAILED_TRANSACTION || --remainingAttempts <= 0) {
            ALOGE("%s(%d): AudioFlinger could not create record track, status: %d",
                  __func__, mPortId, status);
            goto exit;
        }
        // FAILED_TRANSACTION happens under very specific conditions causing a state mismatch
        // between audio policy manager and audio flinger during the input stream open sequence
        // and can be recovered by retrying.
        // Leave time for race condition to clear before retrying and randomize delay
        // to reduce the probability of concurrent retries in locked steps.
        usleep((20 + rand() % 30) * 10000);
    } while (1);

    ALOG_ASSERT(output.audioRecord != 0);

    // AudioFlinger now owns the reference to the I/O handle,
    // so we are no longer responsible for releasing it.

    mAwaitBoost = false;
    if (output.flags & AUDIO_INPUT_FLAG_FAST) {
        ALOGI("%s(%d): AUDIO_INPUT_FLAG_FAST successful; frameCount %zu -> %zu",
              __func__, mPortId,
              mReqFrameCount, output.frameCount);
        mAwaitBoost = true;
    }
    mFlags = output.flags;
    mRoutedDeviceId = output.selectedDeviceId;
    mSessionId = output.sessionId;
    mSampleRate = output.sampleRate;

    if (output.cblk == 0) {
        ALOGE("%s(%d): Could not get control block", __func__, mPortId);
        status = NO_INIT;
        goto exit;
    }
    // TODO: Using unsecurePointer() has some associated security pitfalls
    //       (see declaration for details).
    //       Either document why it is safe in this case or address the
    //       issue (e.g. by copying).
    iMemPointer = output.cblk ->unsecurePointer();
    if (iMemPointer == NULL) {
        ALOGE("%s(%d): Could not get control block pointer", __func__, mPortId);
        status = NO_INIT;
        goto exit;
    }
    cblk = static_cast<audio_track_cblk_t*>(iMemPointer);

    // Starting address of buffers in shared memory.
    // The buffers are either immediately after the control block,
    // or in a separate area at discretion of server.
    void *buffers;
    if (output.buffers == 0) {
        buffers = cblk + 1;
    } else {
        // TODO: Using unsecurePointer() has some associated security pitfalls
        //       (see declaration for details).
        //       Either document why it is safe in this case or address the
        //       issue (e.g. by copying).
        buffers = output.buffers->unsecurePointer();
        if (buffers == NULL) {
            ALOGE("%s(%d): Could not get buffer pointer", __func__, mPortId);
            status = NO_INIT;
            goto exit;
        }
    }

    // invariant that mAudioRecord != 0 is true only after set() returns successfully
    if (mAudioRecord != 0) {
        IInterface::asBinder(mAudioRecord)->unlinkToDeath(mDeathNotifier, this);
        mDeathNotifier.clear();
    }
    mAudioRecord = output.audioRecord;
    mCblkMemory = output.cblk;
    mBufferMemory = output.buffers;
    IPCThreadState::self()->flushCommands();

    mCblk = cblk;
    // note that output.frameCount is the (possibly revised) value of mReqFrameCount
    if (output.frameCount < mReqFrameCount || (mReqFrameCount == 0 && output.frameCount == 0)) {
        ALOGW("%s(%d): Requested frameCount %zu but received frameCount %zu",
              __func__, output.portId,
              mReqFrameCount,  output.frameCount);
    }

    // Make sure that application is notified with sufficient margin before overrun.
    // The computation is done on server side.
    if (mNotificationFramesReq > 0 && output.notificationFrameCount != mNotificationFramesReq) {
        ALOGW("%s(%d): Server adjusted notificationFrames from %u to %zu for frameCount %zu",
                __func__, output.portId,
                mNotificationFramesReq, output.notificationFrameCount, output.frameCount);
    }
    mNotificationFramesAct = (uint32_t)output.notificationFrameCount;
<<<<<<< HEAD
=======
    if (mServerConfig.format != mFormat && mCallback != nullptr) {
        mFormatConversionBufRaw = std::make_unique<uint8_t[]>(mNotificationFramesAct * mFrameSize);
        mFormatConversionBuffer.raw = mFormatConversionBufRaw.get();
    }
>>>>>>> d21f3585

    //mInput != input includes the case where mInput == AUDIO_IO_HANDLE_NONE for first creation
    if (mDeviceCallback != 0) {
        if (mInput != AUDIO_IO_HANDLE_NONE) {
            AudioSystem::removeAudioDeviceCallback(this, mInput, mPortId);
        }
        AudioSystem::addAudioDeviceCallback(this, output.inputId, output.portId);
    }

    if (!mSharedAudioPackageName.empty()) {
        mAudioRecord->shareAudioHistory(mSharedAudioPackageName, mSharedAudioStartMs);
    }

    mPortId = output.portId;
    // We retain a copy of the I/O handle, but don't own the reference
    mInput = output.inputId;
    mRefreshRemaining = true;

    mFrameCount = output.frameCount;
    // If IAudioRecord is re-created, don't let the requested frameCount
    // decrease.  This can confuse clients that cache frameCount().
    if (mFrameCount > mReqFrameCount) {
        mReqFrameCount = mFrameCount;
    }

    // update proxy
    mProxy = new AudioRecordClientProxy(cblk, buffers, mFrameCount, mFrameSize);
    mProxy->setEpoch(epoch);
    mProxy->setMinimum(mNotificationFramesAct);

    mDeathNotifier = new DeathNotifier(this);
    IInterface::asBinder(mAudioRecord)->linkToDeath(mDeathNotifier, this);

    mMetricsId = std::string(AMEDIAMETRICS_KEY_PREFIX_AUDIO_RECORD) + std::to_string(mPortId);
    mediametrics::LogItem(mMetricsId)
        .set(AMEDIAMETRICS_PROP_EVENT, AMEDIAMETRICS_PROP_EVENT_VALUE_CREATE)
        .set(AMEDIAMETRICS_PROP_EXECUTIONTIMENS, (int64_t)(systemTime() - beginNs))
        // the following are immutable (at least until restore)
        .set(AMEDIAMETRICS_PROP_FLAGS, toString(mFlags).c_str())
        .set(AMEDIAMETRICS_PROP_ORIGINALFLAGS, toString(mOrigFlags).c_str())
        .set(AMEDIAMETRICS_PROP_SESSIONID, (int32_t)mSessionId)
        .set(AMEDIAMETRICS_PROP_TRACKID, mPortId)
        .set(AMEDIAMETRICS_PROP_LOGSESSIONID, mLogSessionId)
        .set(AMEDIAMETRICS_PROP_SOURCE, toString(mAttributes.source).c_str())
        .set(AMEDIAMETRICS_PROP_THREADID, (int32_t)output.inputId)
        .set(AMEDIAMETRICS_PROP_SELECTEDDEVICEID, (int32_t)mSelectedDeviceId)
        .set(AMEDIAMETRICS_PROP_ROUTEDDEVICEID, (int32_t)mRoutedDeviceId)
        .set(AMEDIAMETRICS_PROP_ENCODING, toString(mFormat).c_str())
        .set(AMEDIAMETRICS_PROP_CHANNELMASK, (int32_t)mChannelMask)
        .set(AMEDIAMETRICS_PROP_FRAMECOUNT, (int32_t)mFrameCount)
        .set(AMEDIAMETRICS_PROP_SAMPLERATE, (int32_t)mSampleRate)
        // the following are NOT immutable
        .set(AMEDIAMETRICS_PROP_STATE, stateToString(mActive))
        .set(AMEDIAMETRICS_PROP_SELECTEDMICDIRECTION, (int32_t)mSelectedMicDirection)
        .set(AMEDIAMETRICS_PROP_SELECTEDMICFIELDDIRECTION, (double)mSelectedMicFieldDimension)
        .record();

exit:
    mStatus = status;
    // sp<IAudioTrack> track destructor will cause releaseOutput() to be called by AudioFlinger
    return status;
}

status_t AudioRecord::obtainBuffer(Buffer* audioBuffer, int32_t waitCount, size_t *nonContig)
{
    if (audioBuffer == NULL) {
        if (nonContig != NULL) {
            *nonContig = 0;
        }
        return BAD_VALUE;
    }
    if (mTransfer != TRANSFER_OBTAIN) {
        audioBuffer->frameCount = 0;
        audioBuffer->mSize = 0;
        audioBuffer->raw = NULL;
        if (nonContig != NULL) {
            *nonContig = 0;
        }
        return INVALID_OPERATION;
    }

    const struct timespec *requested;
    struct timespec timeout;
    if (waitCount == -1) {
        requested = &ClientProxy::kForever;
    } else if (waitCount == 0) {
        requested = &ClientProxy::kNonBlocking;
    } else if (waitCount > 0) {
        time_t ms = WAIT_PERIOD_MS * (time_t) waitCount;
        timeout.tv_sec = ms / 1000;
        timeout.tv_nsec = (long) (ms % 1000) * 1000000;
        requested = &timeout;
    } else {
        ALOGE("%s(%d): invalid waitCount %d", __func__, mPortId, waitCount);
        requested = NULL;
    }
    return obtainBuffer(audioBuffer, requested, NULL /*elapsed*/, nonContig);
}

status_t AudioRecord::obtainBuffer(Buffer* audioBuffer, const struct timespec *requested,
        struct timespec *elapsed, size_t *nonContig)
{
    // previous and new IAudioRecord sequence numbers are used to detect track re-creation
    uint32_t oldSequence = 0;

    Proxy::Buffer buffer;
    status_t status = NO_ERROR;

    static const int32_t kMaxTries = 5;
    int32_t tryCounter = kMaxTries;

    do {
        // obtainBuffer() is called with mutex unlocked, so keep extra references to these fields to
        // keep them from going away if another thread re-creates the track during obtainBuffer()
        sp<AudioRecordClientProxy> proxy;
        sp<IMemory> iMem;
        sp<IMemory> bufferMem;
        {
            // start of lock scope
            AutoMutex lock(mLock);

            uint32_t newSequence = mSequence;
            // did previous obtainBuffer() fail due to media server death or voluntary invalidation?
            if (status == DEAD_OBJECT) {
                // re-create track, unless someone else has already done so
                if (newSequence == oldSequence) {
                    status = restoreRecord_l("obtainBuffer");
                    if (status != NO_ERROR) {
                        buffer.mFrameCount = 0;
                        buffer.mRaw = NULL;
                        buffer.mNonContig = 0;
                        break;
                    }
                }
            }
            oldSequence = newSequence;

            // Keep the extra references
            proxy = mProxy;
            iMem = mCblkMemory;
            bufferMem = mBufferMemory;

            // Non-blocking if track is stopped
            if (!mActive) {
                requested = &ClientProxy::kNonBlocking;
            }

        }   // end of lock scope

        buffer.mFrameCount = audioBuffer->frameCount;
        // FIXME starts the requested timeout and elapsed over from scratch
        status = proxy->obtainBuffer(&buffer, requested, elapsed);

    } while ((status == DEAD_OBJECT) && (tryCounter-- > 0));

    audioBuffer->frameCount = buffer.mFrameCount;
<<<<<<< HEAD
    audioBuffer->size = buffer.mFrameCount * mFrameSize;
=======
    audioBuffer->mSize = buffer.mFrameCount * mServerFrameSize;
>>>>>>> d21f3585
    audioBuffer->raw = buffer.mRaw;
    audioBuffer->sequence = oldSequence;
    if (nonContig != NULL) {
        *nonContig = buffer.mNonContig;
    }
    return status;
}

void AudioRecord::releaseBuffer(const Buffer* audioBuffer)
{
    // FIXME add error checking on mode, by adding an internal version

    size_t stepCount = audioBuffer->size / mFrameSize;
    if (stepCount == 0) {
        return;
    }

    Proxy::Buffer buffer;
    buffer.mFrameCount = stepCount;
    buffer.mRaw = audioBuffer->raw;

    AutoMutex lock(mLock);
    if (audioBuffer->sequence != mSequence) {
        // This Buffer came from a different IAudioRecord instance, so ignore the releaseBuffer
        ALOGD("%s is no-op due to IAudioRecord sequence mismatch %u != %u",
                __func__, audioBuffer->sequence, mSequence);
        return;
    }
    mInOverrun = false;
    mProxy->releaseBuffer(&buffer);

    // the server does not automatically disable recorder on overrun, so no need to restart
}

audio_io_handle_t AudioRecord::getInputPrivate() const
{
    AutoMutex lock(mLock);
    return mInput;
}

// -------------------------------------------------------------------------

ssize_t AudioRecord::read(void* buffer, size_t userSize, bool blocking)
{
    if (mTransfer != TRANSFER_SYNC) {
        return INVALID_OPERATION;
    }

    if (ssize_t(userSize) < 0 || (buffer == NULL && userSize != 0)) {
        // Validation. user is most-likely passing an error code, and it would
        // make the return value ambiguous (actualSize vs error).
        ALOGE("%s(%d) (buffer=%p, size=%zu (%zu)",
                __func__, mPortId, buffer, userSize, userSize);
        return BAD_VALUE;
    }

    ssize_t read = 0;
    Buffer audioBuffer;

    while (userSize >= mFrameSize) {
        audioBuffer.frameCount = userSize / mFrameSize;

        status_t err = obtainBuffer(&audioBuffer,
                blocking ? &ClientProxy::kForever : &ClientProxy::kNonBlocking);
        if (err < 0) {
            if (read > 0) {
                break;
            }
            if (err == TIMED_OUT || err == -EINTR) {
                err = WOULD_BLOCK;
            }
            return ssize_t(err);
        }

<<<<<<< HEAD
        size_t bytesRead = audioBuffer.size;
        memcpy(buffer, audioBuffer.i8, bytesRead);
=======
        size_t bytesRead = audioBuffer.frameCount * mFrameSize;
        memcpy_by_audio_format(buffer, mFormat, audioBuffer.raw, mServerConfig.format,
                               audioBuffer.mSize / mServerSampleSize);
>>>>>>> d21f3585
        buffer = ((char *) buffer) + bytesRead;
        userSize -= bytesRead;
        read += bytesRead;

        releaseBuffer(&audioBuffer);
    }
    if (read > 0) {
        mFramesRead += read / mFrameSize;
        // mFramesReadTime = systemTime(SYSTEM_TIME_MONOTONIC); // not provided at this time.
    }
    return read;
}

// -------------------------------------------------------------------------

nsecs_t AudioRecord::processAudioBuffer()
{
    mLock.lock();
    if (mAwaitBoost) {
        mAwaitBoost = false;
        mLock.unlock();
        static const int32_t kMaxTries = 5;
        int32_t tryCounter = kMaxTries;
        uint32_t pollUs = 10000;
        do {
            int policy = sched_getscheduler(0) & ~SCHED_RESET_ON_FORK;
            if (policy == SCHED_FIFO || policy == SCHED_RR) {
                break;
            }
            usleep(pollUs);
            pollUs <<= 1;
        } while (tryCounter-- > 0);
        if (tryCounter < 0) {
            ALOGE("%s(%d): did not receive expected priority boost on time", __func__, mPortId);
        }
        // Run again immediately
        return 0;
    }

    // Can only reference mCblk while locked
    int32_t flags = android_atomic_and(~CBLK_OVERRUN, &mCblk->mFlags);

    // Check for track invalidation
    if (flags & CBLK_INVALID) {
        (void) restoreRecord_l("processAudioBuffer");
        mLock.unlock();
        // Run again immediately, but with a new IAudioRecord
        return 0;
    }

    bool active = mActive;

    // Manage overrun callback, must be done under lock to avoid race with releaseBuffer()
    bool newOverrun = false;
    if (flags & CBLK_OVERRUN) {
        if (!mInOverrun) {
            mInOverrun = true;
            newOverrun = true;
        }
    }

    // Get current position of server
    Modulo<uint32_t> position(mProxy->getPosition());

    // Manage marker callback
    bool markerReached = false;
    Modulo<uint32_t> markerPosition(mMarkerPosition);
    // FIXME fails for wraparound, need 64 bits
    if (!mMarkerReached && markerPosition.value() > 0 && position >= markerPosition) {
        mMarkerReached = markerReached = true;
    }

    // Determine the number of new position callback(s) that will be needed, while locked
    size_t newPosCount = 0;
    Modulo<uint32_t> newPosition(mNewPosition);
    uint32_t updatePeriod = mUpdatePeriod;
    // FIXME fails for wraparound, need 64 bits
    if (updatePeriod > 0 && position >= newPosition) {
        newPosCount = ((position - newPosition).value() / updatePeriod) + 1;
        mNewPosition += updatePeriod * newPosCount;
    }

    // Cache other fields that will be needed soon
    uint32_t notificationFrames = mNotificationFramesAct;
    if (mRefreshRemaining) {
        mRefreshRemaining = false;
        mRemainingFrames = notificationFrames;
        mRetryOnPartialBuffer = false;
    }
    size_t misalignment = mProxy->getMisalignment();
    uint32_t sequence = mSequence;

    // These fields don't need to be cached, because they are assigned only by set():
    //      mTransfer, mCbf, mUserData, mSampleRate, mFrameSize

    mLock.unlock();

    // perform callbacks while unlocked
    if (newOverrun) {
        mCbf(EVENT_OVERRUN, mUserData, NULL);
    }
    if (markerReached) {
        mCbf(EVENT_MARKER, mUserData, &markerPosition);
    }
    while (newPosCount > 0) {
        size_t temp = newPosition.value(); // FIXME size_t != uint32_t
        mCbf(EVENT_NEW_POS, mUserData, &temp);
        newPosition += updatePeriod;
        newPosCount--;
    }
    if (mObservedSequence != sequence) {
        mObservedSequence = sequence;
        mCbf(EVENT_NEW_IAUDIORECORD, mUserData, NULL);
    }

    // if inactive, then don't run me again until re-started
    if (!active) {
        return NS_INACTIVE;
    }

    // Compute the estimated time until the next timed event (position, markers)
    uint32_t minFrames = ~0;
    if (!markerReached && position < markerPosition) {
        minFrames = (markerPosition - position).value();
    }
    if (updatePeriod > 0) {
        uint32_t remaining = (newPosition - position).value();
        if (remaining < minFrames) {
            minFrames = remaining;
        }
    }

    // If > 0, poll periodically to recover from a stuck server.  A good value is 2.
    static const uint32_t kPoll = 0;
    if (kPoll > 0 && mTransfer == TRANSFER_CALLBACK && kPoll * notificationFrames < minFrames) {
        minFrames = kPoll * notificationFrames;
    }

    // Convert frame units to time units
    nsecs_t ns = NS_WHENEVER;
    if (minFrames != (uint32_t) ~0) {
        // This "fudge factor" avoids soaking CPU, and compensates for late progress by server
        static const nsecs_t kFudgeNs = 10000000LL; // 10 ms
        ns = ((minFrames * 1000000000LL) / mSampleRate) + kFudgeNs;
    }

    // If not supplying data by EVENT_MORE_DATA, then we're done
    if (mTransfer != TRANSFER_CALLBACK) {
        return ns;
    }

    struct timespec timeout;
    const struct timespec *requested = &ClientProxy::kForever;
    if (ns != NS_WHENEVER) {
        timeout.tv_sec = ns / 1000000000LL;
        timeout.tv_nsec = ns % 1000000000LL;
        ALOGV("%s(%d): timeout %ld.%03d",
                __func__, mPortId, timeout.tv_sec, (int) timeout.tv_nsec / 1000000);
        requested = &timeout;
    }

    size_t readFrames = 0;
    while (mRemainingFrames > 0) {

        Buffer audioBuffer;
        audioBuffer.frameCount = mRemainingFrames;
        size_t nonContig;
        status_t err = obtainBuffer(&audioBuffer, requested, NULL, &nonContig);
        LOG_ALWAYS_FATAL_IF((err != NO_ERROR) != (audioBuffer.frameCount == 0),
                "%s(%d): obtainBuffer() err=%d frameCount=%zu",
                __func__, mPortId, err, audioBuffer.frameCount);
        requested = &ClientProxy::kNonBlocking;
        size_t avail = audioBuffer.frameCount + nonContig;
        ALOGV("%s(%d): obtainBuffer(%u) returned %zu = %zu + %zu err %d",
                __func__, mPortId, mRemainingFrames, avail, audioBuffer.frameCount, nonContig, err);
        if (err != NO_ERROR) {
            if (err == TIMED_OUT || err == WOULD_BLOCK || err == -EINTR) {
                break;
            }
            ALOGE("%s(%d): Error %d obtaining an audio buffer, giving up.",
                    __func__, mPortId, err);
            return NS_NEVER;
        }

        if (mRetryOnPartialBuffer) {
            mRetryOnPartialBuffer = false;
            if (avail < mRemainingFrames) {
                int64_t myns = ((mRemainingFrames - avail) *
                        1100000000LL) / mSampleRate;
                if (ns < 0 || myns < ns) {
                    ns = myns;
                }
                return ns;
            }
        }

<<<<<<< HEAD
        size_t reqSize = audioBuffer.size;
        mCbf(EVENT_MORE_DATA, mUserData, &audioBuffer);
        size_t readSize = audioBuffer.size;
=======
        Buffer* buffer = &audioBuffer;
        if (mServerConfig.format != mFormat) {
            buffer = &mFormatConversionBuffer;
            buffer->frameCount = audioBuffer.frameCount;
            buffer->mSize = buffer->frameCount * mFrameSize;
            buffer->sequence = audioBuffer.sequence;
            memcpy_by_audio_format(buffer->raw, mFormat, audioBuffer.raw,
                                   mServerConfig.format, audioBuffer.size() / mServerSampleSize);
        }

        const size_t reqSize = buffer->size();
        const size_t readSize = callback->onMoreData(*buffer);
        buffer->mSize = readSize;
>>>>>>> d21f3585

        // Validate on returned size
        if (ssize_t(readSize) < 0 || readSize > reqSize) {
            ALOGE("%s(%d):  EVENT_MORE_DATA requested %zu bytes but callback returned %zd bytes",
                    __func__, mPortId, reqSize, ssize_t(readSize));
            return NS_NEVER;
        }

        if (readSize == 0) {
            // The callback is done consuming buffers
            // Keep this thread going to handle timed events and
            // still try to provide more data in intervals of WAIT_PERIOD_MS
            // but don't just loop and block the CPU, so wait
            return WAIT_PERIOD_MS * 1000000LL;
        }

        size_t releasedFrames = readSize / mFrameSize;
        audioBuffer.frameCount = releasedFrames;
        mRemainingFrames -= releasedFrames;
        if (misalignment >= releasedFrames) {
            misalignment -= releasedFrames;
        } else {
            misalignment = 0;
        }

        releaseBuffer(&audioBuffer);
        readFrames += releasedFrames;

        // FIXME here is where we would repeat EVENT_MORE_DATA again on same advanced buffer
        // if callback doesn't like to accept the full chunk
        if (readSize < reqSize) {
            continue;
        }

        // There could be enough non-contiguous frames available to satisfy the remaining request
        if (mRemainingFrames <= nonContig) {
            continue;
        }

#if 0
        // This heuristic tries to collapse a series of EVENT_MORE_DATA that would total to a
        // sum <= notificationFrames.  It replaces that series by at most two EVENT_MORE_DATA
        // that total to a sum == notificationFrames.
        if (0 < misalignment && misalignment <= mRemainingFrames) {
            mRemainingFrames = misalignment;
            return (mRemainingFrames * 1100000000LL) / mSampleRate;
        }
#endif

    }
    if (readFrames > 0) {
        AutoMutex lock(mLock);
        mFramesRead += readFrames;
        // mFramesReadTime = systemTime(SYSTEM_TIME_MONOTONIC); // not provided at this time.
    }
    mRemainingFrames = notificationFrames;
    mRetryOnPartialBuffer = true;

    // A lot has transpired since ns was calculated, so run again immediately and re-calculate
    return 0;
}

status_t AudioRecord::restoreRecord_l(const char *from)
{
    status_t result = NO_ERROR;  // logged: make sure to set this before returning.
    const int64_t beginNs = systemTime();
    mediametrics::Defer defer([&] {
        mediametrics::LogItem(mMetricsId)
            .set(AMEDIAMETRICS_PROP_EVENT, AMEDIAMETRICS_PROP_EVENT_VALUE_RESTORE)
            .set(AMEDIAMETRICS_PROP_EXECUTIONTIMENS, (int64_t)(systemTime() - beginNs))
            .set(AMEDIAMETRICS_PROP_STATE, stateToString(mActive))
            .set(AMEDIAMETRICS_PROP_STATUS, (int32_t)result)
            .set(AMEDIAMETRICS_PROP_WHERE, from)
            .record(); });

    ALOGW("%s(%d): dead IAudioRecord, creating a new one from %s()", __func__, mPortId, from);
    ++mSequence;

    const int INITIAL_RETRIES = 3;
    int retries = INITIAL_RETRIES;
retry:
    if (retries < INITIAL_RETRIES) {
        // refresh the audio configuration cache in this process to make sure we get new
        // input parameters and new IAudioRecord in createRecord_l()
        AudioSystem::clearAudioConfigCache();
    }
    mFlags = mOrigFlags;

    // if the new IAudioRecord is created, createRecord_l() will modify the
    // following member variables: mAudioRecord, mCblkMemory, mCblk, mBufferMemory.
    // It will also delete the strong references on previous IAudioRecord and IMemory
    Modulo<uint32_t> position(mProxy->getPosition());
    mNewPosition = position + mUpdatePeriod;
    result = createRecord_l(position);

    if (result == NO_ERROR) {
        if (mActive) {
            // callback thread or sync event hasn't changed
            // FIXME this fails if we have a new AudioFlinger instance
            result = statusTFromBinderStatus(mAudioRecord->start(
                AudioSystem::SYNC_EVENT_SAME, AUDIO_SESSION_NONE));
        }
        mFramesReadServerOffset = mFramesRead; // server resets to zero so we need an offset.
    }

    if (result != NO_ERROR) {
        ALOGW("%s(%d): failed status %d, retries %d", __func__, mPortId, result, retries);
        if (--retries > 0) {
            // leave time for an eventual race condition to clear before retrying
            usleep(500000);
            goto retry;
        }
        // if no retries left, set invalid bit to force restoring at next occasion
        // and avoid inconsistent active state on client and server sides
        if (mCblk != nullptr) {
            android_atomic_or(CBLK_INVALID, &mCblk->mFlags);
        }
    }

    return result;
}

status_t AudioRecord::addAudioDeviceCallback(const sp<AudioSystem::AudioDeviceCallback>& callback)
{
    if (callback == 0) {
        ALOGW("%s(%d): adding NULL callback!", __func__, mPortId);
        return BAD_VALUE;
    }
    AutoMutex lock(mLock);
    if (mDeviceCallback.unsafe_get() == callback.get()) {
        ALOGW("%s(%d): adding same callback!", __func__, mPortId);
        return INVALID_OPERATION;
    }
    status_t status = NO_ERROR;
    if (mInput != AUDIO_IO_HANDLE_NONE) {
        if (mDeviceCallback != 0) {
            ALOGW("%s(%d): callback already present!", __func__, mPortId);
            AudioSystem::removeAudioDeviceCallback(this, mInput, mPortId);
        }
        status = AudioSystem::addAudioDeviceCallback(this, mInput, mPortId);
    }
    mDeviceCallback = callback;
    return status;
}

status_t AudioRecord::removeAudioDeviceCallback(
        const sp<AudioSystem::AudioDeviceCallback>& callback)
{
    if (callback == 0) {
        ALOGW("%s(%d): removing NULL callback!", __func__, mPortId);
        return BAD_VALUE;
    }
    AutoMutex lock(mLock);
    if (mDeviceCallback.unsafe_get() != callback.get()) {
        ALOGW("%s(%d): removing different callback!", __func__, mPortId);
        return INVALID_OPERATION;
    }
    mDeviceCallback.clear();
    if (mInput != AUDIO_IO_HANDLE_NONE) {
        AudioSystem::removeAudioDeviceCallback(this, mInput, mPortId);
    }
    return NO_ERROR;
}

void AudioRecord::onAudioDeviceUpdate(audio_io_handle_t audioIo,
                                 audio_port_handle_t deviceId)
{
    sp<AudioSystem::AudioDeviceCallback> callback;
    {
        AutoMutex lock(mLock);
        if (audioIo != mInput) {
            return;
        }
        callback = mDeviceCallback.promote();
        // only update device if the record is active as route changes due to other use cases are
        // irrelevant for this client
        if (mActive) {
            mRoutedDeviceId = deviceId;
        }
    }
    if (callback.get() != nullptr) {
        callback->onAudioDeviceUpdate(mInput, mRoutedDeviceId);
    }
}

// -------------------------------------------------------------------------

status_t AudioRecord::getActiveMicrophones(std::vector<media::MicrophoneInfo>* activeMicrophones)
{
    AutoMutex lock(mLock);
    std::vector<media::MicrophoneInfoData> mics;
    status_t status = statusTFromBinderStatus(mAudioRecord->getActiveMicrophones(&mics));
    activeMicrophones->resize(mics.size());
    for (size_t i = 0; status == OK && i < mics.size(); ++i) {
        status = activeMicrophones->at(i).readFromParcelable(mics[i]);
    }
    return status;
}

status_t AudioRecord::setPreferredMicrophoneDirection(audio_microphone_direction_t direction)
{
    AutoMutex lock(mLock);
    if (mSelectedMicDirection == direction) {
        // NOP
        return OK;
    }

    mSelectedMicDirection = direction;
    if (mAudioRecord == 0) {
        // the internal AudioRecord hasn't be created yet, so just stash the attribute.
        return OK;
    } else {
        return statusTFromBinderStatus(mAudioRecord->setPreferredMicrophoneDirection(direction));
    }
}

status_t AudioRecord::setPreferredMicrophoneFieldDimension(float zoom) {
    AutoMutex lock(mLock);
    if (mSelectedMicFieldDimension == zoom) {
        // NOP
        return OK;
    }

    mSelectedMicFieldDimension = zoom;
    if (mAudioRecord == 0) {
        // the internal AudioRecord hasn't be created yet, so just stash the attribute.
        return OK;
    } else {
        return statusTFromBinderStatus(mAudioRecord->setPreferredMicrophoneFieldDimension(zoom));
    }
}

void AudioRecord::setLogSessionId(const char *logSessionId)
{
    AutoMutex lock(mLock);
    if (logSessionId == nullptr) logSessionId = "";  // an empty string is an unset session id.
    if (mLogSessionId == logSessionId) return;

     mLogSessionId = logSessionId;
     mediametrics::LogItem(mMetricsId)
         .set(AMEDIAMETRICS_PROP_EVENT, AMEDIAMETRICS_PROP_EVENT_VALUE_SETLOGSESSIONID)
         .set(AMEDIAMETRICS_PROP_LOGSESSIONID, logSessionId)
         .record();
}

status_t AudioRecord::shareAudioHistory(const std::string& sharedPackageName,
                                        int64_t sharedStartMs)
{
    AutoMutex lock(mLock);
    if (mAudioRecord == 0) {
        return NO_INIT;
    }
    status_t status = statusTFromBinderStatus(
            mAudioRecord->shareAudioHistory(sharedPackageName, sharedStartMs));
    if (status == NO_ERROR) {
        mSharedAudioPackageName = sharedPackageName;
        mSharedAudioStartMs = sharedStartMs;
    }
    return status;
}

// =========================================================================

void AudioRecord::DeathNotifier::binderDied(const wp<IBinder>& who __unused)
{
    sp<AudioRecord> audioRecord = mAudioRecord.promote();
    if (audioRecord != 0) {
        AutoMutex lock(audioRecord->mLock);
        audioRecord->mProxy->binderDied();
    }
}

// =========================================================================

AudioRecord::AudioRecordThread::AudioRecordThread(AudioRecord& receiver)
    : Thread(true /* bCanCallJava */)  // binder recursion on restoreRecord_l() may call Java.
    , mReceiver(receiver), mPaused(true), mPausedInt(false), mPausedNs(0LL),
      mIgnoreNextPausedInt(false)
{
}

AudioRecord::AudioRecordThread::~AudioRecordThread()
{
}

bool AudioRecord::AudioRecordThread::threadLoop()
{
    {
        AutoMutex _l(mMyLock);
        if (mPaused) {
            // TODO check return value and handle or log
            mMyCond.wait(mMyLock);
            // caller will check for exitPending()
            return true;
        }
        if (mIgnoreNextPausedInt) {
            mIgnoreNextPausedInt = false;
            mPausedInt = false;
        }
        if (mPausedInt) {
            if (mPausedNs > 0) {
                // TODO check return value and handle or log
                (void) mMyCond.waitRelative(mMyLock, mPausedNs);
            } else {
                // TODO check return value and handle or log
                mMyCond.wait(mMyLock);
            }
            mPausedInt = false;
            return true;
        }
    }
    if (exitPending()) {
        return false;
    }
    nsecs_t ns =  mReceiver.processAudioBuffer();
    switch (ns) {
    case 0:
        return true;
    case NS_INACTIVE:
        pauseInternal();
        return true;
    case NS_NEVER:
        return false;
    case NS_WHENEVER:
        // Event driven: call wake() when callback notifications conditions change.
        ns = INT64_MAX;
        FALLTHROUGH_INTENDED;
    default:
        LOG_ALWAYS_FATAL_IF(ns < 0, "%s() returned %lld", __func__, (long long)ns);
        pauseInternal(ns);
        return true;
    }
}

void AudioRecord::AudioRecordThread::requestExit()
{
    // must be in this order to avoid a race condition
    Thread::requestExit();
    resume();
}

void AudioRecord::AudioRecordThread::pause()
{
    AutoMutex _l(mMyLock);
    mPaused = true;
}

void AudioRecord::AudioRecordThread::resume()
{
    AutoMutex _l(mMyLock);
    mIgnoreNextPausedInt = true;
    if (mPaused || mPausedInt) {
        mPaused = false;
        mPausedInt = false;
        mMyCond.signal();
    }
}

void AudioRecord::AudioRecordThread::wake()
{
    AutoMutex _l(mMyLock);
    if (!mPaused) {
        // wake() might be called while servicing a callback - ignore the next
        // pause time and call processAudioBuffer.
        mIgnoreNextPausedInt = true;
        if (mPausedInt && mPausedNs > 0) {
            // audio record is active and internally paused with timeout.
            mPausedInt = false;
            mMyCond.signal();
        }
    }
}

void AudioRecord::AudioRecordThread::pauseInternal(nsecs_t ns)
{
    AutoMutex _l(mMyLock);
    mPausedInt = true;
    mPausedNs = ns;
}

// -------------------------------------------------------------------------

} // namespace android<|MERGE_RESOLUTION|>--- conflicted
+++ resolved
@@ -20,8 +20,10 @@
 
 #include <inttypes.h>
 #include <android-base/macros.h>
+#include <android-base/stringprintf.h>
 #include <sys/resource.h>
 
+#include <audio_utils/format.h>
 #include <audiomanager/AudioManager.h>
 #include <audiomanager/IAudioManager.h>
 #include <binder/Binder.h>
@@ -39,6 +41,7 @@
 
 namespace android {
 
+using ::android::base::StringPrintf;
 using android::content::AttributionSourceState;
 using aidl_utils::statusTFromBinderStatus;
 
@@ -66,8 +69,9 @@
 
     // We double the size of input buffer for ping pong use of record buffer.
     // Assumes audio_is_linear_pcm(format)
-    if ((*frameCount = (size * 2) / (audio_channel_count_from_in_mask(channelMask) *
-            audio_bytes_per_sample(format))) == 0) {
+    const auto sampleSize = audio_channel_count_from_in_mask(channelMask) *
+                                      audio_bytes_per_sample(format);
+    if (sampleSize == 0 || ((*frameCount = (size * 2) / sampleSize) == 0)) {
         ALOGE("%s(): Unsupported configuration: sampleRate %u, format %#x, channelMask %#x",
                 __func__, sampleRate, format, channelMask);
         return BAD_VALUE;
@@ -142,7 +146,7 @@
         audio_channel_mask_t channelMask,
         const AttributionSourceState& client,
         size_t frameCount,
-        callback_t cbf,
+        legacy_callback_t callback,
         void* user,
         uint32_t notificationFrames,
         audio_session_t sessionId,
@@ -162,7 +166,39 @@
 {
     uid_t uid = VALUE_OR_FATAL(aidl2legacy_int32_t_uid_t(mClientAttributionSource.uid));
     pid_t pid = VALUE_OR_FATAL(aidl2legacy_int32_t_pid_t(mClientAttributionSource.pid));
-    (void)set(inputSource, sampleRate, format, channelMask, frameCount, cbf, user,
+    (void)set(inputSource, sampleRate, format, channelMask, frameCount, callback, user,
+            notificationFrames, false /*threadCanCallJava*/, sessionId, transferType, flags,
+            uid, pid, pAttributes, selectedDeviceId, selectedMicDirection,
+            microphoneFieldDimension);
+}
+
+AudioRecord::AudioRecord(
+        audio_source_t inputSource,
+        uint32_t sampleRate,
+        audio_format_t format,
+        audio_channel_mask_t channelMask,
+        const AttributionSourceState& client,
+        size_t frameCount,
+        const wp<IAudioRecordCallback>& callback,
+        uint32_t notificationFrames,
+        audio_session_t sessionId,
+        transfer_type transferType,
+        audio_input_flags_t flags,
+        const audio_attributes_t* pAttributes,
+        audio_port_handle_t selectedDeviceId,
+        audio_microphone_direction_t selectedMicDirection,
+        float microphoneFieldDimension)
+    : mActive(false),
+      mStatus(NO_INIT),
+      mClientAttributionSource(client),
+      mSessionId(AUDIO_SESSION_ALLOCATE),
+      mPreviousPriority(ANDROID_PRIORITY_NORMAL),
+      mPreviousSchedulingGroup(SP_DEFAULT),
+      mProxy(nullptr)
+{
+    uid_t uid = VALUE_OR_FATAL(aidl2legacy_int32_t_uid_t(mClientAttributionSource.uid));
+    pid_t pid = VALUE_OR_FATAL(aidl2legacy_int32_t_pid_t(mClientAttributionSource.pid));
+    (void)set(inputSource, sampleRate, format, channelMask, frameCount, callback,
             notificationFrames, false /*threadCanCallJava*/, sessionId, transferType, flags,
             uid, pid, pAttributes, selectedDeviceId, selectedMicDirection,
             microphoneFieldDimension);
@@ -205,20 +241,20 @@
     // Otherwise the callback thread will never exit.
     stop();
     if (mAudioRecordThread != 0) {
+        mAudioRecordThread->requestExit();  // see comment in AudioRecord.h
         mProxy->interrupt();
-        mAudioRecordThread->requestExit();  // see comment in AudioRecord.h
         mAudioRecordThread->requestExitAndWait();
         mAudioRecordThread.clear();
     }
-    // No lock here: worst case we remove a NULL callback which will be a nop
+
+    AutoMutex lock(mLock);
     if (mDeviceCallback != 0 && mInput != AUDIO_IO_HANDLE_NONE) {
         // This may not stop all of these device callbacks!
         // TODO: Add some sort of protection.
         AudioSystem::removeAudioDeviceCallback(this, mInput, mPortId);
-    }
-}
-<<<<<<< HEAD
-=======
+        mDeviceCallback.clear();
+    }
+}
 namespace {
 class LegacyCallbackWrapper : public AudioRecord::IAudioRecordCallback {
     const AudioRecord::legacy_callback_t mCallback;
@@ -250,14 +286,204 @@
 };
 }  // namespace
 
->>>>>>> d21f3585
 status_t AudioRecord::set(
         audio_source_t inputSource,
         uint32_t sampleRate,
         audio_format_t format,
         audio_channel_mask_t channelMask,
         size_t frameCount,
-        callback_t cbf,
+        const wp<IAudioRecordCallback>& callback,
+        uint32_t notificationFrames,
+        bool threadCanCallJava,
+        audio_session_t sessionId,
+        transfer_type transferType,
+        audio_input_flags_t flags,
+        uid_t uid,
+        pid_t pid,
+        const audio_attributes_t* pAttributes,
+        audio_port_handle_t selectedDeviceId,
+        audio_microphone_direction_t selectedMicDirection,
+        float microphoneFieldDimension,
+        int32_t maxSharedAudioHistoryMs)
+{
+    status_t status = NO_ERROR;
+    // Note mPortId is not valid until the track is created, so omit mPortId in ALOG for set.
+    ALOGV("%s(): inputSource %d, sampleRate %u, format %#x, channelMask %#x, frameCount %zu, "
+          "notificationFrames %u, sessionId %d, transferType %d, flags %#x, attributionSource %s"
+          "uid %d, pid %d",
+          __func__,
+          inputSource, sampleRate, format, channelMask, frameCount, notificationFrames,
+          sessionId, transferType, flags, mClientAttributionSource.toString().c_str(), uid, pid);
+
+    // TODO b/182392553: refactor or remove
+    pid_t callingPid = IPCThreadState::self()->getCallingPid();
+    pid_t myPid = getpid();
+    pid_t adjPid = pid;
+    if (pid == -1 || (callingPid != myPid)) {
+        adjPid = callingPid;
+    }
+    mClientAttributionSource.pid = VALUE_OR_FATAL(legacy2aidl_pid_t_int32_t(adjPid));
+
+    uid_t adjUid = uid;
+    if (uid == -1 || (callingPid != myPid)) {
+        adjUid = IPCThreadState::self()->getCallingUid();
+    }
+    mClientAttributionSource.uid = VALUE_OR_FATAL(legacy2aidl_uid_t_int32_t(adjUid));
+
+    mTracker.reset(new RecordingActivityTracker());
+
+    mSelectedDeviceId = selectedDeviceId;
+    mSelectedMicDirection = selectedMicDirection;
+    mSelectedMicFieldDimension = microphoneFieldDimension;
+    mMaxSharedAudioHistoryMs = maxSharedAudioHistoryMs;
+
+    std::string errorMessage;
+    // Copy the state variables early so they are available for error reporting.
+    if (pAttributes == nullptr) {
+        mAttributes = AUDIO_ATTRIBUTES_INITIALIZER;
+        mAttributes.source = inputSource;
+        if (inputSource == AUDIO_SOURCE_VOICE_COMMUNICATION
+                || inputSource == AUDIO_SOURCE_CAMCORDER) {
+            mAttributes.flags = static_cast<audio_flags_mask_t>(
+                    mAttributes.flags | AUDIO_FLAG_CAPTURE_PRIVATE);
+        }
+    } else {
+        // stream type shouldn't be looked at, this track has audio attributes
+        memcpy(&mAttributes, pAttributes, sizeof(audio_attributes_t));
+        ALOGV("%s: Building AudioRecord with attributes: source=%d flags=0x%x tags=[%s]",
+                __func__, mAttributes.source, mAttributes.flags, mAttributes.tags);
+    }
+    mSampleRate = sampleRate;
+    if (format == AUDIO_FORMAT_DEFAULT) {
+        format = AUDIO_FORMAT_PCM_16_BIT;
+    }
+    if (!audio_is_linear_pcm(format)) {
+       // Compressed capture requires direct
+       flags = (audio_input_flags_t) (flags | AUDIO_INPUT_FLAG_DIRECT);
+       ALOGI("%s(): Format %#x is not linear pcm. Setting DIRECT, using flags %#x", __func__,
+             format, flags);
+    }
+    mFormat = format;
+    mChannelMask = channelMask;
+    mSessionId = sessionId;
+    ALOGV("%s: mSessionId %d", __func__, mSessionId);
+    mOrigFlags = mFlags = flags;
+
+    mTransfer = transferType;
+    switch (mTransfer) {
+    case TRANSFER_DEFAULT:
+        if (callback == nullptr || threadCanCallJava) {
+            mTransfer = TRANSFER_SYNC;
+        } else {
+            mTransfer = TRANSFER_CALLBACK;
+        }
+        break;
+    case TRANSFER_CALLBACK:
+        if (callback == nullptr) {
+            errorMessage = StringPrintf(
+                    "%s: Transfer type TRANSFER_CALLBACK but callback == nullptr", __func__);
+            status = BAD_VALUE;
+            goto error;
+        }
+        break;
+    case TRANSFER_OBTAIN:
+    case TRANSFER_SYNC:
+        break;
+    default:
+        errorMessage = StringPrintf("%s: Invalid transfer type %d", __func__, mTransfer);
+        status = BAD_VALUE;
+        goto error;
+    }
+
+    // invariant that mAudioRecord != 0 is true only after set() returns successfully
+    if (mAudioRecord != 0) {
+        errorMessage = StringPrintf("%s: Track already in use", __func__);
+        status = INVALID_OPERATION;
+        goto error;
+    }
+
+    if (!audio_is_valid_format(mFormat)) {
+        errorMessage = StringPrintf("%s: Format %#x is not valid", __func__, mFormat);
+        status = BAD_VALUE;
+        goto error;
+    }
+
+    if (!audio_is_input_channel(mChannelMask)) {
+        errorMessage = StringPrintf("%s: Invalid channel mask %#x", __func__, mChannelMask);
+        status = BAD_VALUE;
+        goto error;
+    }
+
+    mChannelCount = audio_channel_count_from_in_mask(mChannelMask);
+
+    if (audio_is_linear_pcm(mFormat)) {
+        mFrameSize = mChannelCount * audio_bytes_per_sample(mFormat);
+    } else {
+        mFrameSize = sizeof(uint8_t);
+    }
+
+    // mFrameCount is initialized in createRecord_l
+    mReqFrameCount = frameCount;
+
+    mNotificationFramesReq = notificationFrames;
+    // mNotificationFramesAct is initialized in createRecord_l
+
+    mCallback = callback;
+    if (mCallback != nullptr) {
+        mAudioRecordThread = new AudioRecordThread(*this);
+        mAudioRecordThread->run("AudioRecord", ANDROID_PRIORITY_AUDIO);
+        // thread begins in paused state, and will not reference us until start()
+    }
+
+    // create the IAudioRecord
+    {
+        AutoMutex lock(mLock);
+        status = createRecord_l(0 /*epoch*/);
+    }
+
+    ALOGV("%s(%d): status %d", __func__, mPortId, status);
+
+    if (status != NO_ERROR) {
+        if (mAudioRecordThread != 0) {
+            mAudioRecordThread->requestExit();   // see comment in AudioRecord.h
+            mAudioRecordThread->requestExitAndWait();
+            mAudioRecordThread.clear();
+        }
+        // bypass error message to avoid logging twice (createRecord_l logs the error).
+        goto exit;
+    }
+
+    // TODO: add audio hardware input latency here
+    mLatency = (1000LL * mFrameCount) / mSampleRate;
+    mMarkerPosition = 0;
+    mMarkerReached = false;
+    mNewPosition = 0;
+    mUpdatePeriod = 0;
+    AudioSystem::acquireAudioSessionId(mSessionId, adjPid, adjUid);
+    mSequence = 1;
+    mObservedSequence = mSequence;
+    mInOverrun = false;
+    mFramesRead = 0;
+    mFramesReadServerOffset = 0;
+
+error:
+    if (status != NO_ERROR) {
+        mMediaMetrics.markError(status, __FUNCTION__);
+        ALOGE_IF(!errorMessage.empty(), "%s", errorMessage.c_str());
+        reportError(status, AMEDIAMETRICS_PROP_EVENT_VALUE_CREATE, errorMessage.c_str());
+    }
+exit:
+    mStatus = status;
+    return status;
+}
+
+status_t AudioRecord::set(
+        audio_source_t inputSource,
+        uint32_t sampleRate,
+        audio_format_t format,
+        audio_channel_mask_t channelMask,
+        size_t frameCount,
+        legacy_callback_t callback,
         void* user,
         uint32_t notificationFrames,
         bool threadCanCallJava,
@@ -272,193 +498,16 @@
         float microphoneFieldDimension,
         int32_t maxSharedAudioHistoryMs)
 {
-    status_t status = NO_ERROR;
-<<<<<<< HEAD
-    uint32_t channelCount;
-
-=======
->>>>>>> d21f3585
-    // Note mPortId is not valid until the track is created, so omit mPortId in ALOG for set.
-    ALOGV("%s(): inputSource %d, sampleRate %u, format %#x, channelMask %#x, frameCount %zu, "
-          "notificationFrames %u, sessionId %d, transferType %d, flags %#x, attributionSource %s"
-          "uid %d, pid %d",
-          __func__,
-          inputSource, sampleRate, format, channelMask, frameCount, notificationFrames,
-          sessionId, transferType, flags, mClientAttributionSource.toString().c_str(), uid, pid);
-
-    // TODO b/182392553: refactor or remove
-    pid_t callingPid = IPCThreadState::self()->getCallingPid();
-    pid_t myPid = getpid();
-    pid_t adjPid = pid;
-    if (pid == -1 || (callingPid != myPid)) {
-        adjPid = callingPid;
-    }
-    mClientAttributionSource.pid = VALUE_OR_FATAL(legacy2aidl_pid_t_int32_t(adjPid));
-
-    uid_t adjUid = uid;
-    if (uid == -1 || (callingPid != myPid)) {
-        adjUid = IPCThreadState::self()->getCallingUid();
-    }
-    mClientAttributionSource.uid = VALUE_OR_FATAL(legacy2aidl_uid_t_int32_t(adjUid));
-
-    mTracker.reset(new RecordingActivityTracker());
-
-    mSelectedDeviceId = selectedDeviceId;
-    mSelectedMicDirection = selectedMicDirection;
-    mSelectedMicFieldDimension = microphoneFieldDimension;
-    mMaxSharedAudioHistoryMs = maxSharedAudioHistoryMs;
-
-    switch (transferType) {
-    case TRANSFER_DEFAULT:
-<<<<<<< HEAD
-        if (cbf == NULL || threadCanCallJava) {
-            transferType = TRANSFER_SYNC;
-=======
-        if (callback == nullptr || threadCanCallJava) {
-            mTransfer = TRANSFER_SYNC;
->>>>>>> d21f3585
-        } else {
-            transferType = TRANSFER_CALLBACK;
-        }
-        break;
-    case TRANSFER_CALLBACK:
-<<<<<<< HEAD
-        if (cbf == NULL) {
-            ALOGE("%s(): Transfer type TRANSFER_CALLBACK but cbf == NULL", __func__);
-=======
-        if (callback == nullptr) {
-            errorMessage = StringPrintf(
-                    "%s: Transfer type TRANSFER_CALLBACK but callback == nullptr", __func__);
->>>>>>> d21f3585
-            status = BAD_VALUE;
-            goto exit;
-        }
-        break;
-    case TRANSFER_OBTAIN:
-    case TRANSFER_SYNC:
-        break;
-    default:
-        ALOGE("%s(): Invalid transfer type %d", __func__, transferType);
-        status = BAD_VALUE;
-        goto exit;
-    }
-    mTransfer = transferType;
-
-    // invariant that mAudioRecord != 0 is true only after set() returns successfully
-    if (mAudioRecord != 0) {
-        ALOGE("%s(): Track already in use", __func__);
-        status = INVALID_OPERATION;
-        goto exit;
-    }
-
-    if (pAttributes == NULL) {
-        mAttributes = AUDIO_ATTRIBUTES_INITIALIZER;
-        mAttributes.source = inputSource;
-        if (inputSource == AUDIO_SOURCE_VOICE_COMMUNICATION
-                || inputSource == AUDIO_SOURCE_CAMCORDER) {
-            mAttributes.flags = static_cast<audio_flags_mask_t>(
-                    mAttributes.flags | AUDIO_FLAG_CAPTURE_PRIVATE);
-        }
-    } else {
-        // stream type shouldn't be looked at, this track has audio attributes
-        memcpy(&mAttributes, pAttributes, sizeof(audio_attributes_t));
-        ALOGV("%s(): Building AudioRecord with attributes: source=%d flags=0x%x tags=[%s]",
-                __func__, mAttributes.source, mAttributes.flags, mAttributes.tags);
-    }
-
-    mSampleRate = sampleRate;
-
-    // these below should probably come from the audioFlinger too...
-    if (format == AUDIO_FORMAT_DEFAULT) {
-        format = AUDIO_FORMAT_PCM_16_BIT;
-    }
-
-    // validate parameters
-    // AudioFlinger capture only supports linear PCM
-    if (!audio_is_valid_format(format) || !audio_is_linear_pcm(format)) {
-        ALOGE("%s(): Format %#x is not linear pcm", __func__, format);
-        status = BAD_VALUE;
-        goto exit;
-    }
-    mFormat = format;
-
-    if (!audio_is_input_channel(channelMask)) {
-        ALOGE("%s(): Invalid channel mask %#x", __func__, channelMask);
-        status = BAD_VALUE;
-        goto exit;
-    }
-    mChannelMask = channelMask;
-    channelCount = audio_channel_count_from_in_mask(channelMask);
-    mChannelCount = channelCount;
-
-    if (audio_is_linear_pcm(format)) {
-        mFrameSize = channelCount * audio_bytes_per_sample(format);
-    } else {
-        mFrameSize = sizeof(uint8_t);
-    }
-
-    // mFrameCount is initialized in createRecord_l
-    mReqFrameCount = frameCount;
-
-    mNotificationFramesReq = notificationFrames;
-    // mNotificationFramesAct is initialized in createRecord_l
-
-<<<<<<< HEAD
-    mSessionId = sessionId;
-    ALOGV("%s(): mSessionId %d", __func__, mSessionId);
-
-    mOrigFlags = mFlags = flags;
-    mCbf = cbf;
-
-    if (cbf != NULL) {
-=======
-    mCallback = callback;
-    if (mCallback != nullptr) {
->>>>>>> d21f3585
-        mAudioRecordThread = new AudioRecordThread(*this);
-        mAudioRecordThread->run("AudioRecord", ANDROID_PRIORITY_AUDIO);
-        // thread begins in paused state, and will not reference us until start()
-    }
-
-    // create the IAudioRecord
-    {
-        AutoMutex lock(mLock);
-        status = createRecord_l(0 /*epoch*/);
-    }
-
-    ALOGV("%s(%d): status %d", __func__, mPortId, status);
-
-    if (status != NO_ERROR) {
-        if (mAudioRecordThread != 0) {
-            mAudioRecordThread->requestExit();   // see comment in AudioRecord.h
-            mAudioRecordThread->requestExitAndWait();
-            mAudioRecordThread.clear();
-        }
-        goto exit;
-    }
-
-    mUserData = user;
-    // TODO: add audio hardware input latency here
-    mLatency = (1000LL * mFrameCount) / mSampleRate;
-    mMarkerPosition = 0;
-    mMarkerReached = false;
-    mNewPosition = 0;
-    mUpdatePeriod = 0;
-    AudioSystem::acquireAudioSessionId(mSessionId, adjPid, adjUid);
-    mSequence = 1;
-    mObservedSequence = mSequence;
-    mInOverrun = false;
-    mFramesRead = 0;
-    mFramesReadServerOffset = 0;
-
-exit:
-    mStatus = status;
-    if (status != NO_ERROR) {
-        mMediaMetrics.markError(status, __FUNCTION__);
-    }
-    return status;
-}
-
+    if (callback != nullptr) {
+        mLegacyCallbackWrapper = sp<LegacyCallbackWrapper>::make(callback, user);
+    } else if (user) {
+        LOG_ALWAYS_FATAL("Callback data provided without callback pointer!");
+    }
+    return set(inputSource, sampleRate, format, channelMask, frameCount, mLegacyCallbackWrapper,
+        notificationFrames, threadCanCallJava, sessionId, transferType, flags, uid, pid,
+        pAttributes, selectedDeviceId, selectedMicDirection, microphoneFieldDimension,
+        maxSharedAudioHistoryMs);
+}
 // -------------------------------------------------------------------------
 
 status_t AudioRecord::start(AudioSystem::sync_event_t event, audio_session_t triggerSession)
@@ -588,16 +637,12 @@
 
 status_t AudioRecord::setMarkerPosition(uint32_t marker)
 {
+    AutoMutex lock(mLock);
     // The only purpose of setting marker position is to get a callback
-<<<<<<< HEAD
-    if (mCbf == NULL) {
-=======
     if (mCallback == nullptr) {
->>>>>>> d21f3585
         return INVALID_OPERATION;
     }
 
-    AutoMutex lock(mLock);
     mMarkerPosition = marker;
     mMarkerReached = false;
 
@@ -622,16 +667,12 @@
 
 status_t AudioRecord::setPositionUpdatePeriod(uint32_t updatePeriod)
 {
+    AutoMutex lock(mLock);
     // The only purpose of setting position update period is to get a callback
-<<<<<<< HEAD
-    if (mCbf == NULL) {
-=======
     if (mCallback == nullptr) {
->>>>>>> d21f3585
         return INVALID_OPERATION;
     }
 
-    AutoMutex lock(mLock);
     mNewPosition = mProxy->getPosition() + updatePeriod;
     mUpdatePeriod = updatePeriod;
 
@@ -682,6 +723,11 @@
     if (status == OK) {
         timestamp->mPosition[ExtendedTimestamp::LOCATION_CLIENT] = mFramesRead;
         timestamp->mTimeNs[ExtendedTimestamp::LOCATION_CLIENT] = 0;
+        if (!audio_is_linear_pcm(mFormat)) {
+            // Don't do retrograde corrections or server offset if track is
+            // compressed
+            return OK;
+        }
         // server side frame offset in case AudioRecord has been restored.
         for (int i = ExtendedTimestamp::LOCATION_SERVER;
                 i < ExtendedTimestamp::LOCATION_MAX; ++i) {
@@ -729,6 +775,8 @@
 // ---- Explicit Routing ---------------------------------------------------
 status_t AudioRecord::setInputDevice(audio_port_handle_t deviceId) {
     AutoMutex lock(mLock);
+    ALOGV("%s(%d): deviceId=%d mSelectedDeviceId=%d",
+            __func__, mPortId, deviceId, mSelectedDeviceId);
     if (mSelectedDeviceId != deviceId) {
         mSelectedDeviceId = deviceId;
         if (mStatus == NO_ERROR) {
@@ -815,15 +863,16 @@
     const sp<IAudioFlinger>& audioFlinger = AudioSystem::get_audio_flinger();
     IAudioFlinger::CreateRecordInput input;
     IAudioFlinger::CreateRecordOutput output;
-    audio_session_t originalSessionId;
+    [[maybe_unused]] audio_session_t originalSessionId;
     void *iMemPointer;
     audio_track_cblk_t* cblk;
     status_t status;
     static const int32_t kMaxCreateAttempts = 3;
     int32_t remainingAttempts = kMaxCreateAttempts;
+    std::string errorMessage;
 
     if (audioFlinger == 0) {
-        ALOGE("%s(%d): Could not get audioflinger", __func__, mPortId);
+        errorMessage = StringPrintf("%s(%d): Could not get audioflinger", __func__, mPortId);
         status = NO_INIT;
         goto exit;
     }
@@ -889,8 +938,9 @@
             break;
         }
         if (status != FAILED_TRANSACTION || --remainingAttempts <= 0) {
-            ALOGE("%s(%d): AudioFlinger could not create record track, status: %d",
-                  __func__, mPortId, status);
+            errorMessage = StringPrintf(
+                    "%s(%d): AudioFlinger could not create record track, status: %d",
+                    __func__, mPortId, status);
             goto exit;
         }
         // FAILED_TRANSACTION happens under very specific conditions causing a state mismatch
@@ -917,9 +967,13 @@
     mRoutedDeviceId = output.selectedDeviceId;
     mSessionId = output.sessionId;
     mSampleRate = output.sampleRate;
+    mServerConfig = output.serverConfig;
+    mServerFrameSize = audio_bytes_per_frame(
+            audio_channel_count_from_in_mask(mServerConfig.channel_mask), mServerConfig.format);
+    mServerSampleSize = audio_bytes_per_sample(mServerConfig.format);
 
     if (output.cblk == 0) {
-        ALOGE("%s(%d): Could not get control block", __func__, mPortId);
+        errorMessage = StringPrintf("%s(%d): Could not get control block", __func__, mPortId);
         status = NO_INIT;
         goto exit;
     }
@@ -929,7 +983,8 @@
     //       issue (e.g. by copying).
     iMemPointer = output.cblk ->unsecurePointer();
     if (iMemPointer == NULL) {
-        ALOGE("%s(%d): Could not get control block pointer", __func__, mPortId);
+        errorMessage = StringPrintf(
+                "%s(%d): Could not get control block pointer", __func__, mPortId);
         status = NO_INIT;
         goto exit;
     }
@@ -948,7 +1003,8 @@
         //       issue (e.g. by copying).
         buffers = output.buffers->unsecurePointer();
         if (buffers == NULL) {
-            ALOGE("%s(%d): Could not get buffer pointer", __func__, mPortId);
+            errorMessage = StringPrintf(
+                    "%s(%d): Could not get buffer pointer", __func__, mPortId);
             status = NO_INIT;
             goto exit;
         }
@@ -980,13 +1036,10 @@
                 mNotificationFramesReq, output.notificationFrameCount, output.frameCount);
     }
     mNotificationFramesAct = (uint32_t)output.notificationFrameCount;
-<<<<<<< HEAD
-=======
     if (mServerConfig.format != mFormat && mCallback != nullptr) {
         mFormatConversionBufRaw = std::make_unique<uint8_t[]>(mNotificationFramesAct * mFrameSize);
         mFormatConversionBuffer.raw = mFormatConversionBufRaw.get();
     }
->>>>>>> d21f3585
 
     //mInput != input includes the case where mInput == AUDIO_IO_HANDLE_NONE for first creation
     if (mDeviceCallback != 0) {
@@ -1013,7 +1066,7 @@
     }
 
     // update proxy
-    mProxy = new AudioRecordClientProxy(cblk, buffers, mFrameCount, mFrameSize);
+    mProxy = new AudioRecordClientProxy(cblk, buffers, mFrameCount, mServerFrameSize);
     mProxy->setEpoch(epoch);
     mProxy->setMinimum(mNotificationFramesAct);
 
@@ -1040,14 +1093,42 @@
         .set(AMEDIAMETRICS_PROP_SAMPLERATE, (int32_t)mSampleRate)
         // the following are NOT immutable
         .set(AMEDIAMETRICS_PROP_STATE, stateToString(mActive))
+        .set(AMEDIAMETRICS_PROP_STATUS, (int32_t)status)
         .set(AMEDIAMETRICS_PROP_SELECTEDMICDIRECTION, (int32_t)mSelectedMicDirection)
         .set(AMEDIAMETRICS_PROP_SELECTEDMICFIELDDIRECTION, (double)mSelectedMicFieldDimension)
         .record();
 
 exit:
+    if (status != NO_ERROR) {
+        ALOGE_IF(!errorMessage.empty(), "%s", errorMessage.c_str());
+        reportError(status, AMEDIAMETRICS_PROP_EVENT_VALUE_CREATE, errorMessage.c_str());
+    }
+
     mStatus = status;
     // sp<IAudioTrack> track destructor will cause releaseOutput() to be called by AudioFlinger
     return status;
+}
+
+// Report error associated with the event and some configuration details.
+void AudioRecord::reportError(status_t status, const char *event, const char *message) const
+{
+    if (status == NO_ERROR) return;
+    // We report error on the native side because some callers do not come
+    // from Java.
+    // Ensure these variables are initialized in set().
+    mediametrics::LogItem(AMEDIAMETRICS_KEY_AUDIO_RECORD_ERROR)
+        .set(AMEDIAMETRICS_PROP_EVENT, event)
+        .set(AMEDIAMETRICS_PROP_STATUS, (int32_t)status)
+        .set(AMEDIAMETRICS_PROP_STATUSMESSAGE, message)
+        .set(AMEDIAMETRICS_PROP_ORIGINALFLAGS, toString(mOrigFlags).c_str())
+        .set(AMEDIAMETRICS_PROP_SESSIONID, (int32_t)mSessionId)
+        .set(AMEDIAMETRICS_PROP_SOURCE, toString(mAttributes.source).c_str())
+        .set(AMEDIAMETRICS_PROP_SELECTEDDEVICEID, (int32_t)mSelectedDeviceId)
+        .set(AMEDIAMETRICS_PROP_ENCODING, toString(mFormat).c_str())
+        .set(AMEDIAMETRICS_PROP_CHANNELMASK, (int32_t)mChannelMask)
+        .set(AMEDIAMETRICS_PROP_FRAMECOUNT, (int32_t)mFrameCount)
+        .set(AMEDIAMETRICS_PROP_SAMPLERATE, (int32_t)mSampleRate)
+        .record();
 }
 
 status_t AudioRecord::obtainBuffer(Buffer* audioBuffer, int32_t waitCount, size_t *nonContig)
@@ -1113,7 +1194,13 @@
             if (status == DEAD_OBJECT) {
                 // re-create track, unless someone else has already done so
                 if (newSequence == oldSequence) {
-                    status = restoreRecord_l("obtainBuffer");
+                    if (!audio_is_linear_pcm(mFormat)) {
+                        // If compressed capture, don't attempt to restore the track.
+                        // Return a DEAD_OBJECT error and let the caller recreate.
+                        tryCounter = 0;
+                    } else {
+                        status = restoreRecord_l("obtainBuffer");
+                    }
                     if (status != NO_ERROR) {
                         buffer.mFrameCount = 0;
                         buffer.mRaw = NULL;
@@ -1143,11 +1230,7 @@
     } while ((status == DEAD_OBJECT) && (tryCounter-- > 0));
 
     audioBuffer->frameCount = buffer.mFrameCount;
-<<<<<<< HEAD
-    audioBuffer->size = buffer.mFrameCount * mFrameSize;
-=======
     audioBuffer->mSize = buffer.mFrameCount * mServerFrameSize;
->>>>>>> d21f3585
     audioBuffer->raw = buffer.mRaw;
     audioBuffer->sequence = oldSequence;
     if (nonContig != NULL) {
@@ -1160,7 +1243,7 @@
 {
     // FIXME add error checking on mode, by adding an internal version
 
-    size_t stepCount = audioBuffer->size / mFrameSize;
+    size_t stepCount = audioBuffer->frameCount;
     if (stepCount == 0) {
         return;
     }
@@ -1222,14 +1305,9 @@
             return ssize_t(err);
         }
 
-<<<<<<< HEAD
-        size_t bytesRead = audioBuffer.size;
-        memcpy(buffer, audioBuffer.i8, bytesRead);
-=======
         size_t bytesRead = audioBuffer.frameCount * mFrameSize;
         memcpy_by_audio_format(buffer, mFormat, audioBuffer.raw, mServerConfig.format,
                                audioBuffer.mSize / mServerSampleSize);
->>>>>>> d21f3585
         buffer = ((char *) buffer) + bytesRead;
         userSize -= bytesRead;
         read += bytesRead;
@@ -1248,6 +1326,11 @@
 nsecs_t AudioRecord::processAudioBuffer()
 {
     mLock.lock();
+    const sp<IAudioRecordCallback> callback = mCallback.promote();
+    if (!callback) {
+        mCallback = nullptr;
+        return NS_NEVER;
+    }
     if (mAwaitBoost) {
         mAwaitBoost = false;
         mLock.unlock();
@@ -1323,26 +1406,26 @@
     uint32_t sequence = mSequence;
 
     // These fields don't need to be cached, because they are assigned only by set():
-    //      mTransfer, mCbf, mUserData, mSampleRate, mFrameSize
+    //      mTransfer, mCallback, mUserData, mSampleRate, mFrameSize
 
     mLock.unlock();
 
     // perform callbacks while unlocked
     if (newOverrun) {
-        mCbf(EVENT_OVERRUN, mUserData, NULL);
+        callback->onOverrun();
+
     }
     if (markerReached) {
-        mCbf(EVENT_MARKER, mUserData, &markerPosition);
+        callback->onMarker(markerPosition.value());
     }
     while (newPosCount > 0) {
-        size_t temp = newPosition.value(); // FIXME size_t != uint32_t
-        mCbf(EVENT_NEW_POS, mUserData, &temp);
+        callback->onNewPos(newPosition.value());
         newPosition += updatePeriod;
         newPosCount--;
     }
     if (mObservedSequence != sequence) {
         mObservedSequence = sequence;
-        mCbf(EVENT_NEW_IAUDIORECORD, mUserData, NULL);
+        callback->onNewIAudioRecord();
     }
 
     // if inactive, then don't run me again until re-started
@@ -1426,11 +1509,6 @@
             }
         }
 
-<<<<<<< HEAD
-        size_t reqSize = audioBuffer.size;
-        mCbf(EVENT_MORE_DATA, mUserData, &audioBuffer);
-        size_t readSize = audioBuffer.size;
-=======
         Buffer* buffer = &audioBuffer;
         if (mServerConfig.format != mFormat) {
             buffer = &mFormatConversionBuffer;
@@ -1444,7 +1522,6 @@
         const size_t reqSize = buffer->size();
         const size_t readSize = callback->onMoreData(*buffer);
         buffer->mSize = readSize;
->>>>>>> d21f3585
 
         // Validate on returned size
         if (ssize_t(readSize) < 0 || readSize > reqSize) {
