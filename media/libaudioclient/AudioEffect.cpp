--- conflicted
+++ resolved
@@ -36,71 +36,10 @@
 // ---------------------------------------------------------------------------
 
 AudioEffect::AudioEffect(const String16& opPackageName)
-<<<<<<< HEAD
     : mOpPackageName(opPackageName)
 {
 }
 
-=======
-    : mStatus(NO_INIT), mProbe(false), mOpPackageName(opPackageName)
-{
-}
-
-
-AudioEffect::AudioEffect(const effect_uuid_t *type,
-                const String16& opPackageName,
-                const effect_uuid_t *uuid,
-                int32_t priority,
-                effect_callback_t cbf,
-                void* user,
-                audio_session_t sessionId,
-                audio_io_handle_t io,
-                const AudioDeviceTypeAddr& device,
-                bool probe
-                )
-    : mStatus(NO_INIT), mProbe(false), mOpPackageName(opPackageName)
-{
-    AutoMutex lock(mConstructLock);
-    mStatus = set(type, uuid, priority, cbf, user, sessionId, io, device, probe);
-}
-
-AudioEffect::AudioEffect(const char *typeStr,
-                const String16& opPackageName,
-                const char *uuidStr,
-                int32_t priority,
-                effect_callback_t cbf,
-                void* user,
-                audio_session_t sessionId,
-                audio_io_handle_t io,
-                const AudioDeviceTypeAddr& device,
-                bool probe
-                )
-    : mStatus(NO_INIT), mProbe(false), mOpPackageName(opPackageName)
-{
-    effect_uuid_t type;
-    effect_uuid_t *pType = NULL;
-    effect_uuid_t uuid;
-    effect_uuid_t *pUuid = NULL;
-
-    ALOGV("Constructor string\n - type: %s\n - uuid: %s", typeStr, uuidStr);
-
-    if (typeStr != NULL) {
-        if (stringToGuid(typeStr, &type) == NO_ERROR) {
-            pType = &type;
-        }
-    }
-
-    if (uuidStr != NULL) {
-        if (stringToGuid(uuidStr, &uuid) == NO_ERROR) {
-            pUuid = &uuid;
-        }
-    }
-
-    AutoMutex lock(mConstructLock);
-    mStatus = set(pType, pUuid, priority, cbf, user, sessionId, io, device, probe);
-}
-
->>>>>>> 924eccfd
 status_t AudioEffect::set(const effect_uuid_t *type,
                 const effect_uuid_t *uuid,
                 int32_t priority,
@@ -208,7 +147,8 @@
                 void* user,
                 audio_session_t sessionId,
                 audio_io_handle_t io,
-                const AudioDeviceTypeAddr& device)
+                const AudioDeviceTypeAddr& device,
+                bool probe)
 {
     effect_uuid_t type;
     effect_uuid_t *pType = nullptr;
@@ -225,7 +165,7 @@
         pUuid = &uuid;
     }
 
-    return set(pType, pUuid, priority, cbf, user, sessionId, io, device);
+    return set(pType, pUuid, priority, cbf, user, sessionId, io, device, probe);
 }
 
 
