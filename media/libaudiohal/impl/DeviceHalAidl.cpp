--- conflicted
+++ resolved
@@ -816,12 +816,8 @@
                     *config, isInput, 0 /*portId*/));
     AudioPortConfig portConfig;
     bool created = false;
-<<<<<<< HEAD
-    RETURN_STATUS_IF_ERROR(findOrCreatePortConfig(requestedPortConfig, &portConfig, &created));
-=======
     RETURN_STATUS_IF_ERROR(findOrCreatePortConfig(
                     requestedPortConfig, std::set<int32_t>(), &portConfig, &created));
->>>>>>> 4dbb96f6
     return OK;
 }
 
@@ -997,11 +993,7 @@
                                 portsIt->second.id)));
         mPorts.erase(portsIt);
     }
-<<<<<<< HEAD
-    return OK;
-=======
     return updateRoutes();
->>>>>>> 4dbb96f6
 }
 
 status_t DeviceHalAidl::setSimulateDeviceConnections(bool enabled) {
@@ -1219,12 +1211,8 @@
 
 
 DeviceHalAidl::Ports::iterator DeviceHalAidl::findPort(
-<<<<<<< HEAD
-            const AudioConfig& config, const AudioIoFlags& flags) {
-=======
             const AudioConfig& config, const AudioIoFlags& flags,
             const std::set<int32_t>& destinationPortIds) {
->>>>>>> 4dbb96f6
     auto belongsToProfile = [&config](const AudioProfile& prof) {
         return (isDefaultAudioFormat(config.base.format) || prof.format == config.base.format) &&
                 (config.base.channelMask.getTag() == AudioChannelLayout::none ||
@@ -1238,13 +1226,10 @@
         const auto& p = pair.second;
         return p.ext.getTag() == AudioPortExt::Tag::mix &&
                 p.flags == flags &&
-<<<<<<< HEAD
-=======
                 (destinationPortIds.empty() ||
                         std::any_of(destinationPortIds.begin(), destinationPortIds.end(),
                                 [&](const int32_t destId) { return mRoutingMatrix.count(
                                             std::make_pair(p.id, destId)) != 0; })) &&
->>>>>>> 4dbb96f6
                 (p.profiles.empty() ||
                         std::find_if(p.profiles.begin(), p.profiles.end(), belongsToProfile) !=
                         p.profiles.end()); };
@@ -1333,8 +1318,6 @@
     for (int32_t id : portConfigIds) resetPortConfig(id);
 }
 
-<<<<<<< HEAD
-=======
 status_t DeviceHalAidl::updateRoutes() {
     TIME_CHECK();
     std::vector<AudioRoute> routes;
@@ -1352,7 +1335,6 @@
     return OK;
 }
 
->>>>>>> 4dbb96f6
 void DeviceHalAidl::clearCallbacks(void* cookie) {
     std::lock_guard l(mLock);
     mCallbacks.erase(cookie);
