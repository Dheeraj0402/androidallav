--- conflicted
+++ resolved
@@ -66,24 +66,14 @@
 // duration below which we do not allow deep audio buffering
 #define AUDIO_SINK_MIN_DEEP_BUFFER_DURATION_US 5000000
 
-<<<<<<< HEAD
-=======
 // callback mechanism for passing messages to MediaPlayer object
 typedef void (*notify_callback_f)(const wp<IMediaPlayer> &listener,
         int msg, int ext1, int ext2, const Parcel *obj);
 
->>>>>>> 18cd9b58
 // abstract base class - use MediaPlayerInterface
 class MediaPlayerBase : public RefBase
 {
 public:
-    // callback mechanism for passing messages to MediaPlayer object
-    class Listener : public RefBase {
-    public:
-        virtual void notify(int msg, int ext1, int ext2, const Parcel *obj) = 0;
-        virtual ~Listener() {}
-    };
-
     // AudioSink: abstraction layer for audio output
     class AudioSink : public RefBase {
     public:
@@ -162,11 +152,7 @@
         virtual sp<VolumeShaper::State> getVolumeShaperState(int id);
     };
 
-<<<<<<< HEAD
-                        MediaPlayerBase() {}
-=======
                         MediaPlayerBase() : mClient(0), mNotify(0) {}
->>>>>>> 18cd9b58
     virtual             ~MediaPlayerBase() {}
     virtual status_t    initCheck() = 0;
     virtual bool        hardwareOutput() = 0;
@@ -277,30 +263,13 @@
     };
 
     void        setNotifyCallback(
-<<<<<<< HEAD
-            const sp<Listener> &listener) {
-        Mutex::Autolock autoLock(mNotifyLock);
-        mListener = listener;
-=======
             const wp<IMediaPlayer> &client, notify_callback_f notifyFunc) {
         Mutex::Autolock autoLock(mNotifyLock);
         mClient = client; mNotify = notifyFunc;
->>>>>>> 18cd9b58
     }
 
     void        sendEvent(int msg, int ext1=0, int ext2=0,
                           const Parcel *obj=NULL) {
-<<<<<<< HEAD
-        sp<Listener> listener;
-        {
-            Mutex::Autolock autoLock(mNotifyLock);
-            listener = mListener;
-        }
-
-        if (listener != NULL) {
-            listener->notify(msg, ext1, ext2, obj);
-        }
-=======
         notify_callback_f notifyCB;
         wp<IMediaPlayer> client;
         {
@@ -310,7 +279,6 @@
         }
 
         if (notifyCB) notifyCB(client, msg, ext1, ext2, obj);
->>>>>>> 18cd9b58
     }
 
     virtual status_t dump(int /* fd */, const Vector<String16>& /* args */) const {
@@ -329,12 +297,8 @@
     friend class MediaPlayerService;
 
     Mutex               mNotifyLock;
-<<<<<<< HEAD
-    sp<Listener>        mListener;
-=======
     wp<IMediaPlayer>    mClient;
     notify_callback_f   mNotify;
->>>>>>> 18cd9b58
 };
 
 // Implement this class for media players that use the AudioFlinger software mixer
