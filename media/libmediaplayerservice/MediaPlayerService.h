/*
**
** Copyright 2008, The Android Open Source Project
**
** Licensed under the Apache License, Version 2.0 (the "License");
** you may not use this file except in compliance with the License.
** You may obtain a copy of the License at
**
**     http://www.apache.org/licenses/LICENSE-2.0
**
** Unless required by applicable law or agreed to in writing, software
** distributed under the License is distributed on an "AS IS" BASIS,
** WITHOUT WARRANTIES OR CONDITIONS OF ANY KIND, either express or implied.
** See the License for the specific language governing permissions and
** limitations under the License.
*/

#ifndef ANDROID_MEDIAPLAYERSERVICE_H
#define ANDROID_MEDIAPLAYERSERVICE_H

#include <arpa/inet.h>

#include <utils/threads.h>
#include <utils/Errors.h>
#include <utils/KeyedVector.h>
#include <utils/String8.h>
#include <utils/Vector.h>

#include <media/MediaPlayerInterface.h>
#include <media/Metadata.h>
#include <media/stagefright/foundation/ABase.h>

#include <android/hardware/media/omx/1.0/IOmx.h>

#include <system/audio.h>

namespace android {

struct AudioPlaybackRate;
class AudioTrack;
struct AVSyncSettings;
class IDataSource;
class IMediaRecorder;
class IMediaMetadataRetriever;
class IOMX;
class IRemoteDisplay;
class IRemoteDisplayClient;
class MediaRecorderClient;

#define CALLBACK_ANTAGONIZER 0
#if CALLBACK_ANTAGONIZER
class Antagonizer {
public:
<<<<<<< HEAD
    Antagonizer(const sp<MediaPlayerBase::Listener> &listener);
=======
    Antagonizer(notify_callback_f cb, const wp<IMediaPlayer> &client);
>>>>>>> 18cd9b58
    void start() { mActive = true; }
    void stop() { mActive = false; }
    void kill();
private:
    static const int interval;
    Antagonizer();
    static int callbackThread(void* cookie);
<<<<<<< HEAD
    Mutex                         mLock;
    Condition                     mCondition;
    bool                          mExit;
    bool                          mActive;
    sp<MediaPlayerBase::Listener> mListener;
=======
    Mutex               mLock;
    Condition           mCondition;
    bool                mExit;
    bool                mActive;
    wp<IMediaPlayer>    mClient;
    notify_callback_f   mCb;
>>>>>>> 18cd9b58
};
#endif

class MediaPlayerService : public BnMediaPlayerService
{
    class Client;
    typedef ::android::hardware::media::omx::V1_0::IOmx IOmx;

    class AudioOutput : public MediaPlayerBase::AudioSink
    {
        class CallbackData;

     public:
                                AudioOutput(audio_session_t sessionId, uid_t uid, int pid,
                                        const audio_attributes_t * attr);
        virtual                 ~AudioOutput();

        virtual bool            ready() const { return mTrack != 0; }
        virtual ssize_t         bufferSize() const;
        virtual ssize_t         frameCount() const;
        virtual ssize_t         channelCount() const;
        virtual ssize_t         frameSize() const;
        virtual uint32_t        latency() const;
        virtual float           msecsPerFrame() const;
        virtual status_t        getPosition(uint32_t *position) const;
        virtual status_t        getTimestamp(AudioTimestamp &ts) const;
        virtual int64_t         getPlayedOutDurationUs(int64_t nowUs) const;
        virtual status_t        getFramesWritten(uint32_t *frameswritten) const;
        virtual audio_session_t getSessionId() const;
        virtual uint32_t        getSampleRate() const;
        virtual int64_t         getBufferDurationInUs() const;

        virtual status_t        open(
                uint32_t sampleRate, int channelCount, audio_channel_mask_t channelMask,
                audio_format_t format, int bufferCount,
                AudioCallback cb, void *cookie,
                audio_output_flags_t flags = AUDIO_OUTPUT_FLAG_NONE,
                const audio_offload_info_t *offloadInfo = NULL,
                bool doNotReconnect = false,
                uint32_t suggestedFrameCount = 0);

        virtual status_t        start();
        virtual ssize_t         write(const void* buffer, size_t size, bool blocking = true);
        virtual void            stop();
        virtual void            flush();
        virtual void            pause();
        virtual void            close();
                void            setAudioStreamType(audio_stream_type_t streamType);
        virtual audio_stream_type_t getAudioStreamType() const { return mStreamType; }
                void            setAudioAttributes(const audio_attributes_t * attributes);

                void            setVolume(float left, float right);
        virtual status_t        setPlaybackRate(const AudioPlaybackRate& rate);
        virtual status_t        getPlaybackRate(AudioPlaybackRate* rate /* nonnull */);

                status_t        setAuxEffectSendLevel(float level);
                status_t        attachAuxEffect(int effectId);
        virtual status_t        dump(int fd, const Vector<String16>& args) const;

        static bool             isOnEmulator();
        static int              getMinBufferCount();
                void            setNextOutput(const sp<AudioOutput>& nextOutput);
                void            switchToNextOutput();
        virtual bool            needsTrailingPadding() { return mNextOutput == NULL; }
        virtual status_t        setParameters(const String8& keyValuePairs);
        virtual String8         getParameters(const String8& keys);

        virtual VolumeShaper::Status applyVolumeShaper(
                                        const sp<VolumeShaper::Configuration>& configuration,
                                        const sp<VolumeShaper::Operation>& operation) override;
        virtual sp<VolumeShaper::State> getVolumeShaperState(int id) override;

    private:
        static void             setMinBufferCount();
        static void             CallbackWrapper(
                int event, void *me, void *info);
               void             deleteRecycledTrack_l();
               void             close_l();
           status_t             updateTrack();

        sp<AudioTrack>          mTrack;
        sp<AudioTrack>          mRecycledTrack;
        sp<AudioOutput>         mNextOutput;
        AudioCallback           mCallback;
        void *                  mCallbackCookie;
        CallbackData *          mCallbackData;
        audio_stream_type_t     mStreamType;
        audio_attributes_t *    mAttributes;
        float                   mLeftVolume;
        float                   mRightVolume;
        AudioPlaybackRate       mPlaybackRate;
        uint32_t                mSampleRateHz; // sample rate of the content, as set in open()
        float                   mMsecsPerFrame;
        size_t                  mFrameSize;
        audio_session_t         mSessionId;
        uid_t                   mUid;
        int                     mPid;
        float                   mSendLevel;
        int                     mAuxEffectId;
        audio_output_flags_t    mFlags;
        sp<VolumeHandler>       mVolumeHandler;
        mutable Mutex           mLock;

        // static variables below not protected by mutex
        static bool             mIsOnEmulator;
        static int              mMinBufferCount;  // 12 for emulator; otherwise 4

        // CallbackData is what is passed to the AudioTrack as the "user" data.
        // We need to be able to target this to a different Output on the fly,
        // so we can't use the Output itself for this.
        class CallbackData {
            friend AudioOutput;
        public:
            explicit CallbackData(AudioOutput *cookie) {
                mData = cookie;
                mSwitching = false;
            }
            AudioOutput *   getOutput() const { return mData; }
            void            setOutput(AudioOutput* newcookie) { mData = newcookie; }
            // lock/unlock are used by the callback before accessing the payload of this object
            void            lock() const { mLock.lock(); }
            void            unlock() const { mLock.unlock(); }

            // tryBeginTrackSwitch/endTrackSwitch are used when the CallbackData is handed over
            // to the next sink.

            // tryBeginTrackSwitch() returns true only if it obtains the lock.
            bool            tryBeginTrackSwitch() {
                LOG_ALWAYS_FATAL_IF(mSwitching, "tryBeginTrackSwitch() already called");
                if (mLock.tryLock() != OK) {
                    return false;
                }
                mSwitching = true;
                return true;
            }
            void            endTrackSwitch() {
                if (mSwitching) {
                    mLock.unlock();
                }
                mSwitching = false;
            }
        private:
            AudioOutput *   mData;
            mutable Mutex   mLock; // a recursive mutex might make this unnecessary.
            bool            mSwitching;
            DISALLOW_EVIL_CONSTRUCTORS(CallbackData);
        };

    }; // AudioOutput

public:
    static  void                instantiate();

    // IMediaPlayerService interface
    virtual sp<IMediaRecorder>  createMediaRecorder(const String16 &opPackageName);
    void    removeMediaRecorderClient(const wp<MediaRecorderClient>& client);
    virtual sp<IMediaMetadataRetriever> createMetadataRetriever();

    virtual sp<IMediaPlayer>    create(const sp<IMediaPlayerClient>& client,
                                       audio_session_t audioSessionId);

    virtual sp<IMediaCodecList> getCodecList() const;
    virtual sp<IOMX>            getOMX();
    virtual sp<IHDCP>           makeHDCP(bool createEncryptionModule);

    virtual sp<IRemoteDisplay> listenForRemoteDisplay(const String16 &opPackageName,
            const sp<IRemoteDisplayClient>& client, const String8& iface);
    virtual status_t            dump(int fd, const Vector<String16>& args);

            void                removeClient(const wp<Client>& client);
            bool                hasClient(wp<Client> client);

    enum {
        MEDIASERVER_PROCESS_DEATH = 0,
        MEDIAEXTRACTOR_PROCESS_DEATH = 1,
        MEDIACODEC_PROCESS_DEATH = 2,
        AUDIO_PROCESS_DEATH = 3,   // currently no need to track this
        CAMERA_PROCESS_DEATH = 4
    };

    // Collect info of the codec usage from media player and media recorder
    virtual void                addBatteryData(uint32_t params);
    // API for the Battery app to pull the data of codecs usage
    virtual status_t            pullBatteryData(Parcel* reply);
private:
    struct BatteryTracker {
        BatteryTracker();
        // Collect info of the codec usage from media player and media recorder
        void addBatteryData(uint32_t params);
        // API for the Battery app to pull the data of codecs usage
        status_t pullBatteryData(Parcel* reply);

    private:
        // For battery usage tracking purpose
        struct BatteryUsageInfo {
            // how many streams are being played by one UID
            int     refCount;
            // a temp variable to store the duration(ms) of audio codecs
            // when we start a audio codec, we minus the system time from audioLastTime
            // when we pause it, we add the system time back to the audioLastTime
            // so after the pause, audioLastTime = pause time - start time
            // if multiple audio streams are played (or recorded), then audioLastTime
            // = the total playing time of all the streams
            int32_t audioLastTime;
            // when all the audio streams are being paused, we assign audioLastTime to
            // this variable, so this value could be provided to the battery app
            // in the next pullBatteryData call
            int32_t audioTotalTime;

            int32_t videoLastTime;
            int32_t videoTotalTime;
        };
        KeyedVector<int, BatteryUsageInfo>    mBatteryData;

        enum {
            SPEAKER,
            OTHER_AUDIO_DEVICE,
            SPEAKER_AND_OTHER,
            NUM_AUDIO_DEVICES
        };

        struct BatteryAudioFlingerUsageInfo {
            int refCount; // how many audio streams are being played
            int deviceOn[NUM_AUDIO_DEVICES]; // whether the device is currently used
            int32_t lastTime[NUM_AUDIO_DEVICES]; // in ms
            // totalTime[]: total time of audio output devices usage
            int32_t totalTime[NUM_AUDIO_DEVICES]; // in ms
        };

        // This varialble is used to record the usage of audio output device
        // for battery app
        BatteryAudioFlingerUsageInfo mBatteryAudio;

        mutable Mutex mLock;
    };
    BatteryTracker mBatteryTracker;

    class Client : public BnMediaPlayer {
        // IMediaPlayer interface
        virtual void            disconnect();
        virtual status_t        setVideoSurfaceTexture(
                                        const sp<IGraphicBufferProducer>& bufferProducer);
        virtual status_t        setBufferingSettings(const BufferingSettings& buffering) override;
        virtual status_t        getDefaultBufferingSettings(
                                        BufferingSettings* buffering /* nonnull */) override;
        virtual status_t        prepareAsync();
        virtual status_t        start();
        virtual status_t        stop();
        virtual status_t        pause();
        virtual status_t        isPlaying(bool* state);
        virtual status_t        setPlaybackSettings(const AudioPlaybackRate& rate);
        virtual status_t        getPlaybackSettings(AudioPlaybackRate* rate /* nonnull */);
        virtual status_t        setSyncSettings(const AVSyncSettings& rate, float videoFpsHint);
        virtual status_t        getSyncSettings(AVSyncSettings* rate /* nonnull */,
                                                float* videoFps /* nonnull */);
        virtual status_t        seekTo(
                int msec,
                MediaPlayerSeekMode mode = MediaPlayerSeekMode::SEEK_PREVIOUS_SYNC);
        virtual status_t        getCurrentPosition(int* msec);
        virtual status_t        getDuration(int* msec);
        virtual status_t        reset();
        virtual status_t        setAudioStreamType(audio_stream_type_t type);
        virtual status_t        setLooping(int loop);
        virtual status_t        setVolume(float leftVolume, float rightVolume);
        virtual status_t        invoke(const Parcel& request, Parcel *reply);
        virtual status_t        setMetadataFilter(const Parcel& filter);
        virtual status_t        getMetadata(bool update_only,
                                            bool apply_filter,
                                            Parcel *reply);
        virtual status_t        setAuxEffectSendLevel(float level);
        virtual status_t        attachAuxEffect(int effectId);
        virtual status_t        setParameter(int key, const Parcel &request);
        virtual status_t        getParameter(int key, Parcel *reply);
        virtual status_t        setRetransmitEndpoint(const struct sockaddr_in* endpoint);
        virtual status_t        getRetransmitEndpoint(struct sockaddr_in* endpoint);
        virtual status_t        setNextPlayer(const sp<IMediaPlayer>& player);

        virtual VolumeShaper::Status applyVolumeShaper(
                                        const sp<VolumeShaper::Configuration>& configuration,
                                        const sp<VolumeShaper::Operation>& operation) override;
        virtual sp<VolumeShaper::State> getVolumeShaperState(int id) override;

        sp<MediaPlayerBase>     createPlayer(player_type playerType);

        virtual status_t        setDataSource(
                        const sp<IMediaHTTPService> &httpService,
                        const char *url,
                        const KeyedVector<String8, String8> *headers);

        virtual status_t        setDataSource(int fd, int64_t offset, int64_t length);

        virtual status_t        setDataSource(const sp<IStreamSource> &source);
        virtual status_t        setDataSource(const sp<IDataSource> &source);


        sp<MediaPlayerBase>     setDataSource_pre(player_type playerType);
        status_t                setDataSource_post(const sp<MediaPlayerBase>& p,
                                                   status_t status);

<<<<<<< HEAD
                void            notify(int msg, int ext1, int ext2, const Parcel *obj);
=======
        static  void            notify(const wp<IMediaPlayer> &cookie, int msg,
                                       int ext1, int ext2, const Parcel *obj);
>>>>>>> 18cd9b58

                pid_t           pid() const { return mPid; }
        virtual status_t        dump(int fd, const Vector<String16>& args);

                audio_session_t getAudioSessionId() { return mAudioSessionId; }
        // Modular DRM
        virtual status_t prepareDrm(const uint8_t uuid[16], const Vector<uint8_t>& drmSessionId);
        virtual status_t releaseDrm();

    private:
        class ServiceDeathNotifier:
                public IBinder::DeathRecipient,
                public ::android::hardware::hidl_death_recipient
        {
        public:
            ServiceDeathNotifier(
                    const sp<IBinder>& service,
                    const sp<MediaPlayerBase>& listener,
                    int which);
            ServiceDeathNotifier(
                    const sp<IOmx>& omx,
                    const sp<MediaPlayerBase>& listener,
                    int which);
            virtual ~ServiceDeathNotifier();
            virtual void binderDied(const wp<IBinder>& who);
            virtual void serviceDied(
                    uint64_t cookie,
                    const wp<::android::hidl::base::V1_0::IBase>& who);
            void unlinkToDeath();

        private:
            int mWhich;
            sp<IBinder> mService;
            sp<IOmx> mOmx;
            wp<MediaPlayerBase> mListener;
        };

        void clearDeathNotifiers_l();

        friend class MediaPlayerService;
                                Client( const sp<MediaPlayerService>& service,
                                        pid_t pid,
                                        int32_t connId,
                                        const sp<IMediaPlayerClient>& client,
                                        audio_session_t audioSessionId,
                                        uid_t uid);
                                Client();
        virtual                 ~Client();

                void            deletePlayer();

        sp<MediaPlayerBase>     getPlayer() const { Mutex::Autolock lock(mLock); return mPlayer; }



        // @param type Of the metadata to be tested.
        // @return true if the metadata should be dropped according to
        //              the filters.
        bool shouldDropMetadata(media::Metadata::Type type) const;

        // Add a new element to the set of metadata updated. Noop if
        // the element exists already.
        // @param type Of the metadata to be recorded.
        void addNewMetadataUpdate(media::Metadata::Type type);

        // Disconnect from the currently connected ANativeWindow.
        void disconnectNativeWindow_l();

        status_t setAudioAttributes_l(const Parcel &request);

        class Listener : public MediaPlayerBase::Listener {
        public:
            Listener(const wp<Client> &client) : mClient(client) {}
            virtual ~Listener() {}
            virtual void notify(int msg, int ext1, int ext2, const Parcel *obj) {
                sp<Client> client = mClient.promote();
                if (client != NULL) {
                    client->notify(msg, ext1, ext2, obj);
                }
            }
        private:
            wp<Client> mClient;
        };

        mutable     Mutex                         mLock;
                    sp<MediaPlayerBase>           mPlayer;
                    sp<MediaPlayerService>        mService;
                    sp<IMediaPlayerClient>        mClient;
                    sp<AudioOutput>               mAudioOutput;
                    pid_t                         mPid;
                    status_t                      mStatus;
                    bool                          mLoop;
                    int32_t                       mConnId;
                    audio_session_t               mAudioSessionId;
                    audio_attributes_t *          mAudioAttributes;
                    uid_t                         mUid;
                    sp<ANativeWindow>             mConnectedWindow;
                    sp<IBinder>                   mConnectedWindowBinder;
                    struct sockaddr_in            mRetransmitEndpoint;
                    bool                          mRetransmitEndpointValid;
                    sp<Client>                    mNextClient;
                    sp<MediaPlayerBase::Listener> mListener;

        // Metadata filters.
        media::Metadata::Filter mMetadataAllow;  // protected by mLock
        media::Metadata::Filter mMetadataDrop;  // protected by mLock

        // Metadata updated. For each MEDIA_INFO_METADATA_UPDATE
        // notification we try to update mMetadataUpdated which is a
        // set: no duplicate.
        // getMetadata clears this set.
        media::Metadata::Filter mMetadataUpdated;  // protected by mLock

        sp<ServiceDeathNotifier> mExtractorDeathListener;
        sp<ServiceDeathNotifier> mCodecDeathListener;
#if CALLBACK_ANTAGONIZER
                    Antagonizer*                  mAntagonizer;
#endif
    }; // Client

// ----------------------------------------------------------------------------

                            MediaPlayerService();
    virtual                 ~MediaPlayerService();

    mutable     Mutex                       mLock;
                SortedVector< wp<Client> >  mClients;
                SortedVector< wp<MediaRecorderClient> > mMediaRecorderClients;
                int32_t                     mNextConnId;
                sp<IOMX>                    mOMX;
};

// ----------------------------------------------------------------------------

}; // namespace android

#endif // ANDROID_MEDIAPLAYERSERVICE_H<|MERGE_RESOLUTION|>--- conflicted
+++ resolved
@@ -51,11 +51,7 @@
 #if CALLBACK_ANTAGONIZER
 class Antagonizer {
 public:
-<<<<<<< HEAD
-    Antagonizer(const sp<MediaPlayerBase::Listener> &listener);
-=======
     Antagonizer(notify_callback_f cb, const wp<IMediaPlayer> &client);
->>>>>>> 18cd9b58
     void start() { mActive = true; }
     void stop() { mActive = false; }
     void kill();
@@ -63,20 +59,12 @@
     static const int interval;
     Antagonizer();
     static int callbackThread(void* cookie);
-<<<<<<< HEAD
-    Mutex                         mLock;
-    Condition                     mCondition;
-    bool                          mExit;
-    bool                          mActive;
-    sp<MediaPlayerBase::Listener> mListener;
-=======
     Mutex               mLock;
     Condition           mCondition;
     bool                mExit;
     bool                mActive;
     wp<IMediaPlayer>    mClient;
     notify_callback_f   mCb;
->>>>>>> 18cd9b58
 };
 #endif
 
@@ -226,6 +214,7 @@
         };
 
     }; // AudioOutput
+
 
 public:
     static  void                instantiate();
@@ -376,12 +365,8 @@
         status_t                setDataSource_post(const sp<MediaPlayerBase>& p,
                                                    status_t status);
 
-<<<<<<< HEAD
-                void            notify(int msg, int ext1, int ext2, const Parcel *obj);
-=======
         static  void            notify(const wp<IMediaPlayer> &cookie, int msg,
                                        int ext1, int ext2, const Parcel *obj);
->>>>>>> 18cd9b58
 
                 pid_t           pid() const { return mPid; }
         virtual status_t        dump(int fd, const Vector<String16>& args);
@@ -452,38 +437,23 @@
 
         status_t setAudioAttributes_l(const Parcel &request);
 
-        class Listener : public MediaPlayerBase::Listener {
-        public:
-            Listener(const wp<Client> &client) : mClient(client) {}
-            virtual ~Listener() {}
-            virtual void notify(int msg, int ext1, int ext2, const Parcel *obj) {
-                sp<Client> client = mClient.promote();
-                if (client != NULL) {
-                    client->notify(msg, ext1, ext2, obj);
-                }
-            }
-        private:
-            wp<Client> mClient;
-        };
-
-        mutable     Mutex                         mLock;
-                    sp<MediaPlayerBase>           mPlayer;
-                    sp<MediaPlayerService>        mService;
-                    sp<IMediaPlayerClient>        mClient;
-                    sp<AudioOutput>               mAudioOutput;
-                    pid_t                         mPid;
-                    status_t                      mStatus;
-                    bool                          mLoop;
-                    int32_t                       mConnId;
-                    audio_session_t               mAudioSessionId;
-                    audio_attributes_t *          mAudioAttributes;
-                    uid_t                         mUid;
-                    sp<ANativeWindow>             mConnectedWindow;
-                    sp<IBinder>                   mConnectedWindowBinder;
-                    struct sockaddr_in            mRetransmitEndpoint;
-                    bool                          mRetransmitEndpointValid;
-                    sp<Client>                    mNextClient;
-                    sp<MediaPlayerBase::Listener> mListener;
+        mutable     Mutex                       mLock;
+                    sp<MediaPlayerBase>         mPlayer;
+                    sp<MediaPlayerService>      mService;
+                    sp<IMediaPlayerClient>      mClient;
+                    sp<AudioOutput>             mAudioOutput;
+                    pid_t                       mPid;
+                    status_t                    mStatus;
+                    bool                        mLoop;
+                    int32_t                     mConnId;
+                    audio_session_t             mAudioSessionId;
+                    audio_attributes_t *        mAudioAttributes;
+                    uid_t                       mUid;
+                    sp<ANativeWindow>           mConnectedWindow;
+                    sp<IBinder>                 mConnectedWindowBinder;
+                    struct sockaddr_in          mRetransmitEndpoint;
+                    bool                        mRetransmitEndpointValid;
+                    sp<Client>                  mNextClient;
 
         // Metadata filters.
         media::Metadata::Filter mMetadataAllow;  // protected by mLock
@@ -498,7 +468,7 @@
         sp<ServiceDeathNotifier> mExtractorDeathListener;
         sp<ServiceDeathNotifier> mCodecDeathListener;
 #if CALLBACK_ANTAGONIZER
-                    Antagonizer*                  mAntagonizer;
+                    Antagonizer*                mAntagonizer;
 #endif
     }; // Client
 
