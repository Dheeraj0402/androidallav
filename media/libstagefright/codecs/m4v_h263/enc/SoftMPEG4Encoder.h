--- conflicted
+++ resolved
@@ -25,12 +25,8 @@
 
 namespace android {
 
-<<<<<<< HEAD
-=======
 struct CodecProfileLevel;
-struct MediaBuffer;
 
->>>>>>> 6571ed31
 struct SoftMPEG4Encoder : public SoftVideoEncoderOMXComponent {
     SoftMPEG4Encoder(
             const char *name,
