/*
 * Copyright (C) 2014 The Android Open Source Project
 *
 * Licensed under the Apache License, Version 2.0 (the "License");
 * you may not use this file except in compliance with the License.
 * You may obtain a copy of the License at
 *
 *      http://www.apache.org/licenses/LICENSE-2.0
 *
 * Unless required by applicable law or agreed to in writing, software
 * distributed under the License is distributed on an "AS IS" BASIS,
 * WITHOUT WARRANTIES OR CONDITIONS OF ANY KIND, either express or implied.
 * See the License for the specific language governing permissions and
 * limitations under the License.
 */

//#define LOG_NDEBUG 0
#define LOG_TAG "SoftHEVC"
#include <utils/Log.h>

#include "ihevc_typedefs.h"
#include "iv.h"
#include "ivd.h"
#include "ihevcd_cxa.h"
#include "SoftHEVC.h"

#include <media/stagefright/foundation/ADebug.h>
#include <media/stagefright/foundation/AUtils.h>
#include <media/stagefright/MediaDefs.h>
#include <OMX_VideoExt.h>

namespace android {

#define componentName                   "video_decoder.hevc"
#define codingType                      OMX_VIDEO_CodingHEVC
#define CODEC_MIME_TYPE                 MEDIA_MIMETYPE_VIDEO_HEVC

/** Function and structure definitions to keep code similar for each codec */
#define ivdec_api_function              ihevcd_cxa_api_function
#define ivdext_create_ip_t              ihevcd_cxa_create_ip_t
#define ivdext_create_op_t              ihevcd_cxa_create_op_t
#define ivdext_delete_ip_t              ihevcd_cxa_delete_ip_t
#define ivdext_delete_op_t              ihevcd_cxa_delete_op_t
#define ivdext_ctl_set_num_cores_ip_t   ihevcd_cxa_ctl_set_num_cores_ip_t
#define ivdext_ctl_set_num_cores_op_t   ihevcd_cxa_ctl_set_num_cores_op_t

#define IVDEXT_CMD_CTL_SET_NUM_CORES    \
        (IVD_CONTROL_API_COMMAND_TYPE_T)IHEVCD_CXA_CMD_CTL_SET_NUM_CORES

static const CodecProfileLevel kProfileLevels[] = {
    { OMX_VIDEO_HEVCProfileMain, OMX_VIDEO_HEVCMainTierLevel1  },
    { OMX_VIDEO_HEVCProfileMain, OMX_VIDEO_HEVCMainTierLevel2  },
    { OMX_VIDEO_HEVCProfileMain, OMX_VIDEO_HEVCMainTierLevel21 },
    { OMX_VIDEO_HEVCProfileMain, OMX_VIDEO_HEVCMainTierLevel3  },
    { OMX_VIDEO_HEVCProfileMain, OMX_VIDEO_HEVCMainTierLevel31 },
    { OMX_VIDEO_HEVCProfileMain, OMX_VIDEO_HEVCMainTierLevel4  },
    { OMX_VIDEO_HEVCProfileMain, OMX_VIDEO_HEVCMainTierLevel41 },
    { OMX_VIDEO_HEVCProfileMain, OMX_VIDEO_HEVCMainTierLevel5  },
    { OMX_VIDEO_HEVCProfileMain, OMX_VIDEO_HEVCMainTierLevel51 },
};

SoftHEVC::SoftHEVC(
        const char *name,
        const OMX_CALLBACKTYPE *callbacks,
        OMX_PTR appData,
        OMX_COMPONENTTYPE **component)
    : SoftVideoDecoderOMXComponent(name, componentName, codingType,
            kProfileLevels, ARRAY_SIZE(kProfileLevels),
            320 /* width */, 240 /* height */, callbacks,
            appData, component),
      mCodecCtx(NULL),
      mFlushOutBuffer(NULL),
      mOmxColorFormat(OMX_COLOR_FormatYUV420Planar),
      mIvColorFormat(IV_YUV_420P),
      mChangingResolution(false),
      mSignalledError(false),
      mStride(mWidth) {
    const size_t kMinCompressionRatio = 4 /* compressionRatio (for Level 4+) */;
    const size_t kMaxOutputBufferSize = 2048 * 2048 * 3 / 2;
    // INPUT_BUF_SIZE is given by HEVC codec as minimum input size
    initPorts(
            kNumBuffers, max(kMaxOutputBufferSize / kMinCompressionRatio, (size_t)INPUT_BUF_SIZE),
            kNumBuffers, CODEC_MIME_TYPE, kMinCompressionRatio);
}

status_t SoftHEVC::init() {
    return initDecoder();
}

SoftHEVC::~SoftHEVC() {
    ALOGV("In SoftHEVC::~SoftHEVC");
    CHECK_EQ(deInitDecoder(), (status_t)OK);
}

static void *ivd_aligned_malloc(void *ctxt, WORD32 alignment, WORD32 size) {
    UNUSED(ctxt);
    return memalign(alignment, size);
}

static void ivd_aligned_free(void *ctxt, void *buf) {
    UNUSED(ctxt);
    free(buf);
    return;
}

static size_t GetCPUCoreCount() {
    long cpuCoreCount = 1;
#if defined(_SC_NPROCESSORS_ONLN)
    cpuCoreCount = sysconf(_SC_NPROCESSORS_ONLN);
#else
    // _SC_NPROC_ONLN must be defined...
    cpuCoreCount = sysconf(_SC_NPROC_ONLN);
#endif
    CHECK(cpuCoreCount >= 1);
    ALOGV("Number of CPU cores: %ld", cpuCoreCount);
    return (size_t)cpuCoreCount;
}

void SoftHEVC::logVersion() {
    ivd_ctl_getversioninfo_ip_t s_ctl_ip;
    ivd_ctl_getversioninfo_op_t s_ctl_op;
    UWORD8 au1_buf[512];
    IV_API_CALL_STATUS_T status;

    s_ctl_ip.e_cmd = IVD_CMD_VIDEO_CTL;
    s_ctl_ip.e_sub_cmd = IVD_CMD_CTL_GETVERSION;
    s_ctl_ip.u4_size = sizeof(ivd_ctl_getversioninfo_ip_t);
    s_ctl_op.u4_size = sizeof(ivd_ctl_getversioninfo_op_t);
    s_ctl_ip.pv_version_buffer = au1_buf;
    s_ctl_ip.u4_version_buffer_size = sizeof(au1_buf);

    status = ivdec_api_function(mCodecCtx, (void *)&s_ctl_ip,
            (void *)&s_ctl_op);

    if (status != IV_SUCCESS) {
        ALOGE("Error in getting version number: 0x%x",
                s_ctl_op.u4_error_code);
    } else {
        ALOGV("Ittiam decoder version number: %s",
                (char *)s_ctl_ip.pv_version_buffer);
    }
    return;
}

status_t SoftHEVC::setParams(size_t stride) {
    ivd_ctl_set_config_ip_t s_ctl_ip;
    ivd_ctl_set_config_op_t s_ctl_op;
    IV_API_CALL_STATUS_T status;
    s_ctl_ip.u4_disp_wd = (UWORD32)stride;
    s_ctl_ip.e_frm_skip_mode = IVD_SKIP_NONE;

    s_ctl_ip.e_frm_out_mode = IVD_DISPLAY_FRAME_OUT;
    s_ctl_ip.e_vid_dec_mode = IVD_DECODE_FRAME;
    s_ctl_ip.e_cmd = IVD_CMD_VIDEO_CTL;
    s_ctl_ip.e_sub_cmd = IVD_CMD_CTL_SETPARAMS;
    s_ctl_ip.u4_size = sizeof(ivd_ctl_set_config_ip_t);
    s_ctl_op.u4_size = sizeof(ivd_ctl_set_config_op_t);

    ALOGV("Set the run-time (dynamic) parameters stride = %zu", stride);
    status = ivdec_api_function(mCodecCtx, (void *)&s_ctl_ip,
            (void *)&s_ctl_op);

    if (status != IV_SUCCESS) {
        ALOGE("Error in setting the run-time parameters: 0x%x",
                s_ctl_op.u4_error_code);

        return UNKNOWN_ERROR;
    }
    return OK;
}

status_t SoftHEVC::resetPlugin() {
    mIsInFlush = false;
    mReceivedEOS = false;
    memset(mTimeStamps, 0, sizeof(mTimeStamps));
    memset(mTimeStampsValid, 0, sizeof(mTimeStampsValid));

    /* Initialize both start and end times */
    gettimeofday(&mTimeStart, NULL);
    gettimeofday(&mTimeEnd, NULL);

    return OK;
}

status_t SoftHEVC::resetDecoder() {
    ivd_ctl_reset_ip_t s_ctl_ip;
    ivd_ctl_reset_op_t s_ctl_op;
    IV_API_CALL_STATUS_T status;

    s_ctl_ip.e_cmd = IVD_CMD_VIDEO_CTL;
    s_ctl_ip.e_sub_cmd = IVD_CMD_CTL_RESET;
    s_ctl_ip.u4_size = sizeof(ivd_ctl_reset_ip_t);
    s_ctl_op.u4_size = sizeof(ivd_ctl_reset_op_t);

    status = ivdec_api_function(mCodecCtx, (void *)&s_ctl_ip,
            (void *)&s_ctl_op);
    if (IV_SUCCESS != status) {
        ALOGE("Error in reset: 0x%x", s_ctl_op.u4_error_code);
        return UNKNOWN_ERROR;
    }
    mSignalledError = false;

    /* Set number of cores/threads to be used by the codec */
    setNumCores();

    mStride = 0;
    return OK;
}

status_t SoftHEVC::setNumCores() {
    ivdext_ctl_set_num_cores_ip_t s_set_cores_ip;
    ivdext_ctl_set_num_cores_op_t s_set_cores_op;
    IV_API_CALL_STATUS_T status;
    s_set_cores_ip.e_cmd = IVD_CMD_VIDEO_CTL;
    s_set_cores_ip.e_sub_cmd = IVDEXT_CMD_CTL_SET_NUM_CORES;
    s_set_cores_ip.u4_num_cores = MIN(mNumCores, CODEC_MAX_NUM_CORES);
    s_set_cores_ip.u4_size = sizeof(ivdext_ctl_set_num_cores_ip_t);
    s_set_cores_op.u4_size = sizeof(ivdext_ctl_set_num_cores_op_t);
    ALOGV("Set number of cores to %u", s_set_cores_ip.u4_num_cores);
    status = ivdec_api_function(mCodecCtx, (void *)&s_set_cores_ip,
            (void *)&s_set_cores_op);
    if (IV_SUCCESS != status) {
        ALOGE("Error in setting number of cores: 0x%x",
                s_set_cores_op.u4_error_code);
        return UNKNOWN_ERROR;
    }
    return OK;
}

status_t SoftHEVC::setFlushMode() {
    IV_API_CALL_STATUS_T status;
    ivd_ctl_flush_ip_t s_video_flush_ip;
    ivd_ctl_flush_op_t s_video_flush_op;

    s_video_flush_ip.e_cmd = IVD_CMD_VIDEO_CTL;
    s_video_flush_ip.e_sub_cmd = IVD_CMD_CTL_FLUSH;
    s_video_flush_ip.u4_size = sizeof(ivd_ctl_flush_ip_t);
    s_video_flush_op.u4_size = sizeof(ivd_ctl_flush_op_t);
    ALOGV("Set the decoder in flush mode ");

    /* Set the decoder in Flush mode, subsequent decode() calls will flush */
    status = ivdec_api_function(mCodecCtx, (void *)&s_video_flush_ip,
            (void *)&s_video_flush_op);

    if (status != IV_SUCCESS) {
        ALOGE("Error in setting the decoder in flush mode: (%d) 0x%x", status,
                s_video_flush_op.u4_error_code);
        return UNKNOWN_ERROR;
    }

    mIsInFlush = true;
    return OK;
}

status_t SoftHEVC::initDecoder() {
    IV_API_CALL_STATUS_T status;

    mNumCores = GetCPUCoreCount();
    mCodecCtx = NULL;

    mStride = outputBufferWidth();

    /* Initialize the decoder */
    {
        ivdext_create_ip_t s_create_ip;
        ivdext_create_op_t s_create_op;

        void *dec_fxns = (void *)ivdec_api_function;

        s_create_ip.s_ivd_create_ip_t.u4_size = sizeof(ivdext_create_ip_t);
        s_create_ip.s_ivd_create_ip_t.e_cmd = IVD_CMD_CREATE;
        s_create_ip.s_ivd_create_ip_t.u4_share_disp_buf = 0;
        s_create_op.s_ivd_create_op_t.u4_size = sizeof(ivdext_create_op_t);
        s_create_ip.s_ivd_create_ip_t.e_output_format = mIvColorFormat;
        s_create_ip.s_ivd_create_ip_t.pf_aligned_alloc = ivd_aligned_malloc;
        s_create_ip.s_ivd_create_ip_t.pf_aligned_free = ivd_aligned_free;
        s_create_ip.s_ivd_create_ip_t.pv_mem_ctxt = NULL;

        status = ivdec_api_function(mCodecCtx, (void *)&s_create_ip, (void *)&s_create_op);

        mCodecCtx = (iv_obj_t*)s_create_op.s_ivd_create_op_t.pv_handle;
        mCodecCtx->pv_fxns = dec_fxns;
        mCodecCtx->u4_size = sizeof(iv_obj_t);

        if (status != IV_SUCCESS) {
            ALOGE("Error in create: 0x%x",
                    s_create_op.s_ivd_create_op_t.u4_error_code);
            deInitDecoder();
            mCodecCtx = NULL;
            return UNKNOWN_ERROR;
        }
    }

    /* Reset the plugin state */
    resetPlugin();

    /* Set the run time (dynamic) parameters */
    setParams(mStride);

    /* Set number of cores/threads to be used by the codec */
    setNumCores();

    /* Get codec version */
    logVersion();

    mFlushNeeded = false;
    return OK;
}

status_t SoftHEVC::deInitDecoder() {
    size_t i;
    IV_API_CALL_STATUS_T status;

    if (mCodecCtx) {
        ivdext_delete_ip_t s_delete_ip;
        ivdext_delete_op_t s_delete_op;

        s_delete_ip.s_ivd_delete_ip_t.u4_size = sizeof(ivdext_delete_ip_t);
        s_delete_ip.s_ivd_delete_ip_t.e_cmd = IVD_CMD_DELETE;

        s_delete_op.s_ivd_delete_op_t.u4_size = sizeof(ivdext_delete_op_t);

        status = ivdec_api_function(mCodecCtx, (void *)&s_delete_ip, (void *)&s_delete_op);
        if (status != IV_SUCCESS) {
            ALOGE("Error in delete: 0x%x",
                    s_delete_op.s_ivd_delete_op_t.u4_error_code);
            return UNKNOWN_ERROR;
        }
    }


    mChangingResolution = false;

    return OK;
}

void SoftHEVC::onReset() {
    ALOGV("onReset called");
    SoftVideoDecoderOMXComponent::onReset();

    mSignalledError = false;
    resetDecoder();
    resetPlugin();
}

bool SoftHEVC::setDecodeArgs(ivd_video_decode_ip_t *ps_dec_ip,
        ivd_video_decode_op_t *ps_dec_op,
        OMX_BUFFERHEADERTYPE *inHeader,
        OMX_BUFFERHEADERTYPE *outHeader,
        size_t timeStampIx) {
    size_t sizeY = outputBufferWidth() * outputBufferHeight();
    size_t sizeUV;

    ps_dec_ip->u4_size = sizeof(ivd_video_decode_ip_t);
    ps_dec_op->u4_size = sizeof(ivd_video_decode_op_t);

    ps_dec_ip->e_cmd = IVD_CMD_VIDEO_DECODE;

    /* When in flush and after EOS with zero byte input,
     * inHeader is set to zero. Hence check for non-null */
    if (inHeader) {
        ps_dec_ip->u4_ts = timeStampIx;
        ps_dec_ip->pv_stream_buffer = inHeader->pBuffer
                + inHeader->nOffset;
        ps_dec_ip->u4_num_Bytes = inHeader->nFilledLen;
    } else {
        ps_dec_ip->u4_ts = 0;
        ps_dec_ip->pv_stream_buffer = NULL;
        ps_dec_ip->u4_num_Bytes = 0;
    }

    sizeUV = sizeY / 4;
    ps_dec_ip->s_out_buffer.u4_min_out_buf_size[0] = sizeY;
    ps_dec_ip->s_out_buffer.u4_min_out_buf_size[1] = sizeUV;
    ps_dec_ip->s_out_buffer.u4_min_out_buf_size[2] = sizeUV;

    uint8_t *pBuf;
    if (outHeader) {
        if (outHeader->nAllocLen < sizeY + (sizeUV * 2)) {
<<<<<<< HEAD
            android_errorWriteLog(0x534e4554, "27569635");
=======
            android_errorWriteLog(0x534e4554, "27833616");
>>>>>>> abef2afb
            return false;
        }
        pBuf = outHeader->pBuffer;
    } else {
        // mFlushOutBuffer always has the right size.
        pBuf = mFlushOutBuffer;
    }

    ps_dec_ip->s_out_buffer.pu1_bufs[0] = pBuf;
    ps_dec_ip->s_out_buffer.pu1_bufs[1] = pBuf + sizeY;
    ps_dec_ip->s_out_buffer.pu1_bufs[2] = pBuf + sizeY + sizeUV;
    ps_dec_ip->s_out_buffer.u4_num_bufs = 3;
    return true;
}
void SoftHEVC::onPortFlushCompleted(OMX_U32 portIndex) {
    /* Once the output buffers are flushed, ignore any buffers that are held in decoder */
    if (kOutputPortIndex == portIndex) {
        setFlushMode();

        /* Allocate a picture buffer to flushed data */
        uint32_t displayStride = outputBufferWidth();
        uint32_t displayHeight = outputBufferHeight();

        uint32_t bufferSize = displayStride * displayHeight * 3 / 2;
        mFlushOutBuffer = (uint8_t *)memalign(128, bufferSize);
        if (NULL == mFlushOutBuffer) {
            ALOGE("Could not allocate flushOutputBuffer of size %zu", bufferSize);
            return;
        }

        while (true) {
            ivd_video_decode_ip_t s_dec_ip;
            ivd_video_decode_op_t s_dec_op;
            IV_API_CALL_STATUS_T status;
            size_t sizeY, sizeUV;

            setDecodeArgs(&s_dec_ip, &s_dec_op, NULL, NULL, 0);

            status = ivdec_api_function(mCodecCtx, (void *)&s_dec_ip,
                    (void *)&s_dec_op);
            if (0 == s_dec_op.u4_output_present) {
                resetPlugin();
                break;
            }
        }

        if (mFlushOutBuffer) {
            free(mFlushOutBuffer);
            mFlushOutBuffer = NULL;
        }

    }
}

void SoftHEVC::onQueueFilled(OMX_U32 portIndex) {
    UNUSED(portIndex);

    if (mSignalledError) {
        return;
    }
    if (mOutputPortSettingsChange != NONE) {
        return;
    }

    if (NULL == mCodecCtx) {
        if (OK != initDecoder()) {
            ALOGE("Failed to initialize decoder");
            notify(OMX_EventError, OMX_ErrorUnsupportedSetting, 0, NULL);
            mSignalledError = true;
            return;
        }
    }
    if (outputBufferWidth() != mStride) {
        /* Set the run-time (dynamic) parameters */
        mStride = outputBufferWidth();
        setParams(mStride);
    }

    List<BufferInfo *> &inQueue = getPortQueue(kInputPortIndex);
    List<BufferInfo *> &outQueue = getPortQueue(kOutputPortIndex);

    /* If input EOS is seen and decoder is not in flush mode,
     * set the decoder in flush mode.
     * There can be a case where EOS is sent along with last picture data
     * In that case, only after decoding that input data, decoder has to be
     * put in flush. This case is handled here  */

    if (mReceivedEOS && !mIsInFlush) {
        setFlushMode();
    }

    while (!outQueue.empty()) {
        BufferInfo *inInfo;
        OMX_BUFFERHEADERTYPE *inHeader;

        BufferInfo *outInfo;
        OMX_BUFFERHEADERTYPE *outHeader;
        size_t timeStampIx;

        inInfo = NULL;
        inHeader = NULL;

        if (!mIsInFlush) {
            if (!inQueue.empty()) {
                inInfo = *inQueue.begin();
                inHeader = inInfo->mHeader;
            } else {
                break;
            }
        }

        outInfo = *outQueue.begin();
        outHeader = outInfo->mHeader;
        outHeader->nFlags = 0;
        outHeader->nTimeStamp = 0;
        outHeader->nOffset = 0;

        if (inHeader != NULL && (inHeader->nFlags & OMX_BUFFERFLAG_EOS)) {
            mReceivedEOS = true;
            if (inHeader->nFilledLen == 0) {
                inQueue.erase(inQueue.begin());
                inInfo->mOwnedByUs = false;
                notifyEmptyBufferDone(inHeader);
                inHeader = NULL;
                setFlushMode();
            }
        }

        /* Get a free slot in timestamp array to hold input timestamp */
        {
            size_t i;
            timeStampIx = 0;
            for (i = 0; i < MAX_TIME_STAMPS; i++) {
                if (!mTimeStampsValid[i]) {
                    timeStampIx = i;
                    break;
                }
            }
            if (inHeader != NULL) {
                mTimeStampsValid[timeStampIx] = true;
                mTimeStamps[timeStampIx] = inHeader->nTimeStamp;
            }
        }

        {
            ivd_video_decode_ip_t s_dec_ip;
            ivd_video_decode_op_t s_dec_op;
            WORD32 timeDelay, timeTaken;
            size_t sizeY, sizeUV;

            if (!setDecodeArgs(&s_dec_ip, &s_dec_op, inHeader, outHeader, timeStampIx)) {
                ALOGE("Decoder arg setup failed");
                notify(OMX_EventError, OMX_ErrorUndefined, 0, NULL);
<<<<<<< HEAD
                mSignalledError = true;
=======
>>>>>>> abef2afb
                return;
            }

            GETTIME(&mTimeStart, NULL);
            /* Compute time elapsed between end of previous decode()
             * to start of current decode() */
            TIME_DIFF(mTimeEnd, mTimeStart, timeDelay);

            IV_API_CALL_STATUS_T status;
            status = ivdec_api_function(mCodecCtx, (void *)&s_dec_ip, (void *)&s_dec_op);

            bool unsupportedResolution =
                (IVD_STREAM_WIDTH_HEIGHT_NOT_SUPPORTED == (s_dec_op.u4_error_code & 0xFF));

            /* Check for unsupported dimensions */
            if (unsupportedResolution) {
                ALOGE("Unsupported resolution : %dx%d", mWidth, mHeight);
                notify(OMX_EventError, OMX_ErrorUnsupportedSetting, 0, NULL);
                mSignalledError = true;
                return;
            }

            bool allocationFailed = (IVD_MEM_ALLOC_FAILED == (s_dec_op.u4_error_code & 0xFF));
            if (allocationFailed) {
                ALOGE("Allocation failure in decoder");
                notify(OMX_EventError, OMX_ErrorUnsupportedSetting, 0, NULL);
                mSignalledError = true;
                return;
            }

            bool resChanged = (IVD_RES_CHANGED == (s_dec_op.u4_error_code & 0xFF));

            GETTIME(&mTimeEnd, NULL);
            /* Compute time taken for decode() */
            TIME_DIFF(mTimeStart, mTimeEnd, timeTaken);

            ALOGV("timeTaken=%6d delay=%6d numBytes=%6d", timeTaken, timeDelay,
                   s_dec_op.u4_num_bytes_consumed);
            if (s_dec_op.u4_frame_decoded_flag && !mFlushNeeded) {
                mFlushNeeded = true;
            }

            if ((inHeader != NULL) && (1 != s_dec_op.u4_frame_decoded_flag)) {
                /* If the input did not contain picture data, then ignore
                 * the associated timestamp */
                mTimeStampsValid[timeStampIx] = false;
            }

            // If the decoder is in the changing resolution mode and there is no output present,
            // that means the switching is done and it's ready to reset the decoder and the plugin.
            if (mChangingResolution && !s_dec_op.u4_output_present) {
                mChangingResolution = false;
                resetDecoder();
                resetPlugin();
                continue;
            }

            if (resChanged) {
                mChangingResolution = true;
                if (mFlushNeeded) {
                    setFlushMode();
                }
                continue;
            }

            if ((0 < s_dec_op.u4_pic_wd) && (0 < s_dec_op.u4_pic_ht)) {
                uint32_t width = s_dec_op.u4_pic_wd;
                uint32_t height = s_dec_op.u4_pic_ht;
                bool portWillReset = false;
                handlePortSettingsChange(&portWillReset, width, height);

                if (portWillReset) {
                    resetDecoder();
                    return;
                }
            }

            if (s_dec_op.u4_output_present) {
                outHeader->nFilledLen = (outputBufferWidth() * outputBufferHeight() * 3) / 2;

                outHeader->nTimeStamp = mTimeStamps[s_dec_op.u4_ts];
                mTimeStampsValid[s_dec_op.u4_ts] = false;

                outInfo->mOwnedByUs = false;
                outQueue.erase(outQueue.begin());
                outInfo = NULL;
                notifyFillBufferDone(outHeader);
                outHeader = NULL;
            } else {
                /* If in flush mode and no output is returned by the codec,
                 * then come out of flush mode */
                mIsInFlush = false;

                /* If EOS was recieved on input port and there is no output
                 * from the codec, then signal EOS on output port */
                if (mReceivedEOS) {
                    outHeader->nFilledLen = 0;
                    outHeader->nFlags |= OMX_BUFFERFLAG_EOS;

                    outInfo->mOwnedByUs = false;
                    outQueue.erase(outQueue.begin());
                    outInfo = NULL;
                    notifyFillBufferDone(outHeader);
                    outHeader = NULL;
                    resetPlugin();
                }
            }
        }

        // TODO: Handle more than one picture data
        if (inHeader != NULL) {
            inInfo->mOwnedByUs = false;
            inQueue.erase(inQueue.begin());
            inInfo = NULL;
            notifyEmptyBufferDone(inHeader);
            inHeader = NULL;
        }
    }
}

}  // namespace android

android::SoftOMXComponent *createSoftOMXComponent(const char *name,
        const OMX_CALLBACKTYPE *callbacks, OMX_PTR appData,
        OMX_COMPONENTTYPE **component) {
    android::SoftHEVC *codec = new android::SoftHEVC(name, callbacks, appData, component);
    if (codec->init() != android::OK) {
        android::sp<android::SoftOMXComponent> release = codec;
        return NULL;
    }
    return codec;
}<|MERGE_RESOLUTION|>--- conflicted
+++ resolved
@@ -377,11 +377,7 @@
     uint8_t *pBuf;
     if (outHeader) {
         if (outHeader->nAllocLen < sizeY + (sizeUV * 2)) {
-<<<<<<< HEAD
-            android_errorWriteLog(0x534e4554, "27569635");
-=======
             android_errorWriteLog(0x534e4554, "27833616");
->>>>>>> abef2afb
             return false;
         }
         pBuf = outHeader->pBuffer;
@@ -535,10 +531,6 @@
             if (!setDecodeArgs(&s_dec_ip, &s_dec_op, inHeader, outHeader, timeStampIx)) {
                 ALOGE("Decoder arg setup failed");
                 notify(OMX_EventError, OMX_ErrorUndefined, 0, NULL);
-<<<<<<< HEAD
-                mSignalledError = true;
-=======
->>>>>>> abef2afb
                 return;
             }
 
