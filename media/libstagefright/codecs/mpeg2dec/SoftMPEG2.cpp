--- conflicted
+++ resolved
@@ -501,11 +501,7 @@
     uint8_t *pBuf;
     if (outHeader) {
         if (outHeader->nAllocLen < sizeY + (sizeUV * 2)) {
-<<<<<<< HEAD
-            android_errorWriteLog(0x534e4554, "27569635");
-=======
             android_errorWriteLog(0x534e4554, "27833616");
->>>>>>> abef2afb
             return false;
         }
         pBuf = outHeader->pBuffer;
