/*
 * Copyright (C) 2010 The Android Open Source Project
 *
 * Licensed under the Apache License, Version 2.0 (the "License");
 * you may not use this file except in compliance with the License.
 * You may obtain a copy of the License at
 *
 *      http://www.apache.org/licenses/LICENSE-2.0
 *
 * Unless required by applicable law or agreed to in writing, software
 * distributed under the License is distributed on an "AS IS" BASIS,
 * WITHOUT WARRANTIES OR CONDITIONS OF ANY KIND, either express or implied.
 * See the License for the specific language governing permissions and
 * limitations under the License.
 */

//#define LOG_NDEBUG 0
#define LOG_TAG "MPEG2TSWriter"
#include <media/stagefright/foundation/ADebug.h>

#include <media/stagefright/foundation/hexdump.h>
#include <media/stagefright/foundation/ABuffer.h>
#include <media/stagefright/foundation/AMessage.h>
#include <media/stagefright/MPEG2TSWriter.h>
#include <media/stagefright/MediaBuffer.h>
#include <media/stagefright/MediaDefs.h>
#include <media/stagefright/MediaErrors.h>
#include <media/stagefright/MediaSource.h>
#include <media/stagefright/MetaData.h>
#include <media/stagefright/Utils.h>
#include <arpa/inet.h>

#include "include/ESDS.h"

namespace android {

struct MPEG2TSWriter::SourceInfo : public AHandler {
<<<<<<< HEAD
    SourceInfo(const sp<IMediaSource> &source);
=======
    explicit SourceInfo(const sp<MediaSource> &source);
>>>>>>> 98a9b2a4

    void start(const sp<AMessage> &notify);
    void stop();

    unsigned streamType() const;
    unsigned incrementContinuityCounter();

    void readMore();

    enum {
        kNotifyStartFailed,
        kNotifyBuffer,
        kNotifyReachedEOS,
    };

    sp<ABuffer> lastAccessUnit();
    int64_t lastAccessUnitTimeUs();
    void setLastAccessUnit(const sp<ABuffer> &accessUnit);

    void setEOSReceived();
    bool eosReceived() const;

protected:
    virtual void onMessageReceived(const sp<AMessage> &msg);

    virtual ~SourceInfo();

private:
    enum {
        kWhatStart = 'strt',
        kWhatRead  = 'read',
    };

    sp<IMediaSource> mSource;
    sp<ALooper> mLooper;
    sp<AMessage> mNotify;

    sp<ABuffer> mAACCodecSpecificData;

    sp<ABuffer> mAACBuffer;

    sp<ABuffer> mLastAccessUnit;
    bool mEOSReceived;

    unsigned mStreamType;
    unsigned mContinuityCounter;

    void extractCodecSpecificData();

    bool appendAACFrames(MediaBuffer *buffer);
    bool flushAACFrames();

    void postAVCFrame(MediaBuffer *buffer);

    DISALLOW_EVIL_CONSTRUCTORS(SourceInfo);
};

MPEG2TSWriter::SourceInfo::SourceInfo(const sp<IMediaSource> &source)
    : mSource(source),
      mLooper(new ALooper),
      mEOSReceived(false),
      mStreamType(0),
      mContinuityCounter(0) {
    mLooper->setName("MPEG2TSWriter source");

    sp<MetaData> meta = mSource->getFormat();
    const char *mime;
    CHECK(meta->findCString(kKeyMIMEType, &mime));

    if (!strcasecmp(mime, MEDIA_MIMETYPE_AUDIO_AAC)) {
        mStreamType = 0x0f;
    } else if (!strcasecmp(mime, MEDIA_MIMETYPE_VIDEO_AVC)) {
        mStreamType = 0x1b;
    } else {
        TRESPASS();
    }
}

MPEG2TSWriter::SourceInfo::~SourceInfo() {
}

unsigned MPEG2TSWriter::SourceInfo::streamType() const {
    return mStreamType;
}

unsigned MPEG2TSWriter::SourceInfo::incrementContinuityCounter() {
    if (++mContinuityCounter == 16) {
        mContinuityCounter = 0;
    }

    return mContinuityCounter;
}

void MPEG2TSWriter::SourceInfo::start(const sp<AMessage> &notify) {
    mLooper->registerHandler(this);
    mLooper->start();

    mNotify = notify;

    (new AMessage(kWhatStart, this))->post();
}

void MPEG2TSWriter::SourceInfo::stop() {
    mLooper->unregisterHandler(id());
    mLooper->stop();

    mSource->stop();
}

void MPEG2TSWriter::SourceInfo::extractCodecSpecificData() {
    sp<MetaData> meta = mSource->getFormat();

    const char *mime;
    CHECK(meta->findCString(kKeyMIMEType, &mime));

    if (!strcasecmp(mime, MEDIA_MIMETYPE_AUDIO_AAC)) {
        uint32_t type;
        const void *data;
        size_t size;
        if (!meta->findData(kKeyESDS, &type, &data, &size)) {
            // Codec specific data better be in the first data buffer.
            return;
        }

        ESDS esds((const char *)data, size);
        CHECK_EQ(esds.InitCheck(), (status_t)OK);

        const uint8_t *codec_specific_data;
        size_t codec_specific_data_size;
        esds.getCodecSpecificInfo(
                (const void **)&codec_specific_data, &codec_specific_data_size);

        CHECK_GE(codec_specific_data_size, 2u);

        mAACCodecSpecificData = new ABuffer(codec_specific_data_size);

        memcpy(mAACCodecSpecificData->data(), codec_specific_data,
               codec_specific_data_size);

        return;
    }

    if (strcasecmp(mime, MEDIA_MIMETYPE_VIDEO_AVC)) {
        return;
    }

    uint32_t type;
    const void *data;
    size_t size;
    if (!meta->findData(kKeyAVCC, &type, &data, &size)) {
        // Codec specific data better be part of the data stream then.
        return;
    }

    sp<ABuffer> out = new ABuffer(1024);
    out->setRange(0, 0);

    const uint8_t *ptr = (const uint8_t *)data;

    size_t numSeqParameterSets = ptr[5] & 31;

    ptr += 6;
    size -= 6;

    for (size_t i = 0; i < numSeqParameterSets; ++i) {
        CHECK(size >= 2);
        size_t length = U16_AT(ptr);

        ptr += 2;
        size -= 2;

        CHECK(size >= length);

        CHECK_LE(out->size() + 4 + length, out->capacity());
        memcpy(out->data() + out->size(), "\x00\x00\x00\x01", 4);
        memcpy(out->data() + out->size() + 4, ptr, length);
        out->setRange(0, out->size() + length + 4);

        ptr += length;
        size -= length;
    }

    CHECK(size >= 1);
    size_t numPictureParameterSets = *ptr;
    ++ptr;
    --size;

    for (size_t i = 0; i < numPictureParameterSets; ++i) {
        CHECK(size >= 2);
        size_t length = U16_AT(ptr);

        ptr += 2;
        size -= 2;

        CHECK(size >= length);

        CHECK_LE(out->size() + 4 + length, out->capacity());
        memcpy(out->data() + out->size(), "\x00\x00\x00\x01", 4);
        memcpy(out->data() + out->size() + 4, ptr, length);
        out->setRange(0, out->size() + length + 4);

        ptr += length;
        size -= length;
    }

    out->meta()->setInt64("timeUs", 0ll);

    sp<AMessage> notify = mNotify->dup();
    notify->setInt32("what", kNotifyBuffer);
    notify->setBuffer("buffer", out);
    notify->setInt32("oob", true);
    notify->post();
}

void MPEG2TSWriter::SourceInfo::postAVCFrame(MediaBuffer *buffer) {
    sp<AMessage> notify = mNotify->dup();
    notify->setInt32("what", kNotifyBuffer);

    sp<ABuffer> copy =
        new ABuffer(buffer->range_length());
    memcpy(copy->data(),
           (const uint8_t *)buffer->data()
            + buffer->range_offset(),
           buffer->range_length());

    int64_t timeUs;
    CHECK(buffer->meta_data()->findInt64(kKeyTime, &timeUs));
    copy->meta()->setInt64("timeUs", timeUs);

    int32_t isSync;
    if (buffer->meta_data()->findInt32(kKeyIsSyncFrame, &isSync)
            && isSync != 0) {
        copy->meta()->setInt32("isSync", true);
    }

    notify->setBuffer("buffer", copy);
    notify->post();
}

bool MPEG2TSWriter::SourceInfo::appendAACFrames(MediaBuffer *buffer) {
    bool accessUnitPosted = false;

    if (mAACBuffer != NULL
            && mAACBuffer->size() + 7 + buffer->range_length()
                    > mAACBuffer->capacity()) {
        accessUnitPosted = flushAACFrames();
    }

    if (mAACBuffer == NULL) {
        size_t alloc = 4096;
        if (buffer->range_length() + 7 > alloc) {
            alloc = 7 + buffer->range_length();
        }

        mAACBuffer = new ABuffer(alloc);

        int64_t timeUs;
        CHECK(buffer->meta_data()->findInt64(kKeyTime, &timeUs));

        mAACBuffer->meta()->setInt64("timeUs", timeUs);
        mAACBuffer->meta()->setInt32("isSync", true);

        mAACBuffer->setRange(0, 0);
    }

    const uint8_t *codec_specific_data = mAACCodecSpecificData->data();

    unsigned profile = (codec_specific_data[0] >> 3) - 1;

    unsigned sampling_freq_index =
        ((codec_specific_data[0] & 7) << 1)
        | (codec_specific_data[1] >> 7);

    unsigned channel_configuration =
        (codec_specific_data[1] >> 3) & 0x0f;

    uint8_t *ptr = mAACBuffer->data() + mAACBuffer->size();

    const uint32_t aac_frame_length = buffer->range_length() + 7;

    *ptr++ = 0xff;
    *ptr++ = 0xf1;  // b11110001, ID=0, layer=0, protection_absent=1

    *ptr++ =
        profile << 6
        | sampling_freq_index << 2
        | ((channel_configuration >> 2) & 1);  // private_bit=0

    // original_copy=0, home=0, copyright_id_bit=0, copyright_id_start=0
    *ptr++ =
        (channel_configuration & 3) << 6
        | aac_frame_length >> 11;
    *ptr++ = (aac_frame_length >> 3) & 0xff;
    *ptr++ = (aac_frame_length & 7) << 5;

    // adts_buffer_fullness=0, number_of_raw_data_blocks_in_frame=0
    *ptr++ = 0;

    memcpy(ptr,
           (const uint8_t *)buffer->data() + buffer->range_offset(),
           buffer->range_length());

    ptr += buffer->range_length();

    mAACBuffer->setRange(0, ptr - mAACBuffer->data());

    return accessUnitPosted;
}

bool MPEG2TSWriter::SourceInfo::flushAACFrames() {
    if (mAACBuffer == NULL) {
        return false;
    }

    sp<AMessage> notify = mNotify->dup();
    notify->setInt32("what", kNotifyBuffer);
    notify->setBuffer("buffer", mAACBuffer);
    notify->post();

    mAACBuffer.clear();

    return true;
}

void MPEG2TSWriter::SourceInfo::readMore() {
    (new AMessage(kWhatRead, this))->post();
}

void MPEG2TSWriter::SourceInfo::onMessageReceived(const sp<AMessage> &msg) {
    switch (msg->what()) {
        case kWhatStart:
        {
            status_t err = mSource->start();
            if (err != OK) {
                sp<AMessage> notify = mNotify->dup();
                notify->setInt32("what", kNotifyStartFailed);
                notify->post();
                break;
            }

            extractCodecSpecificData();

            readMore();
            break;
        }

        case kWhatRead:
        {
            MediaBuffer *buffer;
            status_t err = mSource->read(&buffer);

            if (err != OK && err != INFO_FORMAT_CHANGED) {
                if (mStreamType == 0x0f) {
                    flushAACFrames();
                }

                sp<AMessage> notify = mNotify->dup();
                notify->setInt32("what", kNotifyReachedEOS);
                notify->setInt32("status", err);
                notify->post();
                break;
            }

            if (err == OK) {
                if (mStreamType == 0x0f && mAACCodecSpecificData == NULL) {
                    // The first buffer contains codec specific data.

                    CHECK_GE(buffer->range_length(), 2u);

                    mAACCodecSpecificData = new ABuffer(buffer->range_length());

                    memcpy(mAACCodecSpecificData->data(),
                           (const uint8_t *)buffer->data()
                            + buffer->range_offset(),
                           buffer->range_length());
                } else if (buffer->range_length() > 0) {
                    if (mStreamType == 0x0f) {
                        if (!appendAACFrames(buffer)) {
                            msg->post();
                        }
                    } else {
                        postAVCFrame(buffer);
                    }
                } else {
                    readMore();
                }

                buffer->release();
                buffer = NULL;
            }

            // Do not read more data until told to.
            break;
        }

        default:
            TRESPASS();
    }
}

sp<ABuffer> MPEG2TSWriter::SourceInfo::lastAccessUnit() {
    return mLastAccessUnit;
}

void MPEG2TSWriter::SourceInfo::setLastAccessUnit(
        const sp<ABuffer> &accessUnit) {
    mLastAccessUnit = accessUnit;
}

int64_t MPEG2TSWriter::SourceInfo::lastAccessUnitTimeUs() {
    if (mLastAccessUnit == NULL) {
        return -1;
    }

    int64_t timeUs;
    CHECK(mLastAccessUnit->meta()->findInt64("timeUs", &timeUs));

    return timeUs;
}

void MPEG2TSWriter::SourceInfo::setEOSReceived() {
    CHECK(!mEOSReceived);
    mEOSReceived = true;
}

bool MPEG2TSWriter::SourceInfo::eosReceived() const {
    return mEOSReceived;
}

////////////////////////////////////////////////////////////////////////////////

MPEG2TSWriter::MPEG2TSWriter(int fd)
    : mFile(fdopen(dup(fd), "wb")),
      mWriteCookie(NULL),
      mWriteFunc(NULL),
      mStarted(false),
      mNumSourcesDone(0),
      mNumTSPacketsWritten(0),
      mNumTSPacketsBeforeMeta(0),
      mPATContinuityCounter(0),
      mPMTContinuityCounter(0) {
    init();
}

MPEG2TSWriter::MPEG2TSWriter(
        void *cookie,
        ssize_t (*write)(void *cookie, const void *data, size_t size))
    : mFile(NULL),
      mWriteCookie(cookie),
      mWriteFunc(write),
      mStarted(false),
      mNumSourcesDone(0),
      mNumTSPacketsWritten(0),
      mNumTSPacketsBeforeMeta(0),
      mPATContinuityCounter(0),
      mPMTContinuityCounter(0) {
    init();
}

void MPEG2TSWriter::init() {
    CHECK(mFile != NULL || mWriteFunc != NULL);

    initCrcTable();

    mLooper = new ALooper;
    mLooper->setName("MPEG2TSWriter");

    mReflector = new AHandlerReflector<MPEG2TSWriter>(this);

    mLooper->registerHandler(mReflector);
    mLooper->start();
}

MPEG2TSWriter::~MPEG2TSWriter() {
    if (mStarted) {
        reset();
    }

    mLooper->unregisterHandler(mReflector->id());
    mLooper->stop();

    if (mFile != NULL) {
        fclose(mFile);
        mFile = NULL;
    }
}

status_t MPEG2TSWriter::addSource(const sp<IMediaSource> &source) {
    CHECK(!mStarted);

    sp<MetaData> meta = source->getFormat();
    const char *mime;
    CHECK(meta->findCString(kKeyMIMEType, &mime));

    if (strcasecmp(mime, MEDIA_MIMETYPE_VIDEO_AVC)
            && strcasecmp(mime, MEDIA_MIMETYPE_AUDIO_AAC)) {
        return ERROR_UNSUPPORTED;
    }

    sp<SourceInfo> info = new SourceInfo(source);

    mSources.push(info);

    return OK;
}

status_t MPEG2TSWriter::start(MetaData * /* param */) {
    CHECK(!mStarted);

    mStarted = true;
    mNumSourcesDone = 0;
    mNumTSPacketsWritten = 0;
    mNumTSPacketsBeforeMeta = 0;

    for (size_t i = 0; i < mSources.size(); ++i) {
        sp<AMessage> notify =
            new AMessage(kWhatSourceNotify, mReflector);

        notify->setInt32("source-index", i);

        mSources.editItemAt(i)->start(notify);
    }

    return OK;
}

status_t MPEG2TSWriter::reset() {
    CHECK(mStarted);

    for (size_t i = 0; i < mSources.size(); ++i) {
        mSources.editItemAt(i)->stop();
    }
    mStarted = false;

    return OK;
}

status_t MPEG2TSWriter::pause() {
    CHECK(mStarted);

    return OK;
}

bool MPEG2TSWriter::reachedEOS() {
    return !mStarted || (mNumSourcesDone == mSources.size() ? true : false);
}

status_t MPEG2TSWriter::dump(
        int /* fd */, const Vector<String16> & /* args */) {
    return OK;
}

void MPEG2TSWriter::onMessageReceived(const sp<AMessage> &msg) {
    switch (msg->what()) {
        case kWhatSourceNotify:
        {
            int32_t sourceIndex;
            CHECK(msg->findInt32("source-index", &sourceIndex));

            int32_t what;
            CHECK(msg->findInt32("what", &what));

            if (what == SourceInfo::kNotifyReachedEOS
                    || what == SourceInfo::kNotifyStartFailed) {
                sp<SourceInfo> source = mSources.editItemAt(sourceIndex);
                source->setEOSReceived();

                sp<ABuffer> buffer = source->lastAccessUnit();
                source->setLastAccessUnit(NULL);

                if (buffer != NULL) {
                    writeTS();
                    writeAccessUnit(sourceIndex, buffer);
                }

                ++mNumSourcesDone;
            } else if (what == SourceInfo::kNotifyBuffer) {
                sp<ABuffer> buffer;
                CHECK(msg->findBuffer("buffer", &buffer));

                int32_t oob;
                if (msg->findInt32("oob", &oob) && oob) {
                    // This is codec specific data delivered out of band.
                    // It can be written out immediately.
                    writeTS();
                    writeAccessUnit(sourceIndex, buffer);
                    break;
                }

                // We don't just write out data as we receive it from
                // the various sources. That would essentially write them
                // out in random order (as the thread scheduler determines
                // how the messages are dispatched).
                // Instead we gather an access unit for all tracks and
                // write out the one with the smallest timestamp, then
                // request more data for the written out track.
                // Rinse, repeat.
                // If we don't have data on any track we don't write
                // anything just yet.

                sp<SourceInfo> source = mSources.editItemAt(sourceIndex);

                CHECK(source->lastAccessUnit() == NULL);
                source->setLastAccessUnit(buffer);

                ALOGV("lastAccessUnitTimeUs[%d] = %.2f secs",
                     sourceIndex, source->lastAccessUnitTimeUs() / 1E6);

                int64_t minTimeUs = -1;
                size_t minIndex = 0;

                for (size_t i = 0; i < mSources.size(); ++i) {
                    const sp<SourceInfo> &source = mSources.editItemAt(i);

                    if (source->eosReceived()) {
                        continue;
                    }

                    int64_t timeUs = source->lastAccessUnitTimeUs();
                    if (timeUs < 0) {
                        minTimeUs = -1;
                        break;
                    } else if (minTimeUs < 0 || timeUs < minTimeUs) {
                        minTimeUs = timeUs;
                        minIndex = i;
                    }
                }

                if (minTimeUs < 0) {
                    ALOGV("not a all tracks have valid data.");
                    break;
                }

                ALOGV("writing access unit at time %.2f secs (index %zu)",
                     minTimeUs / 1E6, minIndex);

                source = mSources.editItemAt(minIndex);

                buffer = source->lastAccessUnit();
                source->setLastAccessUnit(NULL);

                writeTS();
                writeAccessUnit(minIndex, buffer);

                source->readMore();
            }
            break;
        }

        default:
            TRESPASS();
    }
}

void MPEG2TSWriter::writeProgramAssociationTable() {
    // 0x47
    // transport_error_indicator = b0
    // payload_unit_start_indicator = b1
    // transport_priority = b0
    // PID = b0000000000000 (13 bits)
    // transport_scrambling_control = b00
    // adaptation_field_control = b01 (no adaptation field, payload only)
    // continuity_counter = b????
    // skip = 0x00
    // --- payload follows
    // table_id = 0x00
    // section_syntax_indicator = b1
    // must_be_zero = b0
    // reserved = b11
    // section_length = 0x00d
    // transport_stream_id = 0x0000
    // reserved = b11
    // version_number = b00001
    // current_next_indicator = b1
    // section_number = 0x00
    // last_section_number = 0x00
    //   one program follows:
    //   program_number = 0x0001
    //   reserved = b111
    //   program_map_PID = 0x01e0 (13 bits!)
    // CRC = 0x????????

    static const uint8_t kData[] = {
        0x47,
        0x40, 0x00, 0x10, 0x00,  // b0100 0000 0000 0000 0001 ???? 0000 0000
        0x00, 0xb0, 0x0d, 0x00,  // b0000 0000 1011 0000 0000 1101 0000 0000
        0x00, 0xc3, 0x00, 0x00,  // b0000 0000 1100 0011 0000 0000 0000 0000
        0x00, 0x01, 0xe1, 0xe0,  // b0000 0000 0000 0001 1110 0001 1110 0000
        0x00, 0x00, 0x00, 0x00   // b???? ???? ???? ???? ???? ???? ???? ????
    };

    sp<ABuffer> buffer = new ABuffer(188);
    memset(buffer->data(), 0xff, buffer->size());
    memcpy(buffer->data(), kData, sizeof(kData));

    if (++mPATContinuityCounter == 16) {
        mPATContinuityCounter = 0;
    }
    buffer->data()[3] |= mPATContinuityCounter;

    uint32_t crc = htonl(crc32(&buffer->data()[5], 12));
    memcpy(&buffer->data()[17], &crc, sizeof(crc));

    CHECK_EQ(internalWrite(buffer->data(), buffer->size()), buffer->size());
}

void MPEG2TSWriter::writeProgramMap() {
    // 0x47
    // transport_error_indicator = b0
    // payload_unit_start_indicator = b1
    // transport_priority = b0
    // PID = b0 0001 1110 0000 (13 bits) [0x1e0]
    // transport_scrambling_control = b00
    // adaptation_field_control = b01 (no adaptation field, payload only)
    // continuity_counter = b????
    // skip = 0x00
    // -- payload follows
    // table_id = 0x02
    // section_syntax_indicator = b1
    // must_be_zero = b0
    // reserved = b11
    // section_length = 0x???
    // program_number = 0x0001
    // reserved = b11
    // version_number = b00001
    // current_next_indicator = b1
    // section_number = 0x00
    // last_section_number = 0x00
    // reserved = b111
    // PCR_PID = b? ???? ???? ???? (13 bits)
    // reserved = b1111
    // program_info_length = 0x000
    //   one or more elementary stream descriptions follow:
    //   stream_type = 0x??
    //   reserved = b111
    //   elementary_PID = b? ???? ???? ???? (13 bits)
    //   reserved = b1111
    //   ES_info_length = 0x000
    // CRC = 0x????????

    static const uint8_t kData[] = {
        0x47,
        0x41, 0xe0, 0x10, 0x00,  // b0100 0001 1110 0000 0001 ???? 0000 0000
        0x02, 0xb0, 0x00, 0x00,  // b0000 0010 1011 ???? ???? ???? 0000 0000
        0x01, 0xc3, 0x00, 0x00,  // b0000 0001 1100 0011 0000 0000 0000 0000
        0xe0, 0x00, 0xf0, 0x00   // b111? ???? ???? ???? 1111 0000 0000 0000
    };

    sp<ABuffer> buffer = new ABuffer(188);
    memset(buffer->data(), 0xff, buffer->size());
    memcpy(buffer->data(), kData, sizeof(kData));

    if (++mPMTContinuityCounter == 16) {
        mPMTContinuityCounter = 0;
    }
    buffer->data()[3] |= mPMTContinuityCounter;

    size_t section_length = 5 * mSources.size() + 4 + 9;
    buffer->data()[6] |= section_length >> 8;
    buffer->data()[7] = section_length & 0xff;

    static const unsigned kPCR_PID = 0x1e1;
    buffer->data()[13] |= (kPCR_PID >> 8) & 0x1f;
    buffer->data()[14] = kPCR_PID & 0xff;

    uint8_t *ptr = &buffer->data()[sizeof(kData)];
    for (size_t i = 0; i < mSources.size(); ++i) {
        *ptr++ = mSources.editItemAt(i)->streamType();

        const unsigned ES_PID = 0x1e0 + i + 1;
        *ptr++ = 0xe0 | (ES_PID >> 8);
        *ptr++ = ES_PID & 0xff;
        *ptr++ = 0xf0;
        *ptr++ = 0x00;
    }

    uint32_t crc = htonl(crc32(&buffer->data()[5], 12+mSources.size()*5));
    memcpy(&buffer->data()[17+mSources.size()*5], &crc, sizeof(crc));

    CHECK_EQ(internalWrite(buffer->data(), buffer->size()), buffer->size());
}

void MPEG2TSWriter::writeAccessUnit(
        int32_t sourceIndex, const sp<ABuffer> &accessUnit) {
    // 0x47
    // transport_error_indicator = b0
    // payload_unit_start_indicator = b1
    // transport_priority = b0
    // PID = b0 0001 1110 ???? (13 bits) [0x1e0 + 1 + sourceIndex]
    // transport_scrambling_control = b00
    // adaptation_field_control = b??
    // continuity_counter = b????
    // -- payload follows
    // packet_startcode_prefix = 0x000001
    // stream_id = 0x?? (0xe0 for avc video, 0xc0 for aac audio)
    // PES_packet_length = 0x????
    // reserved = b10
    // PES_scrambling_control = b00
    // PES_priority = b0
    // data_alignment_indicator = b1
    // copyright = b0
    // original_or_copy = b0
    // PTS_DTS_flags = b10  (PTS only)
    // ESCR_flag = b0
    // ES_rate_flag = b0
    // DSM_trick_mode_flag = b0
    // additional_copy_info_flag = b0
    // PES_CRC_flag = b0
    // PES_extension_flag = b0
    // PES_header_data_length = 0x05
    // reserved = b0010 (PTS)
    // PTS[32..30] = b???
    // reserved = b1
    // PTS[29..15] = b??? ???? ???? ???? (15 bits)
    // reserved = b1
    // PTS[14..0] = b??? ???? ???? ???? (15 bits)
    // reserved = b1
    // the first fragment of "buffer" follows

    sp<ABuffer> buffer = new ABuffer(188);
    memset(buffer->data(), 0xff, buffer->size());

    const unsigned PID = 0x1e0 + sourceIndex + 1;

    const unsigned continuity_counter =
        mSources.editItemAt(sourceIndex)->incrementContinuityCounter();

    // XXX if there are multiple streams of a kind (more than 1 audio or
    // more than 1 video) they need distinct stream_ids.
    const unsigned stream_id =
        mSources.editItemAt(sourceIndex)->streamType() == 0x0f ? 0xc0 : 0xe0;

    int64_t timeUs;
    CHECK(accessUnit->meta()->findInt64("timeUs", &timeUs));

    uint32_t PTS = (timeUs * 9ll) / 100ll;

    size_t PES_packet_length = accessUnit->size() + 8;
    bool padding = (accessUnit->size() < (188 - 18));

    if (PES_packet_length >= 65536) {
        // This really should only happen for video.
        CHECK_EQ(stream_id, 0xe0u);

        // It's valid to set this to 0 for video according to the specs.
        PES_packet_length = 0;
    }

    uint8_t *ptr = buffer->data();
    *ptr++ = 0x47;
    *ptr++ = 0x40 | (PID >> 8);
    *ptr++ = PID & 0xff;
    *ptr++ = (padding ? 0x30 : 0x10) | continuity_counter;
    if (padding) {
        int paddingSize = 188 - accessUnit->size() - 18;
        *ptr++ = paddingSize - 1;
        if (paddingSize >= 2) {
            *ptr++ = 0x00;
            ptr += paddingSize - 2;
        }
    }
    *ptr++ = 0x00;
    *ptr++ = 0x00;
    *ptr++ = 0x01;
    *ptr++ = stream_id;
    *ptr++ = PES_packet_length >> 8;
    *ptr++ = PES_packet_length & 0xff;
    *ptr++ = 0x84;
    *ptr++ = 0x80;
    *ptr++ = 0x05;
    *ptr++ = 0x20 | (((PTS >> 30) & 7) << 1) | 1;
    *ptr++ = (PTS >> 22) & 0xff;
    *ptr++ = (((PTS >> 15) & 0x7f) << 1) | 1;
    *ptr++ = (PTS >> 7) & 0xff;
    *ptr++ = ((PTS & 0x7f) << 1) | 1;

    size_t sizeLeft = buffer->data() + buffer->size() - ptr;
    size_t copy = accessUnit->size();
    if (copy > sizeLeft) {
        copy = sizeLeft;
    }

    memcpy(ptr, accessUnit->data(), copy);

    CHECK_EQ(internalWrite(buffer->data(), buffer->size()), buffer->size());

    size_t offset = copy;
    while (offset < accessUnit->size()) {
        bool lastAccessUnit = ((accessUnit->size() - offset) < 184);
        // for subsequent fragments of "buffer":
        // 0x47
        // transport_error_indicator = b0
        // payload_unit_start_indicator = b0
        // transport_priority = b0
        // PID = b0 0001 1110 ???? (13 bits) [0x1e0 + 1 + sourceIndex]
        // transport_scrambling_control = b00
        // adaptation_field_control = b??
        // continuity_counter = b????
        // the fragment of "buffer" follows.

        memset(buffer->data(), 0xff, buffer->size());

        const unsigned continuity_counter =
            mSources.editItemAt(sourceIndex)->incrementContinuityCounter();

        ptr = buffer->data();
        *ptr++ = 0x47;
        *ptr++ = 0x00 | (PID >> 8);
        *ptr++ = PID & 0xff;
        *ptr++ = (lastAccessUnit ? 0x30 : 0x10) | continuity_counter;

        if (lastAccessUnit) {
            // Pad packet using an adaptation field
            // Adaptation header all to 0 execpt size
            uint8_t paddingSize = (uint8_t)184 - (accessUnit->size() - offset);
            *ptr++ = paddingSize - 1;
            if (paddingSize >= 2) {
                *ptr++ = 0x00;
                ptr += paddingSize - 2;
            }
        }

        size_t sizeLeft = buffer->data() + buffer->size() - ptr;
        size_t copy = accessUnit->size() - offset;
        if (copy > sizeLeft) {
            copy = sizeLeft;
        }

        memcpy(ptr, accessUnit->data() + offset, copy);
        CHECK_EQ(internalWrite(buffer->data(), buffer->size()),
                 buffer->size());

        offset += copy;
    }
}

void MPEG2TSWriter::writeTS() {
    if (mNumTSPacketsWritten >= mNumTSPacketsBeforeMeta) {
        writeProgramAssociationTable();
        writeProgramMap();

        mNumTSPacketsBeforeMeta = mNumTSPacketsWritten + 2500;
    }
}

void MPEG2TSWriter::initCrcTable() {
    uint32_t poly = 0x04C11DB7;

    for (int i = 0; i < 256; i++) {
        uint32_t crc = i << 24;
        for (int j = 0; j < 8; j++) {
            crc = (crc << 1) ^ ((crc & 0x80000000) ? (poly) : 0);
        }
        mCrcTable[i] = crc;
    }
}

/**
 * Compute CRC32 checksum for buffer starting at offset start and for length
 * bytes.
 */
uint32_t MPEG2TSWriter::crc32(const uint8_t *p_start, size_t length) {
    uint32_t crc = 0xFFFFFFFF;
    const uint8_t *p;

    for (p = p_start; p < p_start + length; p++) {
        crc = (crc << 8) ^ mCrcTable[((crc >> 24) ^ *p) & 0xFF];
    }

    return crc;
}

ssize_t MPEG2TSWriter::internalWrite(const void *data, size_t size) {
    if (mFile != NULL) {
        return fwrite(data, 1, size, mFile);
    }

    return (*mWriteFunc)(mWriteCookie, data, size);
}

}  // namespace android
<|MERGE_RESOLUTION|>--- conflicted
+++ resolved
@@ -35,11 +35,7 @@
 namespace android {
 
 struct MPEG2TSWriter::SourceInfo : public AHandler {
-<<<<<<< HEAD
-    SourceInfo(const sp<IMediaSource> &source);
-=======
-    explicit SourceInfo(const sp<MediaSource> &source);
->>>>>>> 98a9b2a4
+    explicit SourceInfo(const sp<IMediaSource> &source);
 
     void start(const sp<AMessage> &notify);
     void stop();
