/*
 * Copyright (C) 2010 The Android Open Source Project
 *
 * Licensed under the Apache License, Version 2.0 (the "License");
 * you may not use this file except in compliance with the License.
 * You may obtain a copy of the License at
 *
 *      http://www.apache.org/licenses/LICENSE-2.0
 *
 * Unless required by applicable law or agreed to in writing, software
 * distributed under the License is distributed on an "AS IS" BASIS,
 * WITHOUT WARRANTIES OR CONDITIONS OF ANY KIND, either express or implied.
 * See the License for the specific language governing permissions and
 * limitations under the License.
 */

//#define LOG_NDEBUG 0
#define LOG_TAG "ACodec"

#include <media/stagefright/ACodec.h>

#include <binder/MemoryDealer.h>

#include <media/stagefright/foundation/hexdump.h>
#include <media/stagefright/foundation/ABuffer.h>
#include <media/stagefright/foundation/ADebug.h>
#include <media/stagefright/foundation/AMessage.h>

#include <media/stagefright/BufferProducerWrapper.h>
#include <media/stagefright/MediaCodecList.h>
#include <media/stagefright/MediaDefs.h>
#include <media/stagefright/NativeWindowWrapper.h>
#include <media/stagefright/OMXClient.h>
#include <media/stagefright/OMXCodec.h>

#include <media/hardware/HardwareAPI.h>

#include <OMX_Component.h>

#include "include/avc_utils.h"

namespace android {

template<class T>
static void InitOMXParams(T *params) {
    params->nSize = sizeof(T);
    params->nVersion.s.nVersionMajor = 1;
    params->nVersion.s.nVersionMinor = 0;
    params->nVersion.s.nRevision = 0;
    params->nVersion.s.nStep = 0;
}

struct CodecObserver : public BnOMXObserver {
    CodecObserver() {}

    void setNotificationMessage(const sp<AMessage> &msg) {
        mNotify = msg;
    }

    // from IOMXObserver
    virtual void onMessage(const omx_message &omx_msg) {
        sp<AMessage> msg = mNotify->dup();

        msg->setInt32("type", omx_msg.type);
        msg->setPointer("node", omx_msg.node);

        switch (omx_msg.type) {
            case omx_message::EVENT:
            {
                msg->setInt32("event", omx_msg.u.event_data.event);
                msg->setInt32("data1", omx_msg.u.event_data.data1);
                msg->setInt32("data2", omx_msg.u.event_data.data2);
                break;
            }

            case omx_message::EMPTY_BUFFER_DONE:
            {
                msg->setPointer("buffer", omx_msg.u.buffer_data.buffer);
                break;
            }

            case omx_message::FILL_BUFFER_DONE:
            {
                msg->setPointer(
                        "buffer", omx_msg.u.extended_buffer_data.buffer);
                msg->setInt32(
                        "range_offset",
                        omx_msg.u.extended_buffer_data.range_offset);
                msg->setInt32(
                        "range_length",
                        omx_msg.u.extended_buffer_data.range_length);
                msg->setInt32(
                        "flags",
                        omx_msg.u.extended_buffer_data.flags);
                msg->setInt64(
                        "timestamp",
                        omx_msg.u.extended_buffer_data.timestamp);
                msg->setPointer(
                        "platform_private",
                        omx_msg.u.extended_buffer_data.platform_private);
                msg->setPointer(
                        "data_ptr",
                        omx_msg.u.extended_buffer_data.data_ptr);
                break;
            }

            default:
                TRESPASS();
                break;
        }

        msg->post();
    }

protected:
    virtual ~CodecObserver() {}

private:
    sp<AMessage> mNotify;

    DISALLOW_EVIL_CONSTRUCTORS(CodecObserver);
};

////////////////////////////////////////////////////////////////////////////////

struct ACodec::BaseState : public AState {
    BaseState(ACodec *codec, const sp<AState> &parentState = NULL);

protected:
    enum PortMode {
        KEEP_BUFFERS,
        RESUBMIT_BUFFERS,
        FREE_BUFFERS,
    };

    ACodec *mCodec;

    virtual PortMode getPortMode(OMX_U32 portIndex);

    virtual bool onMessageReceived(const sp<AMessage> &msg);

    virtual bool onOMXEvent(OMX_EVENTTYPE event, OMX_U32 data1, OMX_U32 data2);

    virtual void onOutputBufferDrained(const sp<AMessage> &msg);
    virtual void onInputBufferFilled(const sp<AMessage> &msg);

    void postFillThisBuffer(BufferInfo *info);

private:
    bool onOMXMessage(const sp<AMessage> &msg);

    bool onOMXEmptyBufferDone(IOMX::buffer_id bufferID);

    bool onOMXFillBufferDone(
            IOMX::buffer_id bufferID,
            size_t rangeOffset, size_t rangeLength,
            OMX_U32 flags,
            int64_t timeUs,
            void *platformPrivate,
            void *dataPtr);

    void getMoreInputDataIfPossible();

    DISALLOW_EVIL_CONSTRUCTORS(BaseState);
};

////////////////////////////////////////////////////////////////////////////////

struct ACodec::UninitializedState : public ACodec::BaseState {
    UninitializedState(ACodec *codec);

protected:
    virtual bool onMessageReceived(const sp<AMessage> &msg);
    virtual void stateEntered();

private:
    void onSetup(const sp<AMessage> &msg);
    bool onAllocateComponent(const sp<AMessage> &msg);

    DISALLOW_EVIL_CONSTRUCTORS(UninitializedState);
};

////////////////////////////////////////////////////////////////////////////////

struct ACodec::LoadedState : public ACodec::BaseState {
    LoadedState(ACodec *codec);

protected:
    virtual bool onMessageReceived(const sp<AMessage> &msg);
    virtual void stateEntered();

private:
    friend struct ACodec::UninitializedState;

    bool onConfigureComponent(const sp<AMessage> &msg);
    void onCreateInputSurface(const sp<AMessage> &msg);
    void onStart();
    void onShutdown(bool keepComponentAllocated);

    DISALLOW_EVIL_CONSTRUCTORS(LoadedState);
};

////////////////////////////////////////////////////////////////////////////////

struct ACodec::LoadedToIdleState : public ACodec::BaseState {
    LoadedToIdleState(ACodec *codec);

protected:
    virtual bool onMessageReceived(const sp<AMessage> &msg);
    virtual bool onOMXEvent(OMX_EVENTTYPE event, OMX_U32 data1, OMX_U32 data2);
    virtual void stateEntered();

private:
    status_t allocateBuffers();

    DISALLOW_EVIL_CONSTRUCTORS(LoadedToIdleState);
};

////////////////////////////////////////////////////////////////////////////////

struct ACodec::IdleToExecutingState : public ACodec::BaseState {
    IdleToExecutingState(ACodec *codec);

protected:
    virtual bool onMessageReceived(const sp<AMessage> &msg);
    virtual bool onOMXEvent(OMX_EVENTTYPE event, OMX_U32 data1, OMX_U32 data2);
    virtual void stateEntered();

private:
    DISALLOW_EVIL_CONSTRUCTORS(IdleToExecutingState);
};

////////////////////////////////////////////////////////////////////////////////

struct ACodec::ExecutingState : public ACodec::BaseState {
    ExecutingState(ACodec *codec);

    void submitOutputBuffers();

    // Submit output buffers to the decoder, submit input buffers to client
    // to fill with data.
    void resume();

    // Returns true iff input and output buffers are in play.
    bool active() const { return mActive; }

protected:
    virtual PortMode getPortMode(OMX_U32 portIndex);
    virtual bool onMessageReceived(const sp<AMessage> &msg);
    virtual void stateEntered();

    virtual bool onOMXEvent(OMX_EVENTTYPE event, OMX_U32 data1, OMX_U32 data2);

private:
    bool mActive;

    DISALLOW_EVIL_CONSTRUCTORS(ExecutingState);
};

////////////////////////////////////////////////////////////////////////////////

struct ACodec::OutputPortSettingsChangedState : public ACodec::BaseState {
    OutputPortSettingsChangedState(ACodec *codec);

protected:
    virtual PortMode getPortMode(OMX_U32 portIndex);
    virtual bool onMessageReceived(const sp<AMessage> &msg);
    virtual void stateEntered();

    virtual bool onOMXEvent(OMX_EVENTTYPE event, OMX_U32 data1, OMX_U32 data2);

private:
    DISALLOW_EVIL_CONSTRUCTORS(OutputPortSettingsChangedState);
};

////////////////////////////////////////////////////////////////////////////////

struct ACodec::ExecutingToIdleState : public ACodec::BaseState {
    ExecutingToIdleState(ACodec *codec);

protected:
    virtual bool onMessageReceived(const sp<AMessage> &msg);
    virtual void stateEntered();

    virtual bool onOMXEvent(OMX_EVENTTYPE event, OMX_U32 data1, OMX_U32 data2);

    virtual void onOutputBufferDrained(const sp<AMessage> &msg);
    virtual void onInputBufferFilled(const sp<AMessage> &msg);

private:
    void changeStateIfWeOwnAllBuffers();

    bool mComponentNowIdle;

    DISALLOW_EVIL_CONSTRUCTORS(ExecutingToIdleState);
};

////////////////////////////////////////////////////////////////////////////////

struct ACodec::IdleToLoadedState : public ACodec::BaseState {
    IdleToLoadedState(ACodec *codec);

protected:
    virtual bool onMessageReceived(const sp<AMessage> &msg);
    virtual void stateEntered();

    virtual bool onOMXEvent(OMX_EVENTTYPE event, OMX_U32 data1, OMX_U32 data2);

private:
    DISALLOW_EVIL_CONSTRUCTORS(IdleToLoadedState);
};

////////////////////////////////////////////////////////////////////////////////

struct ACodec::FlushingState : public ACodec::BaseState {
    FlushingState(ACodec *codec);

protected:
    virtual bool onMessageReceived(const sp<AMessage> &msg);
    virtual void stateEntered();

    virtual bool onOMXEvent(OMX_EVENTTYPE event, OMX_U32 data1, OMX_U32 data2);

    virtual void onOutputBufferDrained(const sp<AMessage> &msg);
    virtual void onInputBufferFilled(const sp<AMessage> &msg);

private:
    bool mFlushComplete[2];

    void changeStateIfWeOwnAllBuffers();

    DISALLOW_EVIL_CONSTRUCTORS(FlushingState);
};

////////////////////////////////////////////////////////////////////////////////

ACodec::ACodec()
    : mQuirks(0),
      mNode(NULL),
      mSentFormat(false),
      mIsEncoder(false),
      mShutdownInProgress(false),
      mEncoderDelay(0),
      mEncoderPadding(0),
      mChannelMaskPresent(false),
      mChannelMask(0) {
    mUninitializedState = new UninitializedState(this);
    mLoadedState = new LoadedState(this);
    mLoadedToIdleState = new LoadedToIdleState(this);
    mIdleToExecutingState = new IdleToExecutingState(this);
    mExecutingState = new ExecutingState(this);

    mOutputPortSettingsChangedState =
        new OutputPortSettingsChangedState(this);

    mExecutingToIdleState = new ExecutingToIdleState(this);
    mIdleToLoadedState = new IdleToLoadedState(this);
    mFlushingState = new FlushingState(this);

    mPortEOS[kPortIndexInput] = mPortEOS[kPortIndexOutput] = false;
    mInputEOSResult = OK;

    changeState(mUninitializedState);
}

ACodec::~ACodec() {
}

void ACodec::setNotificationMessage(const sp<AMessage> &msg) {
    mNotify = msg;
}

void ACodec::initiateSetup(const sp<AMessage> &msg) {
    msg->setWhat(kWhatSetup);
    msg->setTarget(id());
    msg->post();
}

void ACodec::signalSetParameters(const sp<AMessage> &params) {
    sp<AMessage> msg = new AMessage(kWhatSetParameters, id());
    msg->setMessage("params", params);
    msg->post();
}

void ACodec::initiateAllocateComponent(const sp<AMessage> &msg) {
    msg->setWhat(kWhatAllocateComponent);
    msg->setTarget(id());
    msg->post();
}

void ACodec::initiateConfigureComponent(const sp<AMessage> &msg) {
    msg->setWhat(kWhatConfigureComponent);
    msg->setTarget(id());
    msg->post();
}

void ACodec::initiateCreateInputSurface() {
    (new AMessage(kWhatCreateInputSurface, id()))->post();
}

void ACodec::signalEndOfInputStream() {
    (new AMessage(kWhatSignalEndOfInputStream, id()))->post();
}

void ACodec::initiateStart() {
    (new AMessage(kWhatStart, id()))->post();
}

void ACodec::signalFlush() {
    ALOGV("[%s] signalFlush", mComponentName.c_str());
    (new AMessage(kWhatFlush, id()))->post();
}

void ACodec::signalResume() {
    (new AMessage(kWhatResume, id()))->post();
}

void ACodec::initiateShutdown(bool keepComponentAllocated) {
    sp<AMessage> msg = new AMessage(kWhatShutdown, id());
    msg->setInt32("keepComponentAllocated", keepComponentAllocated);
    msg->post();
}

void ACodec::signalRequestIDRFrame() {
    (new AMessage(kWhatRequestIDRFrame, id()))->post();
}

status_t ACodec::allocateBuffersOnPort(OMX_U32 portIndex) {
    CHECK(portIndex == kPortIndexInput || portIndex == kPortIndexOutput);

    CHECK(mDealer[portIndex] == NULL);
    CHECK(mBuffers[portIndex].isEmpty());

    status_t err;
    if (mNativeWindow != NULL && portIndex == kPortIndexOutput) {
        err = allocateOutputBuffersFromNativeWindow();
    } else {
        OMX_PARAM_PORTDEFINITIONTYPE def;
        InitOMXParams(&def);
        def.nPortIndex = portIndex;

        err = mOMX->getParameter(
                mNode, OMX_IndexParamPortDefinition, &def, sizeof(def));

        if (err == OK) {
            ALOGV("[%s] Allocating %lu buffers of size %lu on %s port",
                    mComponentName.c_str(),
                    def.nBufferCountActual, def.nBufferSize,
                    portIndex == kPortIndexInput ? "input" : "output");

            size_t totalSize = def.nBufferCountActual * def.nBufferSize;
            mDealer[portIndex] = new MemoryDealer(totalSize, "ACodec");

            for (OMX_U32 i = 0; i < def.nBufferCountActual; ++i) {
                sp<IMemory> mem = mDealer[portIndex]->allocate(def.nBufferSize);
                CHECK(mem.get() != NULL);

                BufferInfo info;
                info.mStatus = BufferInfo::OWNED_BY_US;

                uint32_t requiresAllocateBufferBit =
                    (portIndex == kPortIndexInput)
                        ? OMXCodec::kRequiresAllocateBufferOnInputPorts
                        : OMXCodec::kRequiresAllocateBufferOnOutputPorts;

                if (portIndex == kPortIndexInput && (mFlags & kFlagIsSecure)) {
                    mem.clear();

                    void *ptr;
                    err = mOMX->allocateBuffer(
                            mNode, portIndex, def.nBufferSize, &info.mBufferID,
                            &ptr);

                    info.mData = new ABuffer(ptr, def.nBufferSize);
                } else if (mQuirks & requiresAllocateBufferBit) {
                    err = mOMX->allocateBufferWithBackup(
                            mNode, portIndex, mem, &info.mBufferID);
                } else {
                    err = mOMX->useBuffer(mNode, portIndex, mem, &info.mBufferID);
                }

                if (mem != NULL) {
                    info.mData = new ABuffer(mem->pointer(), def.nBufferSize);
                }

                mBuffers[portIndex].push(info);
            }
        }
    }

    if (err != OK) {
        return err;
    }

    sp<AMessage> notify = mNotify->dup();
    notify->setInt32("what", ACodec::kWhatBuffersAllocated);

    notify->setInt32("portIndex", portIndex);

    sp<PortDescription> desc = new PortDescription;

    for (size_t i = 0; i < mBuffers[portIndex].size(); ++i) {
        const BufferInfo &info = mBuffers[portIndex][i];

        desc->addBuffer(info.mBufferID, info.mData);
    }

    notify->setObject("portDesc", desc);
    notify->post();

    return OK;
}

status_t ACodec::allocateOutputBuffersFromNativeWindow() {
    OMX_PARAM_PORTDEFINITIONTYPE def;
    InitOMXParams(&def);
    def.nPortIndex = kPortIndexOutput;

    status_t err = mOMX->getParameter(
            mNode, OMX_IndexParamPortDefinition, &def, sizeof(def));

    if (err != OK) {
        return err;
    }

    err = native_window_set_buffers_geometry(
            mNativeWindow.get(),
            def.format.video.nFrameWidth,
            def.format.video.nFrameHeight,
            def.format.video.eColorFormat);

    if (err != 0) {
        ALOGE("native_window_set_buffers_geometry failed: %s (%d)",
                strerror(-err), -err);
        return err;
    }

    // Set up the native window.
    OMX_U32 usage = 0;
    err = mOMX->getGraphicBufferUsage(mNode, kPortIndexOutput, &usage);
    if (err != 0) {
        ALOGW("querying usage flags from OMX IL component failed: %d", err);
        // XXX: Currently this error is logged, but not fatal.
        usage = 0;
    }

    if (mFlags & kFlagIsSecure) {
        usage |= GRALLOC_USAGE_PROTECTED;
    }

    // Make sure to check whether either Stagefright or the video decoder
    // requested protected buffers.
    if (usage & GRALLOC_USAGE_PROTECTED) {
        // Verify that the ANativeWindow sends images directly to
        // SurfaceFlinger.
        int queuesToNativeWindow = 0;
        err = mNativeWindow->query(
                mNativeWindow.get(), NATIVE_WINDOW_QUEUES_TO_WINDOW_COMPOSER,
                &queuesToNativeWindow);
        if (err != 0) {
            ALOGE("error authenticating native window: %d", err);
            return err;
        }
        if (queuesToNativeWindow != 1) {
            ALOGE("native window could not be authenticated");
            return PERMISSION_DENIED;
        }
    }

    err = native_window_set_usage(
            mNativeWindow.get(),
            usage | GRALLOC_USAGE_HW_TEXTURE | GRALLOC_USAGE_EXTERNAL_DISP);

    if (err != 0) {
        ALOGE("native_window_set_usage failed: %s (%d)", strerror(-err), -err);
        return err;
    }

    int minUndequeuedBufs = 0;
    err = mNativeWindow->query(
            mNativeWindow.get(), NATIVE_WINDOW_MIN_UNDEQUEUED_BUFFERS,
            &minUndequeuedBufs);

    if (err != 0) {
        ALOGE("NATIVE_WINDOW_MIN_UNDEQUEUED_BUFFERS query failed: %s (%d)",
                strerror(-err), -err);
        return err;
    }

    // XXX: Is this the right logic to use?  It's not clear to me what the OMX
    // buffer counts refer to - how do they account for the renderer holding on
    // to buffers?
    if (def.nBufferCountActual < def.nBufferCountMin + minUndequeuedBufs) {
        OMX_U32 newBufferCount = def.nBufferCountMin + minUndequeuedBufs;
        def.nBufferCountActual = newBufferCount;
        err = mOMX->setParameter(
                mNode, OMX_IndexParamPortDefinition, &def, sizeof(def));

        if (err != OK) {
            ALOGE("[%s] setting nBufferCountActual to %lu failed: %d",
                    mComponentName.c_str(), newBufferCount, err);
            return err;
        }
    }

    err = native_window_set_buffer_count(
            mNativeWindow.get(), def.nBufferCountActual);

    if (err != 0) {
        ALOGE("native_window_set_buffer_count failed: %s (%d)", strerror(-err),
                -err);
        return err;
    }

    ALOGV("[%s] Allocating %lu buffers from a native window of size %lu on "
         "output port",
         mComponentName.c_str(), def.nBufferCountActual, def.nBufferSize);

    // Dequeue buffers and send them to OMX
    for (OMX_U32 i = 0; i < def.nBufferCountActual; i++) {
        ANativeWindowBuffer *buf;
        err = native_window_dequeue_buffer_and_wait(mNativeWindow.get(), &buf);
        if (err != 0) {
            ALOGE("dequeueBuffer failed: %s (%d)", strerror(-err), -err);
            break;
        }

        sp<GraphicBuffer> graphicBuffer(new GraphicBuffer(buf, false));
        BufferInfo info;
        info.mStatus = BufferInfo::OWNED_BY_US;
        info.mData = new ABuffer(NULL /* data */, def.nBufferSize /* capacity */);
        info.mGraphicBuffer = graphicBuffer;
        mBuffers[kPortIndexOutput].push(info);

        IOMX::buffer_id bufferId;
        err = mOMX->useGraphicBuffer(mNode, kPortIndexOutput, graphicBuffer,
                &bufferId);
        if (err != 0) {
            ALOGE("registering GraphicBuffer %lu with OMX IL component failed: "
                 "%d", i, err);
            break;
        }

        mBuffers[kPortIndexOutput].editItemAt(i).mBufferID = bufferId;

        ALOGV("[%s] Registered graphic buffer with ID %p (pointer = %p)",
             mComponentName.c_str(),
             bufferId, graphicBuffer.get());
    }

    OMX_U32 cancelStart;
    OMX_U32 cancelEnd;

    if (err != 0) {
        // If an error occurred while dequeuing we need to cancel any buffers
        // that were dequeued.
        cancelStart = 0;
        cancelEnd = mBuffers[kPortIndexOutput].size();
    } else {
        // Return the last two buffers to the native window.
        cancelStart = def.nBufferCountActual - minUndequeuedBufs;
        cancelEnd = def.nBufferCountActual;
    }

    for (OMX_U32 i = cancelStart; i < cancelEnd; i++) {
        BufferInfo *info = &mBuffers[kPortIndexOutput].editItemAt(i);
        cancelBufferToNativeWindow(info);
    }

    return err;
}

status_t ACodec::cancelBufferToNativeWindow(BufferInfo *info) {
    CHECK_EQ((int)info->mStatus, (int)BufferInfo::OWNED_BY_US);

    ALOGV("[%s] Calling cancelBuffer on buffer %p",
         mComponentName.c_str(), info->mBufferID);

    int err = mNativeWindow->cancelBuffer(
        mNativeWindow.get(), info->mGraphicBuffer.get(), -1);

    CHECK_EQ(err, 0);

    info->mStatus = BufferInfo::OWNED_BY_NATIVE_WINDOW;

    return OK;
}

ACodec::BufferInfo *ACodec::dequeueBufferFromNativeWindow() {
    ANativeWindowBuffer *buf;
    int fenceFd = -1;
    if (native_window_dequeue_buffer_and_wait(mNativeWindow.get(), &buf) != 0) {
        ALOGE("dequeueBuffer failed.");
        return NULL;
    }

    for (size_t i = mBuffers[kPortIndexOutput].size(); i-- > 0;) {
        BufferInfo *info =
            &mBuffers[kPortIndexOutput].editItemAt(i);

        if (info->mGraphicBuffer->handle == buf->handle) {
            CHECK_EQ((int)info->mStatus,
                     (int)BufferInfo::OWNED_BY_NATIVE_WINDOW);

            info->mStatus = BufferInfo::OWNED_BY_US;

            return info;
        }
    }

    TRESPASS();

    return NULL;
}

status_t ACodec::freeBuffersOnPort(OMX_U32 portIndex) {
    for (size_t i = mBuffers[portIndex].size(); i-- > 0;) {
        CHECK_EQ((status_t)OK, freeBuffer(portIndex, i));
    }

    mDealer[portIndex].clear();

    return OK;
}

status_t ACodec::freeOutputBuffersNotOwnedByComponent() {
    for (size_t i = mBuffers[kPortIndexOutput].size(); i-- > 0;) {
        BufferInfo *info =
            &mBuffers[kPortIndexOutput].editItemAt(i);

        if (info->mStatus !=
                BufferInfo::OWNED_BY_COMPONENT) {
            // We shouldn't have sent out any buffers to the client at this
            // point.
            CHECK_NE((int)info->mStatus, (int)BufferInfo::OWNED_BY_DOWNSTREAM);

            CHECK_EQ((status_t)OK, freeBuffer(kPortIndexOutput, i));
        }
    }

    return OK;
}

status_t ACodec::freeBuffer(OMX_U32 portIndex, size_t i) {
    BufferInfo *info = &mBuffers[portIndex].editItemAt(i);

    CHECK(info->mStatus == BufferInfo::OWNED_BY_US
            || info->mStatus == BufferInfo::OWNED_BY_NATIVE_WINDOW);

    if (portIndex == kPortIndexOutput && mNativeWindow != NULL
            && info->mStatus == BufferInfo::OWNED_BY_US) {
        CHECK_EQ((status_t)OK, cancelBufferToNativeWindow(info));
    }

    CHECK_EQ(mOMX->freeBuffer(
                mNode, portIndex, info->mBufferID),
             (status_t)OK);

    mBuffers[portIndex].removeAt(i);

    return OK;
}

ACodec::BufferInfo *ACodec::findBufferByID(
        uint32_t portIndex, IOMX::buffer_id bufferID,
        ssize_t *index) {
    for (size_t i = 0; i < mBuffers[portIndex].size(); ++i) {
        BufferInfo *info = &mBuffers[portIndex].editItemAt(i);

        if (info->mBufferID == bufferID) {
            if (index != NULL) {
                *index = i;
            }
            return info;
        }
    }

    TRESPASS();

    return NULL;
}

status_t ACodec::setComponentRole(
        bool isEncoder, const char *mime) {
    struct MimeToRole {
        const char *mime;
        const char *decoderRole;
        const char *encoderRole;
    };

    static const MimeToRole kMimeToRole[] = {
        { MEDIA_MIMETYPE_AUDIO_MPEG,
            "audio_decoder.mp3", "audio_encoder.mp3" },
        { MEDIA_MIMETYPE_AUDIO_MPEG_LAYER_I,
            "audio_decoder.mp1", "audio_encoder.mp1" },
        { MEDIA_MIMETYPE_AUDIO_MPEG_LAYER_II,
            "audio_decoder.mp2", "audio_encoder.mp2" },
        { MEDIA_MIMETYPE_AUDIO_AMR_NB,
            "audio_decoder.amrnb", "audio_encoder.amrnb" },
        { MEDIA_MIMETYPE_AUDIO_AMR_WB,
            "audio_decoder.amrwb", "audio_encoder.amrwb" },
        { MEDIA_MIMETYPE_AUDIO_AAC,
            "audio_decoder.aac", "audio_encoder.aac" },
        { MEDIA_MIMETYPE_AUDIO_VORBIS,
            "audio_decoder.vorbis", "audio_encoder.vorbis" },
        { MEDIA_MIMETYPE_AUDIO_G711_MLAW,
            "audio_decoder.g711mlaw", "audio_encoder.g711mlaw" },
        { MEDIA_MIMETYPE_AUDIO_G711_ALAW,
            "audio_decoder.g711alaw", "audio_encoder.g711alaw" },
        { MEDIA_MIMETYPE_VIDEO_AVC,
            "video_decoder.avc", "video_encoder.avc" },
        { MEDIA_MIMETYPE_VIDEO_MPEG4,
            "video_decoder.mpeg4", "video_encoder.mpeg4" },
        { MEDIA_MIMETYPE_VIDEO_H263,
            "video_decoder.h263", "video_encoder.h263" },
        { MEDIA_MIMETYPE_VIDEO_VPX,
            "video_decoder.vpx", "video_encoder.vpx" },
        { MEDIA_MIMETYPE_AUDIO_RAW,
            "audio_decoder.raw", "audio_encoder.raw" },
        { MEDIA_MIMETYPE_AUDIO_FLAC,
            "audio_decoder.flac", "audio_encoder.flac" },
        { MEDIA_MIMETYPE_AUDIO_MSGSM,
            "audio_decoder.gsm", "audio_encoder.gsm" },
    };

    static const size_t kNumMimeToRole =
        sizeof(kMimeToRole) / sizeof(kMimeToRole[0]);

    size_t i;
    for (i = 0; i < kNumMimeToRole; ++i) {
        if (!strcasecmp(mime, kMimeToRole[i].mime)) {
            break;
        }
    }

    if (i == kNumMimeToRole) {
        return ERROR_UNSUPPORTED;
    }

    const char *role =
        isEncoder ? kMimeToRole[i].encoderRole
                  : kMimeToRole[i].decoderRole;

    if (role != NULL) {
        OMX_PARAM_COMPONENTROLETYPE roleParams;
        InitOMXParams(&roleParams);

        strncpy((char *)roleParams.cRole,
                role, OMX_MAX_STRINGNAME_SIZE - 1);

        roleParams.cRole[OMX_MAX_STRINGNAME_SIZE - 1] = '\0';

        status_t err = mOMX->setParameter(
                mNode, OMX_IndexParamStandardComponentRole,
                &roleParams, sizeof(roleParams));

        if (err != OK) {
            ALOGW("[%s] Failed to set standard component role '%s'.",
                 mComponentName.c_str(), role);

            return err;
        }
    }

    return OK;
}

status_t ACodec::configureCodec(
        const char *mime, const sp<AMessage> &msg) {
    int32_t encoder;
    if (!msg->findInt32("encoder", &encoder)) {
        encoder = false;
    }

    mIsEncoder = encoder;

    status_t err = setComponentRole(encoder /* isEncoder */, mime);

    if (err != OK) {
        return err;
    }

    int32_t bitRate = 0;
    // FLAC encoder doesn't need a bitrate, other encoders do
    if (encoder && strcasecmp(mime, MEDIA_MIMETYPE_AUDIO_FLAC)
            && !msg->findInt32("bitrate", &bitRate)) {
        return INVALID_OPERATION;
    }

    int32_t storeMeta;
    if (encoder
            && msg->findInt32("store-metadata-in-buffers", &storeMeta)
            && storeMeta != 0) {
        err = mOMX->storeMetaDataInBuffers(mNode, kPortIndexInput, OMX_TRUE);

        if (err != OK) {
            ALOGE("[%s] storeMetaDataInBuffers failed w/ err %d",
                  mComponentName.c_str(), err);

            return err;
        }
    }

    int32_t prependSPSPPS;
    if (encoder
            && msg->findInt32("prepend-sps-pps-to-idr-frames", &prependSPSPPS)
            && prependSPSPPS != 0) {
        OMX_INDEXTYPE index;
        err = mOMX->getExtensionIndex(
                mNode,
                "OMX.google.android.index.prependSPSPPSToIDRFrames",
                &index);

        if (err == OK) {
            PrependSPSPPSToIDRFramesParams params;
            InitOMXParams(&params);
            params.bEnable = OMX_TRUE;

            err = mOMX->setParameter(
                    mNode, index, &params, sizeof(params));
        }

        if (err != OK) {
            ALOGE("Encoder could not be configured to emit SPS/PPS before "
                  "IDR frames. (err %d)", err);

            return err;
        }
    }

    if (!strncasecmp(mime, "video/", 6)) {
        if (encoder) {
            err = setupVideoEncoder(mime, msg);
        } else {
            int32_t width, height;
            if (!msg->findInt32("width", &width)
                    || !msg->findInt32("height", &height)) {
                err = INVALID_OPERATION;
            } else {
                err = setupVideoDecoder(mime, width, height);
            }
        }
    } else if (!strcasecmp(mime, MEDIA_MIMETYPE_AUDIO_AAC)) {
        int32_t numChannels, sampleRate;
        if (!msg->findInt32("channel-count", &numChannels)
                || !msg->findInt32("sample-rate", &sampleRate)) {
            err = INVALID_OPERATION;
        } else {
            int32_t isADTS, aacProfile;
            if (!msg->findInt32("is-adts", &isADTS)) {
                isADTS = 0;
            }
            if (!msg->findInt32("aac-profile", &aacProfile)) {
                aacProfile = OMX_AUDIO_AACObjectNull;
            }

            err = setupAACCodec(
                    encoder, numChannels, sampleRate, bitRate, aacProfile,
                    isADTS != 0);
        }
    } else if (!strcasecmp(mime, MEDIA_MIMETYPE_AUDIO_AMR_NB)) {
        err = setupAMRCodec(encoder, false /* isWAMR */, bitRate);
    } else if (!strcasecmp(mime, MEDIA_MIMETYPE_AUDIO_AMR_WB)) {
        err = setupAMRCodec(encoder, true /* isWAMR */, bitRate);
    } else if (!strcasecmp(mime, MEDIA_MIMETYPE_AUDIO_G711_ALAW)
            || !strcasecmp(mime, MEDIA_MIMETYPE_AUDIO_G711_MLAW)) {
        // These are PCM-like formats with a fixed sample rate but
        // a variable number of channels.

        int32_t numChannels;
        if (!msg->findInt32("channel-count", &numChannels)) {
            err = INVALID_OPERATION;
        } else {
            err = setupG711Codec(encoder, numChannels);
        }
    } else if (!strcasecmp(mime, MEDIA_MIMETYPE_AUDIO_FLAC)) {
        int32_t numChannels, sampleRate, compressionLevel = -1;
        if (encoder &&
                (!msg->findInt32("channel-count", &numChannels)
                        || !msg->findInt32("sample-rate", &sampleRate))) {
            ALOGE("missing channel count or sample rate for FLAC encoder");
            err = INVALID_OPERATION;
        } else {
            if (encoder) {
                if (!msg->findInt32(
                            "flac-compression-level", &compressionLevel)) {
                    compressionLevel = 5;// default FLAC compression level
                } else if (compressionLevel < 0) {
                    ALOGW("compression level %d outside [0..8] range, "
                          "using 0",
                          compressionLevel);
                    compressionLevel = 0;
                } else if (compressionLevel > 8) {
                    ALOGW("compression level %d outside [0..8] range, "
                          "using 8",
                          compressionLevel);
                    compressionLevel = 8;
                }
            }
            err = setupFlacCodec(
                    encoder, numChannels, sampleRate, compressionLevel);
        }
    } else if (!strcasecmp(mime, MEDIA_MIMETYPE_AUDIO_RAW)) {
        int32_t numChannels, sampleRate;
        if (encoder
                || !msg->findInt32("channel-count", &numChannels)
                || !msg->findInt32("sample-rate", &sampleRate)) {
            err = INVALID_OPERATION;
        } else {
            err = setupRawAudioFormat(kPortIndexInput, sampleRate, numChannels);
        }
    }

    if (err != OK) {
        return err;
    }

    if (!msg->findInt32("encoder-delay", &mEncoderDelay)) {
        mEncoderDelay = 0;
    }

    if (!msg->findInt32("encoder-padding", &mEncoderPadding)) {
        mEncoderPadding = 0;
    }

    if (msg->findInt32("channel-mask", &mChannelMask)) {
        mChannelMaskPresent = true;
    } else {
        mChannelMaskPresent = false;
    }

    int32_t maxInputSize;
    if (msg->findInt32("max-input-size", &maxInputSize)) {
        err = setMinBufferSize(kPortIndexInput, (size_t)maxInputSize);
    } else if (!strcmp("OMX.Nvidia.aac.decoder", mComponentName.c_str())) {
        err = setMinBufferSize(kPortIndexInput, 8192);  // XXX
    }

    return err;
}

status_t ACodec::setMinBufferSize(OMX_U32 portIndex, size_t size) {
    OMX_PARAM_PORTDEFINITIONTYPE def;
    InitOMXParams(&def);
    def.nPortIndex = portIndex;

    status_t err = mOMX->getParameter(
            mNode, OMX_IndexParamPortDefinition, &def, sizeof(def));

    if (err != OK) {
        return err;
    }

    if (def.nBufferSize >= size) {
        return OK;
    }

    def.nBufferSize = size;

    err = mOMX->setParameter(
            mNode, OMX_IndexParamPortDefinition, &def, sizeof(def));

    if (err != OK) {
        return err;
    }

    err = mOMX->getParameter(
            mNode, OMX_IndexParamPortDefinition, &def, sizeof(def));

    if (err != OK) {
        return err;
    }

    CHECK(def.nBufferSize >= size);

    return OK;
}

status_t ACodec::selectAudioPortFormat(
        OMX_U32 portIndex, OMX_AUDIO_CODINGTYPE desiredFormat) {
    OMX_AUDIO_PARAM_PORTFORMATTYPE format;
    InitOMXParams(&format);

    format.nPortIndex = portIndex;
    for (OMX_U32 index = 0;; ++index) {
        format.nIndex = index;

        status_t err = mOMX->getParameter(
                mNode, OMX_IndexParamAudioPortFormat,
                &format, sizeof(format));

        if (err != OK) {
            return err;
        }

        if (format.eEncoding == desiredFormat) {
            break;
        }
    }

    return mOMX->setParameter(
            mNode, OMX_IndexParamAudioPortFormat, &format, sizeof(format));
}

status_t ACodec::setupAACCodec(
        bool encoder, int32_t numChannels, int32_t sampleRate,
        int32_t bitRate, int32_t aacProfile, bool isADTS) {
    if (encoder && isADTS) {
        return -EINVAL;
    }

    status_t err = setupRawAudioFormat(
            encoder ? kPortIndexInput : kPortIndexOutput,
            sampleRate,
            numChannels);

    if (err != OK) {
        return err;
    }

    if (encoder) {
        err = selectAudioPortFormat(kPortIndexOutput, OMX_AUDIO_CodingAAC);

        if (err != OK) {
            return err;
        }

        OMX_PARAM_PORTDEFINITIONTYPE def;
        InitOMXParams(&def);
        def.nPortIndex = kPortIndexOutput;

        err = mOMX->getParameter(
                mNode, OMX_IndexParamPortDefinition, &def, sizeof(def));

        if (err != OK) {
            return err;
        }

        def.format.audio.bFlagErrorConcealment = OMX_TRUE;
        def.format.audio.eEncoding = OMX_AUDIO_CodingAAC;

        err = mOMX->setParameter(
                mNode, OMX_IndexParamPortDefinition, &def, sizeof(def));

        if (err != OK) {
            return err;
        }

        OMX_AUDIO_PARAM_AACPROFILETYPE profile;
        InitOMXParams(&profile);
        profile.nPortIndex = kPortIndexOutput;

        err = mOMX->getParameter(
                mNode, OMX_IndexParamAudioAac, &profile, sizeof(profile));

        if (err != OK) {
            return err;
        }

        profile.nChannels = numChannels;

        profile.eChannelMode =
            (numChannels == 1)
                ? OMX_AUDIO_ChannelModeMono: OMX_AUDIO_ChannelModeStereo;

        profile.nSampleRate = sampleRate;
        profile.nBitRate = bitRate;
        profile.nAudioBandWidth = 0;
        profile.nFrameLength = 0;
        profile.nAACtools = OMX_AUDIO_AACToolAll;
        profile.nAACERtools = OMX_AUDIO_AACERNone;
        profile.eAACProfile = (OMX_AUDIO_AACPROFILETYPE) aacProfile;
        profile.eAACStreamFormat = OMX_AUDIO_AACStreamFormatMP4FF;

        err = mOMX->setParameter(
                mNode, OMX_IndexParamAudioAac, &profile, sizeof(profile));

        if (err != OK) {
            return err;
        }

        return err;
    }

    OMX_AUDIO_PARAM_AACPROFILETYPE profile;
    InitOMXParams(&profile);
    profile.nPortIndex = kPortIndexInput;

    err = mOMX->getParameter(
            mNode, OMX_IndexParamAudioAac, &profile, sizeof(profile));

    if (err != OK) {
        return err;
    }

    profile.nChannels = numChannels;
    profile.nSampleRate = sampleRate;

    profile.eAACStreamFormat =
        isADTS
            ? OMX_AUDIO_AACStreamFormatMP4ADTS
            : OMX_AUDIO_AACStreamFormatMP4FF;

    return mOMX->setParameter(
            mNode, OMX_IndexParamAudioAac, &profile, sizeof(profile));
}

static OMX_AUDIO_AMRBANDMODETYPE pickModeFromBitRate(
        bool isAMRWB, int32_t bps) {
    if (isAMRWB) {
        if (bps <= 6600) {
            return OMX_AUDIO_AMRBandModeWB0;
        } else if (bps <= 8850) {
            return OMX_AUDIO_AMRBandModeWB1;
        } else if (bps <= 12650) {
            return OMX_AUDIO_AMRBandModeWB2;
        } else if (bps <= 14250) {
            return OMX_AUDIO_AMRBandModeWB3;
        } else if (bps <= 15850) {
            return OMX_AUDIO_AMRBandModeWB4;
        } else if (bps <= 18250) {
            return OMX_AUDIO_AMRBandModeWB5;
        } else if (bps <= 19850) {
            return OMX_AUDIO_AMRBandModeWB6;
        } else if (bps <= 23050) {
            return OMX_AUDIO_AMRBandModeWB7;
        }

        // 23850 bps
        return OMX_AUDIO_AMRBandModeWB8;
    } else {  // AMRNB
        if (bps <= 4750) {
            return OMX_AUDIO_AMRBandModeNB0;
        } else if (bps <= 5150) {
            return OMX_AUDIO_AMRBandModeNB1;
        } else if (bps <= 5900) {
            return OMX_AUDIO_AMRBandModeNB2;
        } else if (bps <= 6700) {
            return OMX_AUDIO_AMRBandModeNB3;
        } else if (bps <= 7400) {
            return OMX_AUDIO_AMRBandModeNB4;
        } else if (bps <= 7950) {
            return OMX_AUDIO_AMRBandModeNB5;
        } else if (bps <= 10200) {
            return OMX_AUDIO_AMRBandModeNB6;
        }

        // 12200 bps
        return OMX_AUDIO_AMRBandModeNB7;
    }
}

status_t ACodec::setupAMRCodec(bool encoder, bool isWAMR, int32_t bitrate) {
    OMX_AUDIO_PARAM_AMRTYPE def;
    InitOMXParams(&def);
    def.nPortIndex = encoder ? kPortIndexOutput : kPortIndexInput;

    status_t err =
        mOMX->getParameter(mNode, OMX_IndexParamAudioAmr, &def, sizeof(def));

    if (err != OK) {
        return err;
    }

    def.eAMRFrameFormat = OMX_AUDIO_AMRFrameFormatFSF;
    def.eAMRBandMode = pickModeFromBitRate(isWAMR, bitrate);

    err = mOMX->setParameter(
            mNode, OMX_IndexParamAudioAmr, &def, sizeof(def));

    if (err != OK) {
        return err;
    }

    return setupRawAudioFormat(
            encoder ? kPortIndexInput : kPortIndexOutput,
            isWAMR ? 16000 : 8000 /* sampleRate */,
            1 /* numChannels */);
}

status_t ACodec::setupG711Codec(bool encoder, int32_t numChannels) {
    CHECK(!encoder);  // XXX TODO

    return setupRawAudioFormat(
            kPortIndexInput, 8000 /* sampleRate */, numChannels);
}

status_t ACodec::setupFlacCodec(
        bool encoder, int32_t numChannels, int32_t sampleRate, int32_t compressionLevel) {

    if (encoder) {
        OMX_AUDIO_PARAM_FLACTYPE def;
        InitOMXParams(&def);
        def.nPortIndex = kPortIndexOutput;

        // configure compression level
        status_t err = mOMX->getParameter(mNode, OMX_IndexParamAudioFlac, &def, sizeof(def));
        if (err != OK) {
            ALOGE("setupFlacCodec(): Error %d getting OMX_IndexParamAudioFlac parameter", err);
            return err;
        }
        def.nCompressionLevel = compressionLevel;
        err = mOMX->setParameter(mNode, OMX_IndexParamAudioFlac, &def, sizeof(def));
        if (err != OK) {
            ALOGE("setupFlacCodec(): Error %d setting OMX_IndexParamAudioFlac parameter", err);
            return err;
        }
    }

    return setupRawAudioFormat(
            encoder ? kPortIndexInput : kPortIndexOutput,
            sampleRate,
            numChannels);
}

status_t ACodec::setupRawAudioFormat(
        OMX_U32 portIndex, int32_t sampleRate, int32_t numChannels) {
    OMX_PARAM_PORTDEFINITIONTYPE def;
    InitOMXParams(&def);
    def.nPortIndex = portIndex;

    status_t err = mOMX->getParameter(
            mNode, OMX_IndexParamPortDefinition, &def, sizeof(def));

    if (err != OK) {
        return err;
    }

    def.format.audio.eEncoding = OMX_AUDIO_CodingPCM;

    err = mOMX->setParameter(
            mNode, OMX_IndexParamPortDefinition, &def, sizeof(def));

    if (err != OK) {
        return err;
    }

    OMX_AUDIO_PARAM_PCMMODETYPE pcmParams;
    InitOMXParams(&pcmParams);
    pcmParams.nPortIndex = portIndex;

    err = mOMX->getParameter(
            mNode, OMX_IndexParamAudioPcm, &pcmParams, sizeof(pcmParams));

    if (err != OK) {
        return err;
    }

    pcmParams.nChannels = numChannels;
    pcmParams.eNumData = OMX_NumericalDataSigned;
    pcmParams.bInterleaved = OMX_TRUE;
    pcmParams.nBitPerSample = 16;
    pcmParams.nSamplingRate = sampleRate;
    pcmParams.ePCMMode = OMX_AUDIO_PCMModeLinear;

    if (getOMXChannelMapping(numChannels, pcmParams.eChannelMapping) != OK) {
        return OMX_ErrorNone;
    }

    return mOMX->setParameter(
            mNode, OMX_IndexParamAudioPcm, &pcmParams, sizeof(pcmParams));
}

status_t ACodec::setVideoPortFormatType(
        OMX_U32 portIndex,
        OMX_VIDEO_CODINGTYPE compressionFormat,
        OMX_COLOR_FORMATTYPE colorFormat) {
    OMX_VIDEO_PARAM_PORTFORMATTYPE format;
    InitOMXParams(&format);
    format.nPortIndex = portIndex;
    format.nIndex = 0;
    bool found = false;

    OMX_U32 index = 0;
    for (;;) {
        format.nIndex = index;
        status_t err = mOMX->getParameter(
                mNode, OMX_IndexParamVideoPortFormat,
                &format, sizeof(format));

        if (err != OK) {
            return err;
        }

        // The following assertion is violated by TI's video decoder.
        // CHECK_EQ(format.nIndex, index);

        if (!strcmp("OMX.TI.Video.encoder", mComponentName.c_str())) {
            if (portIndex == kPortIndexInput
                    && colorFormat == format.eColorFormat) {
                // eCompressionFormat does not seem right.
                found = true;
                break;
            }
            if (portIndex == kPortIndexOutput
                    && compressionFormat == format.eCompressionFormat) {
                // eColorFormat does not seem right.
                found = true;
                break;
            }
        }

        if (format.eCompressionFormat == compressionFormat
            && format.eColorFormat == colorFormat) {
            found = true;
            break;
        }

        ++index;
    }

    if (!found) {
        return UNKNOWN_ERROR;
    }

    status_t err = mOMX->setParameter(
            mNode, OMX_IndexParamVideoPortFormat,
            &format, sizeof(format));

    return err;
}

status_t ACodec::setSupportedOutputFormat() {
    OMX_VIDEO_PARAM_PORTFORMATTYPE format;
    InitOMXParams(&format);
    format.nPortIndex = kPortIndexOutput;
    format.nIndex = 0;

    status_t err = mOMX->getParameter(
            mNode, OMX_IndexParamVideoPortFormat,
            &format, sizeof(format));
    CHECK_EQ(err, (status_t)OK);
    CHECK_EQ((int)format.eCompressionFormat, (int)OMX_VIDEO_CodingUnused);

<<<<<<< HEAD
    CHECK(format.eColorFormat == OMX_COLOR_FormatYUV420Planar
           || format.eColorFormat == OMX_COLOR_FormatYUV420SemiPlanar
           || format.eColorFormat == OMX_COLOR_FormatCbYCrY
           || format.eColorFormat == OMX_TI_COLOR_FormatYUV420PackedSemiPlanar
           || format.eColorFormat == OMX_QCOM_COLOR_FormatYVU420SemiPlanar
           || format.eColorFormat == OMX_QCOM_COLOR_FormatYUV420PackedSemiPlanar64x32Tile2m8ka
           || format.eColorFormat == OMX_QCOM_COLOR_FormatYUV420PackedSemiPlanar32m
           || format.eColorFormat == OMX_SEC_COLOR_FormatNV12Tiled);

=======
>>>>>>> 1e04c248
    return mOMX->setParameter(
            mNode, OMX_IndexParamVideoPortFormat,
            &format, sizeof(format));
}

static status_t GetVideoCodingTypeFromMime(
        const char *mime, OMX_VIDEO_CODINGTYPE *codingType) {
    if (!strcasecmp(MEDIA_MIMETYPE_VIDEO_AVC, mime)) {
        *codingType = OMX_VIDEO_CodingAVC;
    } else if (!strcasecmp(MEDIA_MIMETYPE_VIDEO_MPEG4, mime)) {
        *codingType = OMX_VIDEO_CodingMPEG4;
    } else if (!strcasecmp(MEDIA_MIMETYPE_VIDEO_H263, mime)) {
        *codingType = OMX_VIDEO_CodingH263;
    } else if (!strcasecmp(MEDIA_MIMETYPE_VIDEO_MPEG2, mime)) {
        *codingType = OMX_VIDEO_CodingMPEG2;
    } else if (!strcasecmp(MEDIA_MIMETYPE_VIDEO_VPX, mime)) {
        *codingType = OMX_VIDEO_CodingVPX;
    } else {
        *codingType = OMX_VIDEO_CodingUnused;
        return ERROR_UNSUPPORTED;
    }

    return OK;
}

status_t ACodec::setupVideoDecoder(
        const char *mime, int32_t width, int32_t height) {
    OMX_VIDEO_CODINGTYPE compressionFormat;
    status_t err = GetVideoCodingTypeFromMime(mime, &compressionFormat);

    if (err != OK) {
        return err;
    }

    err = setVideoPortFormatType(
            kPortIndexInput, compressionFormat, OMX_COLOR_FormatUnused);

    if (err != OK) {
        return err;
    }

    err = setSupportedOutputFormat();

    if (err != OK) {
        return err;
    }

    err = setVideoFormatOnPort(
            kPortIndexInput, width, height, compressionFormat);

    if (err != OK) {
        return err;
    }

    err = setVideoFormatOnPort(
            kPortIndexOutput, width, height, OMX_VIDEO_CodingUnused);

    if (err != OK) {
        return err;
    }

    return OK;
}

status_t ACodec::setupVideoEncoder(const char *mime, const sp<AMessage> &msg) {
    int32_t tmp;
    if (!msg->findInt32("color-format", &tmp)) {
        return INVALID_OPERATION;
    }

    OMX_COLOR_FORMATTYPE colorFormat =
        static_cast<OMX_COLOR_FORMATTYPE>(tmp);

    status_t err = setVideoPortFormatType(
            kPortIndexInput, OMX_VIDEO_CodingUnused, colorFormat);

    if (err != OK) {
        ALOGE("[%s] does not support color format %d",
              mComponentName.c_str(), colorFormat);

        return err;
    }

    /* Input port configuration */

    OMX_PARAM_PORTDEFINITIONTYPE def;
    InitOMXParams(&def);

    OMX_VIDEO_PORTDEFINITIONTYPE *video_def = &def.format.video;

    def.nPortIndex = kPortIndexInput;

    err = mOMX->getParameter(
            mNode, OMX_IndexParamPortDefinition, &def, sizeof(def));

    if (err != OK) {
        return err;
    }

    int32_t width, height, bitrate;
    if (!msg->findInt32("width", &width)
            || !msg->findInt32("height", &height)
            || !msg->findInt32("bitrate", &bitrate)) {
        return INVALID_OPERATION;
    }

    video_def->nFrameWidth = width;
    video_def->nFrameHeight = height;

    int32_t stride;
    if (!msg->findInt32("stride", &stride)) {
        stride = width;
    }

    video_def->nStride = stride;

    int32_t sliceHeight;
    if (!msg->findInt32("slice-height", &sliceHeight)) {
        sliceHeight = height;
    }

    video_def->nSliceHeight = sliceHeight;

    def.nBufferSize = (video_def->nStride * video_def->nSliceHeight * 3) / 2;

    float frameRate;
    if (!msg->findFloat("frame-rate", &frameRate)) {
        int32_t tmp;
        if (!msg->findInt32("frame-rate", &tmp)) {
            return INVALID_OPERATION;
        }
        frameRate = (float)tmp;
    }

    video_def->xFramerate = (OMX_U32)(frameRate * 65536.0f);
    video_def->eCompressionFormat = OMX_VIDEO_CodingUnused;
    video_def->eColorFormat = colorFormat;

    err = mOMX->setParameter(
            mNode, OMX_IndexParamPortDefinition, &def, sizeof(def));

    if (err != OK) {
        ALOGE("[%s] failed to set input port definition parameters.",
              mComponentName.c_str());

        return err;
    }

    /* Output port configuration */

    OMX_VIDEO_CODINGTYPE compressionFormat;
    err = GetVideoCodingTypeFromMime(mime, &compressionFormat);

    if (err != OK) {
        return err;
    }

    err = setVideoPortFormatType(
            kPortIndexOutput, compressionFormat, OMX_COLOR_FormatUnused);

    if (err != OK) {
        ALOGE("[%s] does not support compression format %d",
             mComponentName.c_str(), compressionFormat);

        return err;
    }

    def.nPortIndex = kPortIndexOutput;

    err = mOMX->getParameter(
            mNode, OMX_IndexParamPortDefinition, &def, sizeof(def));

    if (err != OK) {
        return err;
    }

    video_def->nFrameWidth = width;
    video_def->nFrameHeight = height;
    video_def->xFramerate = 0;
    video_def->nBitrate = bitrate;
    video_def->eCompressionFormat = compressionFormat;
    video_def->eColorFormat = OMX_COLOR_FormatUnused;

    err = mOMX->setParameter(
            mNode, OMX_IndexParamPortDefinition, &def, sizeof(def));

    if (err != OK) {
        ALOGE("[%s] failed to set output port definition parameters.",
              mComponentName.c_str());

        return err;
    }

    switch (compressionFormat) {
        case OMX_VIDEO_CodingMPEG4:
            err = setupMPEG4EncoderParameters(msg);
            break;

        case OMX_VIDEO_CodingH263:
            err = setupH263EncoderParameters(msg);
            break;

        case OMX_VIDEO_CodingAVC:
            err = setupAVCEncoderParameters(msg);
            break;

        default:
            break;
    }

    ALOGI("setupVideoEncoder succeeded");

    return err;
}

status_t ACodec::setCyclicIntraMacroblockRefresh(const sp<AMessage> &msg, int32_t mode) {
    OMX_VIDEO_PARAM_INTRAREFRESHTYPE params;
    InitOMXParams(&params);
    params.nPortIndex = kPortIndexOutput;

    params.eRefreshMode = static_cast<OMX_VIDEO_INTRAREFRESHTYPE>(mode);

    if (params.eRefreshMode == OMX_VIDEO_IntraRefreshCyclic ||
            params.eRefreshMode == OMX_VIDEO_IntraRefreshBoth) {
        int32_t mbs;
        if (!msg->findInt32("intra-refresh-CIR-mbs", &mbs)) {
            return INVALID_OPERATION;
        }
        params.nCirMBs = mbs;
    }

    if (params.eRefreshMode == OMX_VIDEO_IntraRefreshAdaptive ||
            params.eRefreshMode == OMX_VIDEO_IntraRefreshBoth) {
        int32_t mbs;
        if (!msg->findInt32("intra-refresh-AIR-mbs", &mbs)) {
            return INVALID_OPERATION;
        }
        params.nAirMBs = mbs;

        int32_t ref;
        if (!msg->findInt32("intra-refresh-AIR-ref", &ref)) {
            return INVALID_OPERATION;
        }
        params.nAirRef = ref;
    }

    status_t err = mOMX->setParameter(
            mNode, OMX_IndexParamVideoIntraRefresh,
            &params, sizeof(params));
    return err;
}

static OMX_U32 setPFramesSpacing(int32_t iFramesInterval, int32_t frameRate) {
    if (iFramesInterval < 0) {
        return 0xFFFFFFFF;
    } else if (iFramesInterval == 0) {
        return 0;
    }
    OMX_U32 ret = frameRate * iFramesInterval;
    CHECK(ret > 1);
    return ret;
}

static OMX_VIDEO_CONTROLRATETYPE getBitrateMode(const sp<AMessage> &msg) {
    int32_t tmp;
    if (!msg->findInt32("bitrate-mode", &tmp)) {
        return OMX_Video_ControlRateVariable;
    }

    return static_cast<OMX_VIDEO_CONTROLRATETYPE>(tmp);
}

status_t ACodec::setupMPEG4EncoderParameters(const sp<AMessage> &msg) {
    int32_t bitrate, iFrameInterval;
    if (!msg->findInt32("bitrate", &bitrate)
            || !msg->findInt32("i-frame-interval", &iFrameInterval)) {
        return INVALID_OPERATION;
    }

    OMX_VIDEO_CONTROLRATETYPE bitrateMode = getBitrateMode(msg);

    float frameRate;
    if (!msg->findFloat("frame-rate", &frameRate)) {
        int32_t tmp;
        if (!msg->findInt32("frame-rate", &tmp)) {
            return INVALID_OPERATION;
        }
        frameRate = (float)tmp;
    }

    OMX_VIDEO_PARAM_MPEG4TYPE mpeg4type;
    InitOMXParams(&mpeg4type);
    mpeg4type.nPortIndex = kPortIndexOutput;

    status_t err = mOMX->getParameter(
            mNode, OMX_IndexParamVideoMpeg4, &mpeg4type, sizeof(mpeg4type));

    if (err != OK) {
        return err;
    }

    mpeg4type.nSliceHeaderSpacing = 0;
    mpeg4type.bSVH = OMX_FALSE;
    mpeg4type.bGov = OMX_FALSE;

    mpeg4type.nAllowedPictureTypes =
        OMX_VIDEO_PictureTypeI | OMX_VIDEO_PictureTypeP;

    mpeg4type.nPFrames = setPFramesSpacing(iFrameInterval, frameRate);
    if (mpeg4type.nPFrames == 0) {
        mpeg4type.nAllowedPictureTypes = OMX_VIDEO_PictureTypeI;
    }
    mpeg4type.nBFrames = 0;
    mpeg4type.nIDCVLCThreshold = 0;
    mpeg4type.bACPred = OMX_TRUE;
    mpeg4type.nMaxPacketSize = 256;
    mpeg4type.nTimeIncRes = 1000;
    mpeg4type.nHeaderExtension = 0;
    mpeg4type.bReversibleVLC = OMX_FALSE;

    int32_t profile;
    if (msg->findInt32("profile", &profile)) {
        int32_t level;
        if (!msg->findInt32("level", &level)) {
            return INVALID_OPERATION;
        }

        err = verifySupportForProfileAndLevel(profile, level);

        if (err != OK) {
            return err;
        }

        mpeg4type.eProfile = static_cast<OMX_VIDEO_MPEG4PROFILETYPE>(profile);
        mpeg4type.eLevel = static_cast<OMX_VIDEO_MPEG4LEVELTYPE>(level);
    }

    err = mOMX->setParameter(
            mNode, OMX_IndexParamVideoMpeg4, &mpeg4type, sizeof(mpeg4type));

    if (err != OK) {
        return err;
    }

    err = configureBitrate(bitrate, bitrateMode);

    if (err != OK) {
        return err;
    }

    return setupErrorCorrectionParameters();
}

status_t ACodec::setupH263EncoderParameters(const sp<AMessage> &msg) {
    int32_t bitrate, iFrameInterval;
    if (!msg->findInt32("bitrate", &bitrate)
            || !msg->findInt32("i-frame-interval", &iFrameInterval)) {
        return INVALID_OPERATION;
    }

    OMX_VIDEO_CONTROLRATETYPE bitrateMode = getBitrateMode(msg);

    float frameRate;
    if (!msg->findFloat("frame-rate", &frameRate)) {
        int32_t tmp;
        if (!msg->findInt32("frame-rate", &tmp)) {
            return INVALID_OPERATION;
        }
        frameRate = (float)tmp;
    }

    OMX_VIDEO_PARAM_H263TYPE h263type;
    InitOMXParams(&h263type);
    h263type.nPortIndex = kPortIndexOutput;

    status_t err = mOMX->getParameter(
            mNode, OMX_IndexParamVideoH263, &h263type, sizeof(h263type));

    if (err != OK) {
        return err;
    }

    h263type.nAllowedPictureTypes =
        OMX_VIDEO_PictureTypeI | OMX_VIDEO_PictureTypeP;

    h263type.nPFrames = setPFramesSpacing(iFrameInterval, frameRate);
    if (h263type.nPFrames == 0) {
        h263type.nAllowedPictureTypes = OMX_VIDEO_PictureTypeI;
    }
    h263type.nBFrames = 0;

    int32_t profile;
    if (msg->findInt32("profile", &profile)) {
        int32_t level;
        if (!msg->findInt32("level", &level)) {
            return INVALID_OPERATION;
        }

        err = verifySupportForProfileAndLevel(profile, level);

        if (err != OK) {
            return err;
        }

        h263type.eProfile = static_cast<OMX_VIDEO_H263PROFILETYPE>(profile);
        h263type.eLevel = static_cast<OMX_VIDEO_H263LEVELTYPE>(level);
    }

    h263type.bPLUSPTYPEAllowed = OMX_FALSE;
    h263type.bForceRoundingTypeToZero = OMX_FALSE;
    h263type.nPictureHeaderRepetition = 0;
    h263type.nGOBHeaderInterval = 0;

    err = mOMX->setParameter(
            mNode, OMX_IndexParamVideoH263, &h263type, sizeof(h263type));

    if (err != OK) {
        return err;
    }

    err = configureBitrate(bitrate, bitrateMode);

    if (err != OK) {
        return err;
    }

    return setupErrorCorrectionParameters();
}

status_t ACodec::setupAVCEncoderParameters(const sp<AMessage> &msg) {
    int32_t bitrate, iFrameInterval;
    if (!msg->findInt32("bitrate", &bitrate)
            || !msg->findInt32("i-frame-interval", &iFrameInterval)) {
        return INVALID_OPERATION;
    }

    OMX_VIDEO_CONTROLRATETYPE bitrateMode = getBitrateMode(msg);

    float frameRate;
    if (!msg->findFloat("frame-rate", &frameRate)) {
        int32_t tmp;
        if (!msg->findInt32("frame-rate", &tmp)) {
            return INVALID_OPERATION;
        }
        frameRate = (float)tmp;
    }

    status_t err = OK;
    int32_t intraRefreshMode = 0;
    if (msg->findInt32("intra-refresh-mode", &intraRefreshMode)) {
        err = setCyclicIntraMacroblockRefresh(msg, intraRefreshMode);
        if (err != OK) {
            ALOGE("Setting intra macroblock refresh mode (%d) failed: 0x%x",
                    err, intraRefreshMode);
            return err;
        }
    }

    OMX_VIDEO_PARAM_AVCTYPE h264type;
    InitOMXParams(&h264type);
    h264type.nPortIndex = kPortIndexOutput;

    err = mOMX->getParameter(
            mNode, OMX_IndexParamVideoAvc, &h264type, sizeof(h264type));

    if (err != OK) {
        return err;
    }

    h264type.nAllowedPictureTypes =
        OMX_VIDEO_PictureTypeI | OMX_VIDEO_PictureTypeP;

    int32_t profile;
    if (msg->findInt32("profile", &profile)) {
        int32_t level;
        if (!msg->findInt32("level", &level)) {
            return INVALID_OPERATION;
        }

        err = verifySupportForProfileAndLevel(profile, level);

        if (err != OK) {
            return err;
        }

        h264type.eProfile = static_cast<OMX_VIDEO_AVCPROFILETYPE>(profile);
        h264type.eLevel = static_cast<OMX_VIDEO_AVCLEVELTYPE>(level);
    }

    // XXX
    if (h264type.eProfile != OMX_VIDEO_AVCProfileBaseline) {
        ALOGW("Use baseline profile instead of %d for AVC recording",
            h264type.eProfile);
        h264type.eProfile = OMX_VIDEO_AVCProfileBaseline;
    }

    if (h264type.eProfile == OMX_VIDEO_AVCProfileBaseline) {
        h264type.nSliceHeaderSpacing = 0;
        h264type.bUseHadamard = OMX_TRUE;
        h264type.nRefFrames = 1;
        h264type.nBFrames = 0;
        h264type.nPFrames = setPFramesSpacing(iFrameInterval, frameRate);
        if (h264type.nPFrames == 0) {
            h264type.nAllowedPictureTypes = OMX_VIDEO_PictureTypeI;
        }
        h264type.nRefIdx10ActiveMinus1 = 0;
        h264type.nRefIdx11ActiveMinus1 = 0;
        h264type.bEntropyCodingCABAC = OMX_FALSE;
        h264type.bWeightedPPrediction = OMX_FALSE;
        h264type.bconstIpred = OMX_FALSE;
        h264type.bDirect8x8Inference = OMX_FALSE;
        h264type.bDirectSpatialTemporal = OMX_FALSE;
        h264type.nCabacInitIdc = 0;
    }

    if (h264type.nBFrames != 0) {
        h264type.nAllowedPictureTypes |= OMX_VIDEO_PictureTypeB;
    }

    h264type.bEnableUEP = OMX_FALSE;
    h264type.bEnableFMO = OMX_FALSE;
    h264type.bEnableASO = OMX_FALSE;
    h264type.bEnableRS = OMX_FALSE;
    h264type.bFrameMBsOnly = OMX_TRUE;
    h264type.bMBAFF = OMX_FALSE;
    h264type.eLoopFilterMode = OMX_VIDEO_AVCLoopFilterEnable;

    err = mOMX->setParameter(
            mNode, OMX_IndexParamVideoAvc, &h264type, sizeof(h264type));

    if (err != OK) {
        return err;
    }

    return configureBitrate(bitrate, bitrateMode);
}

status_t ACodec::verifySupportForProfileAndLevel(
        int32_t profile, int32_t level) {
    OMX_VIDEO_PARAM_PROFILELEVELTYPE params;
    InitOMXParams(&params);
    params.nPortIndex = kPortIndexOutput;

    for (params.nProfileIndex = 0;; ++params.nProfileIndex) {
        status_t err = mOMX->getParameter(
                mNode,
                OMX_IndexParamVideoProfileLevelQuerySupported,
                &params,
                sizeof(params));

        if (err != OK) {
            return err;
        }

        int32_t supportedProfile = static_cast<int32_t>(params.eProfile);
        int32_t supportedLevel = static_cast<int32_t>(params.eLevel);

        if (profile == supportedProfile && level <= supportedLevel) {
            return OK;
        }
    }
}

status_t ACodec::configureBitrate(
        int32_t bitrate, OMX_VIDEO_CONTROLRATETYPE bitrateMode) {
    OMX_VIDEO_PARAM_BITRATETYPE bitrateType;
    InitOMXParams(&bitrateType);
    bitrateType.nPortIndex = kPortIndexOutput;

    status_t err = mOMX->getParameter(
            mNode, OMX_IndexParamVideoBitrate,
            &bitrateType, sizeof(bitrateType));

    if (err != OK) {
        return err;
    }

    bitrateType.eControlRate = bitrateMode;
    bitrateType.nTargetBitrate = bitrate;

    return mOMX->setParameter(
            mNode, OMX_IndexParamVideoBitrate,
            &bitrateType, sizeof(bitrateType));
}

status_t ACodec::setupErrorCorrectionParameters() {
    OMX_VIDEO_PARAM_ERRORCORRECTIONTYPE errorCorrectionType;
    InitOMXParams(&errorCorrectionType);
    errorCorrectionType.nPortIndex = kPortIndexOutput;

    status_t err = mOMX->getParameter(
            mNode, OMX_IndexParamVideoErrorCorrection,
            &errorCorrectionType, sizeof(errorCorrectionType));

    if (err != OK) {
        return OK;  // Optional feature. Ignore this failure
    }

    errorCorrectionType.bEnableHEC = OMX_FALSE;
    errorCorrectionType.bEnableResync = OMX_TRUE;
    errorCorrectionType.nResynchMarkerSpacing = 256;
    errorCorrectionType.bEnableDataPartitioning = OMX_FALSE;
    errorCorrectionType.bEnableRVLC = OMX_FALSE;

    return mOMX->setParameter(
            mNode, OMX_IndexParamVideoErrorCorrection,
            &errorCorrectionType, sizeof(errorCorrectionType));
}

status_t ACodec::setVideoFormatOnPort(
        OMX_U32 portIndex,
        int32_t width, int32_t height, OMX_VIDEO_CODINGTYPE compressionFormat) {
    OMX_PARAM_PORTDEFINITIONTYPE def;
    InitOMXParams(&def);
    def.nPortIndex = portIndex;

    OMX_VIDEO_PORTDEFINITIONTYPE *video_def = &def.format.video;

    status_t err = mOMX->getParameter(
            mNode, OMX_IndexParamPortDefinition, &def, sizeof(def));

    CHECK_EQ(err, (status_t)OK);

    if (portIndex == kPortIndexInput) {
        // XXX Need a (much) better heuristic to compute input buffer sizes.
        const size_t X = 64 * 1024;
        if (def.nBufferSize < X) {
            def.nBufferSize = X;
        }
    }

    CHECK_EQ((int)def.eDomain, (int)OMX_PortDomainVideo);

    video_def->nFrameWidth = width;
    video_def->nFrameHeight = height;

    if (portIndex == kPortIndexInput) {
        video_def->eCompressionFormat = compressionFormat;
        video_def->eColorFormat = OMX_COLOR_FormatUnused;
    }

    err = mOMX->setParameter(
            mNode, OMX_IndexParamPortDefinition, &def, sizeof(def));

    return err;
}

status_t ACodec::initNativeWindow() {
    if (mNativeWindow != NULL) {
        return mOMX->enableGraphicBuffers(mNode, kPortIndexOutput, OMX_TRUE);
    }

    mOMX->enableGraphicBuffers(mNode, kPortIndexOutput, OMX_FALSE);
    return OK;
}

size_t ACodec::countBuffersOwnedByComponent(OMX_U32 portIndex) const {
    size_t n = 0;

    for (size_t i = 0; i < mBuffers[portIndex].size(); ++i) {
        const BufferInfo &info = mBuffers[portIndex].itemAt(i);

        if (info.mStatus == BufferInfo::OWNED_BY_COMPONENT) {
            ++n;
        }
    }

    return n;
}

bool ACodec::allYourBuffersAreBelongToUs(
        OMX_U32 portIndex) {
    for (size_t i = 0; i < mBuffers[portIndex].size(); ++i) {
        BufferInfo *info = &mBuffers[portIndex].editItemAt(i);

        if (info->mStatus != BufferInfo::OWNED_BY_US
                && info->mStatus != BufferInfo::OWNED_BY_NATIVE_WINDOW) {
            ALOGV("[%s] Buffer %p on port %ld still has status %d",
                    mComponentName.c_str(),
                    info->mBufferID, portIndex, info->mStatus);
            return false;
        }
    }

    return true;
}

bool ACodec::allYourBuffersAreBelongToUs() {
    return allYourBuffersAreBelongToUs(kPortIndexInput)
        && allYourBuffersAreBelongToUs(kPortIndexOutput);
}

void ACodec::deferMessage(const sp<AMessage> &msg) {
    bool wasEmptyBefore = mDeferredQueue.empty();
    mDeferredQueue.push_back(msg);
}

void ACodec::processDeferredMessages() {
    List<sp<AMessage> > queue = mDeferredQueue;
    mDeferredQueue.clear();

    List<sp<AMessage> >::iterator it = queue.begin();
    while (it != queue.end()) {
        onMessageReceived(*it++);
    }
}

void ACodec::sendFormatChange() {
    sp<AMessage> notify = mNotify->dup();
    notify->setInt32("what", kWhatOutputFormatChanged);

    OMX_PARAM_PORTDEFINITIONTYPE def;
    InitOMXParams(&def);
    def.nPortIndex = kPortIndexOutput;

    CHECK_EQ(mOMX->getParameter(
                mNode, OMX_IndexParamPortDefinition, &def, sizeof(def)),
             (status_t)OK);

    CHECK_EQ((int)def.eDir, (int)OMX_DirOutput);

    switch (def.eDomain) {
        case OMX_PortDomainVideo:
        {
            OMX_VIDEO_PORTDEFINITIONTYPE *videoDef = &def.format.video;

            notify->setString("mime", MEDIA_MIMETYPE_VIDEO_RAW);
            notify->setInt32("width", videoDef->nFrameWidth);
            notify->setInt32("height", videoDef->nFrameHeight);
            notify->setInt32("stride", videoDef->nStride);
            notify->setInt32("slice-height", videoDef->nSliceHeight);
            notify->setInt32("color-format", videoDef->eColorFormat);

            OMX_CONFIG_RECTTYPE rect;
            InitOMXParams(&rect);
            rect.nPortIndex = kPortIndexOutput;

            if (mOMX->getConfig(
                        mNode, OMX_IndexConfigCommonOutputCrop,
                        &rect, sizeof(rect)) != OK) {
                rect.nLeft = 0;
                rect.nTop = 0;
                rect.nWidth = videoDef->nFrameWidth;
                rect.nHeight = videoDef->nFrameHeight;
            }

            CHECK_GE(rect.nLeft, 0);
            CHECK_GE(rect.nTop, 0);
            CHECK_GE(rect.nWidth, 0u);
            CHECK_GE(rect.nHeight, 0u);
            CHECK_LE(rect.nLeft + rect.nWidth - 1, videoDef->nFrameWidth);
            CHECK_LE(rect.nTop + rect.nHeight - 1, videoDef->nFrameHeight);

            notify->setRect(
                    "crop",
                    rect.nLeft,
                    rect.nTop,
                    rect.nLeft + rect.nWidth - 1,
                    rect.nTop + rect.nHeight - 1);

            if (mNativeWindow != NULL) {
                android_native_rect_t crop;
                crop.left = rect.nLeft;
                crop.top = rect.nTop;
                crop.right = rect.nLeft + rect.nWidth;
                crop.bottom = rect.nTop + rect.nHeight;

                CHECK_EQ(0, native_window_set_crop(
                            mNativeWindow.get(), &crop));
            }
            break;
        }

        case OMX_PortDomainAudio:
        {
            OMX_AUDIO_PORTDEFINITIONTYPE *audioDef = &def.format.audio;
            CHECK_EQ((int)audioDef->eEncoding, (int)OMX_AUDIO_CodingPCM);

            OMX_AUDIO_PARAM_PCMMODETYPE params;
            InitOMXParams(&params);
            params.nPortIndex = kPortIndexOutput;

            CHECK_EQ(mOMX->getParameter(
                        mNode, OMX_IndexParamAudioPcm,
                        &params, sizeof(params)),
                     (status_t)OK);

            CHECK(params.nChannels == 1 || params.bInterleaved);
            CHECK_EQ(params.nBitPerSample, 16u);
            CHECK_EQ((int)params.eNumData, (int)OMX_NumericalDataSigned);
            CHECK_EQ((int)params.ePCMMode, (int)OMX_AUDIO_PCMModeLinear);

            notify->setString("mime", MEDIA_MIMETYPE_AUDIO_RAW);
            notify->setInt32("channel-count", params.nChannels);
            notify->setInt32("sample-rate", params.nSamplingRate);
            if (mEncoderDelay + mEncoderPadding) {
                size_t frameSize = params.nChannels * sizeof(int16_t);
                if (mSkipCutBuffer != NULL) {
                    size_t prevbufsize = mSkipCutBuffer->size();
                    if (prevbufsize != 0) {
                        ALOGW("Replacing SkipCutBuffer holding %d bytes", prevbufsize);
                    }
                }
                mSkipCutBuffer = new SkipCutBuffer(mEncoderDelay * frameSize,
                                                   mEncoderPadding * frameSize);
            }

            if (mChannelMaskPresent) {
                notify->setInt32("channel-mask", mChannelMask);
            }

            break;
        }

        default:
            TRESPASS();
    }

    notify->post();

    mSentFormat = true;
}

void ACodec::signalError(OMX_ERRORTYPE error, status_t internalError) {
    sp<AMessage> notify = mNotify->dup();
    notify->setInt32("what", ACodec::kWhatError);
    notify->setInt32("omx-error", error);
    notify->setInt32("err", internalError);
    notify->post();
}

status_t ACodec::pushBlankBuffersToNativeWindow() {
    status_t err = NO_ERROR;
    ANativeWindowBuffer* anb = NULL;
    int numBufs = 0;
    int minUndequeuedBufs = 0;

    // We need to reconnect to the ANativeWindow as a CPU client to ensure that
    // no frames get dropped by SurfaceFlinger assuming that these are video
    // frames.
    err = native_window_api_disconnect(mNativeWindow.get(),
            NATIVE_WINDOW_API_MEDIA);
    if (err != NO_ERROR) {
        ALOGE("error pushing blank frames: api_disconnect failed: %s (%d)",
                strerror(-err), -err);
        return err;
    }

    err = native_window_api_connect(mNativeWindow.get(),
            NATIVE_WINDOW_API_CPU);
    if (err != NO_ERROR) {
        ALOGE("error pushing blank frames: api_connect failed: %s (%d)",
                strerror(-err), -err);
        return err;
    }

    err = native_window_set_buffers_geometry(mNativeWindow.get(), 1, 1,
            HAL_PIXEL_FORMAT_RGBX_8888);
    if (err != NO_ERROR) {
        ALOGE("error pushing blank frames: set_buffers_geometry failed: %s (%d)",
                strerror(-err), -err);
        goto error;
    }

    err = native_window_set_usage(mNativeWindow.get(),
            GRALLOC_USAGE_SW_WRITE_OFTEN);
    if (err != NO_ERROR) {
        ALOGE("error pushing blank frames: set_usage failed: %s (%d)",
                strerror(-err), -err);
        goto error;
    }

    err = mNativeWindow->query(mNativeWindow.get(),
            NATIVE_WINDOW_MIN_UNDEQUEUED_BUFFERS, &minUndequeuedBufs);
    if (err != NO_ERROR) {
        ALOGE("error pushing blank frames: MIN_UNDEQUEUED_BUFFERS query "
                "failed: %s (%d)", strerror(-err), -err);
        goto error;
    }

    numBufs = minUndequeuedBufs + 1;
    err = native_window_set_buffer_count(mNativeWindow.get(), numBufs);
    if (err != NO_ERROR) {
        ALOGE("error pushing blank frames: set_buffer_count failed: %s (%d)",
                strerror(-err), -err);
        goto error;
    }

    // We  push numBufs + 1 buffers to ensure that we've drawn into the same
    // buffer twice.  This should guarantee that the buffer has been displayed
    // on the screen and then been replaced, so an previous video frames are
    // guaranteed NOT to be currently displayed.
    for (int i = 0; i < numBufs + 1; i++) {
        int fenceFd = -1;
        err = native_window_dequeue_buffer_and_wait(mNativeWindow.get(), &anb);
        if (err != NO_ERROR) {
            ALOGE("error pushing blank frames: dequeueBuffer failed: %s (%d)",
                    strerror(-err), -err);
            goto error;
        }

        sp<GraphicBuffer> buf(new GraphicBuffer(anb, false));

        // Fill the buffer with the a 1x1 checkerboard pattern ;)
        uint32_t* img = NULL;
        err = buf->lock(GRALLOC_USAGE_SW_WRITE_OFTEN, (void**)(&img));
        if (err != NO_ERROR) {
            ALOGE("error pushing blank frames: lock failed: %s (%d)",
                    strerror(-err), -err);
            goto error;
        }

        *img = 0;

        err = buf->unlock();
        if (err != NO_ERROR) {
            ALOGE("error pushing blank frames: unlock failed: %s (%d)",
                    strerror(-err), -err);
            goto error;
        }

        err = mNativeWindow->queueBuffer(mNativeWindow.get(),
                buf->getNativeBuffer(), -1);
        if (err != NO_ERROR) {
            ALOGE("error pushing blank frames: queueBuffer failed: %s (%d)",
                    strerror(-err), -err);
            goto error;
        }

        anb = NULL;
    }

error:

    if (err != NO_ERROR) {
        // Clean up after an error.
        if (anb != NULL) {
            mNativeWindow->cancelBuffer(mNativeWindow.get(), anb, -1);
        }

        native_window_api_disconnect(mNativeWindow.get(),
                NATIVE_WINDOW_API_CPU);
        native_window_api_connect(mNativeWindow.get(),
                NATIVE_WINDOW_API_MEDIA);

        return err;
    } else {
        // Clean up after success.
        err = native_window_api_disconnect(mNativeWindow.get(),
                NATIVE_WINDOW_API_CPU);
        if (err != NO_ERROR) {
            ALOGE("error pushing blank frames: api_disconnect failed: %s (%d)",
                    strerror(-err), -err);
            return err;
        }

        err = native_window_api_connect(mNativeWindow.get(),
                NATIVE_WINDOW_API_MEDIA);
        if (err != NO_ERROR) {
            ALOGE("error pushing blank frames: api_connect failed: %s (%d)",
                    strerror(-err), -err);
            return err;
        }

        return NO_ERROR;
    }
}

////////////////////////////////////////////////////////////////////////////////

ACodec::PortDescription::PortDescription() {
}

status_t ACodec::requestIDRFrame() {
    if (!mIsEncoder) {
        return ERROR_UNSUPPORTED;
    }

    OMX_CONFIG_INTRAREFRESHVOPTYPE params;
    InitOMXParams(&params);

    params.nPortIndex = kPortIndexOutput;
    params.IntraRefreshVOP = OMX_TRUE;

    return mOMX->setConfig(
            mNode,
            OMX_IndexConfigVideoIntraVOPRefresh,
            &params,
            sizeof(params));
}

void ACodec::PortDescription::addBuffer(
        IOMX::buffer_id id, const sp<ABuffer> &buffer) {
    mBufferIDs.push_back(id);
    mBuffers.push_back(buffer);
}

size_t ACodec::PortDescription::countBuffers() {
    return mBufferIDs.size();
}

IOMX::buffer_id ACodec::PortDescription::bufferIDAt(size_t index) const {
    return mBufferIDs.itemAt(index);
}

sp<ABuffer> ACodec::PortDescription::bufferAt(size_t index) const {
    return mBuffers.itemAt(index);
}

////////////////////////////////////////////////////////////////////////////////

ACodec::BaseState::BaseState(ACodec *codec, const sp<AState> &parentState)
    : AState(parentState),
      mCodec(codec) {
}

ACodec::BaseState::PortMode ACodec::BaseState::getPortMode(OMX_U32 portIndex) {
    return KEEP_BUFFERS;
}

bool ACodec::BaseState::onMessageReceived(const sp<AMessage> &msg) {
    switch (msg->what()) {
        case kWhatInputBufferFilled:
        {
            onInputBufferFilled(msg);
            break;
        }

        case kWhatOutputBufferDrained:
        {
            onOutputBufferDrained(msg);
            break;
        }

        case ACodec::kWhatOMXMessage:
        {
            return onOMXMessage(msg);
        }

        case ACodec::kWhatCreateInputSurface:
        case ACodec::kWhatSignalEndOfInputStream:
        {
            ALOGE("Message 0x%x was not handled", msg->what());
            mCodec->signalError(OMX_ErrorUndefined, INVALID_OPERATION);
            return true;
        }

        default:
            return false;
    }

    return true;
}

bool ACodec::BaseState::onOMXMessage(const sp<AMessage> &msg) {
    int32_t type;
    CHECK(msg->findInt32("type", &type));

    IOMX::node_id nodeID;
    CHECK(msg->findPointer("node", &nodeID));
    CHECK_EQ(nodeID, mCodec->mNode);

    switch (type) {
        case omx_message::EVENT:
        {
            int32_t event, data1, data2;
            CHECK(msg->findInt32("event", &event));
            CHECK(msg->findInt32("data1", &data1));
            CHECK(msg->findInt32("data2", &data2));

            if (event == OMX_EventCmdComplete
                    && data1 == OMX_CommandFlush
                    && data2 == (int32_t)OMX_ALL) {
                // Use of this notification is not consistent across
                // implementations. We'll drop this notification and rely
                // on flush-complete notifications on the individual port
                // indices instead.

                return true;
            }

            return onOMXEvent(
                    static_cast<OMX_EVENTTYPE>(event),
                    static_cast<OMX_U32>(data1),
                    static_cast<OMX_U32>(data2));
        }

        case omx_message::EMPTY_BUFFER_DONE:
        {
            IOMX::buffer_id bufferID;
            CHECK(msg->findPointer("buffer", &bufferID));

            return onOMXEmptyBufferDone(bufferID);
        }

        case omx_message::FILL_BUFFER_DONE:
        {
            IOMX::buffer_id bufferID;
            CHECK(msg->findPointer("buffer", &bufferID));

            int32_t rangeOffset, rangeLength, flags;
            int64_t timeUs;
            void *platformPrivate;
            void *dataPtr;

            CHECK(msg->findInt32("range_offset", &rangeOffset));
            CHECK(msg->findInt32("range_length", &rangeLength));
            CHECK(msg->findInt32("flags", &flags));
            CHECK(msg->findInt64("timestamp", &timeUs));
            CHECK(msg->findPointer("platform_private", &platformPrivate));
            CHECK(msg->findPointer("data_ptr", &dataPtr));

            return onOMXFillBufferDone(
                    bufferID,
                    (size_t)rangeOffset, (size_t)rangeLength,
                    (OMX_U32)flags,
                    timeUs,
                    platformPrivate,
                    dataPtr);
        }

        default:
            TRESPASS();
            break;
    }
}

bool ACodec::BaseState::onOMXEvent(
        OMX_EVENTTYPE event, OMX_U32 data1, OMX_U32 data2) {
    if (event != OMX_EventError) {
        ALOGV("[%s] EVENT(%d, 0x%08lx, 0x%08lx)",
             mCodec->mComponentName.c_str(), event, data1, data2);

        return false;
    }

    ALOGE("[%s] ERROR(0x%08lx)", mCodec->mComponentName.c_str(), data1);

    mCodec->signalError((OMX_ERRORTYPE)data1);

    return true;
}

bool ACodec::BaseState::onOMXEmptyBufferDone(IOMX::buffer_id bufferID) {
    ALOGV("[%s] onOMXEmptyBufferDone %p",
         mCodec->mComponentName.c_str(), bufferID);

    BufferInfo *info =
        mCodec->findBufferByID(kPortIndexInput, bufferID);

    CHECK_EQ((int)info->mStatus, (int)BufferInfo::OWNED_BY_COMPONENT);
    info->mStatus = BufferInfo::OWNED_BY_US;

    const sp<AMessage> &bufferMeta = info->mData->meta();
    void *mediaBuffer;
    if (bufferMeta->findPointer("mediaBuffer", &mediaBuffer)
            && mediaBuffer != NULL) {
        // We're in "store-metadata-in-buffers" mode, the underlying
        // OMX component had access to data that's implicitly refcounted
        // by this "mediaBuffer" object. Now that the OMX component has
        // told us that it's done with the input buffer, we can decrement
        // the mediaBuffer's reference count.

        ALOGV("releasing mbuf %p", mediaBuffer);

        ((MediaBuffer *)mediaBuffer)->release();
        mediaBuffer = NULL;

        bufferMeta->setPointer("mediaBuffer", NULL);
    }

    PortMode mode = getPortMode(kPortIndexInput);

    switch (mode) {
        case KEEP_BUFFERS:
            break;

        case RESUBMIT_BUFFERS:
            postFillThisBuffer(info);
            break;

        default:
        {
            CHECK_EQ((int)mode, (int)FREE_BUFFERS);
            TRESPASS();  // Not currently used
            break;
        }
    }

    return true;
}

void ACodec::BaseState::postFillThisBuffer(BufferInfo *info) {
    if (mCodec->mPortEOS[kPortIndexInput]) {
        return;
    }

    CHECK_EQ((int)info->mStatus, (int)BufferInfo::OWNED_BY_US);

    sp<AMessage> notify = mCodec->mNotify->dup();
    notify->setInt32("what", ACodec::kWhatFillThisBuffer);
    notify->setPointer("buffer-id", info->mBufferID);

    info->mData->meta()->clear();
    notify->setBuffer("buffer", info->mData);

    sp<AMessage> reply = new AMessage(kWhatInputBufferFilled, mCodec->id());
    reply->setPointer("buffer-id", info->mBufferID);

    notify->setMessage("reply", reply);

    notify->post();

    info->mStatus = BufferInfo::OWNED_BY_UPSTREAM;
}

void ACodec::BaseState::onInputBufferFilled(const sp<AMessage> &msg) {
    IOMX::buffer_id bufferID;
    CHECK(msg->findPointer("buffer-id", &bufferID));

    sp<ABuffer> buffer;
    int32_t err = OK;
    bool eos = false;

    if (!msg->findBuffer("buffer", &buffer)) {
        CHECK(msg->findInt32("err", &err));

        ALOGV("[%s] saw error %d instead of an input buffer",
             mCodec->mComponentName.c_str(), err);

        buffer.clear();

        eos = true;
    }

    int32_t tmp;
    if (buffer != NULL && buffer->meta()->findInt32("eos", &tmp) && tmp) {
        eos = true;
        err = ERROR_END_OF_STREAM;
    }

    BufferInfo *info = mCodec->findBufferByID(kPortIndexInput, bufferID);
    CHECK_EQ((int)info->mStatus, (int)BufferInfo::OWNED_BY_UPSTREAM);

    info->mStatus = BufferInfo::OWNED_BY_US;

    PortMode mode = getPortMode(kPortIndexInput);

    switch (mode) {
        case KEEP_BUFFERS:
        {
            if (eos) {
                if (!mCodec->mPortEOS[kPortIndexInput]) {
                    mCodec->mPortEOS[kPortIndexInput] = true;
                    mCodec->mInputEOSResult = err;
                }
            }
            break;
        }

        case RESUBMIT_BUFFERS:
        {
            if (buffer != NULL && !mCodec->mPortEOS[kPortIndexInput]) {
                int64_t timeUs;
                CHECK(buffer->meta()->findInt64("timeUs", &timeUs));

                OMX_U32 flags = OMX_BUFFERFLAG_ENDOFFRAME;

                int32_t isCSD;
                if (buffer->meta()->findInt32("csd", &isCSD) && isCSD != 0) {
                    flags |= OMX_BUFFERFLAG_CODECCONFIG;
                }

                if (eos) {
                    flags |= OMX_BUFFERFLAG_EOS;
                }

                if (buffer != info->mData) {
                    ALOGV("[%s] Needs to copy input data for buffer %p. (%p != %p)",
                         mCodec->mComponentName.c_str(),
                         bufferID,
                         buffer.get(), info->mData.get());

                    CHECK_LE(buffer->size(), info->mData->capacity());
                    memcpy(info->mData->data(), buffer->data(), buffer->size());
                }

                if (flags & OMX_BUFFERFLAG_CODECCONFIG) {
                    ALOGV("[%s] calling emptyBuffer %p w/ codec specific data",
                         mCodec->mComponentName.c_str(), bufferID);
                } else if (flags & OMX_BUFFERFLAG_EOS) {
                    ALOGV("[%s] calling emptyBuffer %p w/ EOS",
                         mCodec->mComponentName.c_str(), bufferID);
                } else {
#if TRACK_BUFFER_TIMING
                    ALOGI("[%s] calling emptyBuffer %p w/ time %lld us",
                         mCodec->mComponentName.c_str(), bufferID, timeUs);
#else
                    ALOGV("[%s] calling emptyBuffer %p w/ time %lld us",
                         mCodec->mComponentName.c_str(), bufferID, timeUs);
#endif
                }

#if TRACK_BUFFER_TIMING
                ACodec::BufferStats stats;
                stats.mEmptyBufferTimeUs = ALooper::GetNowUs();
                stats.mFillBufferDoneTimeUs = -1ll;
                mCodec->mBufferStats.add(timeUs, stats);
#endif

                CHECK_EQ(mCodec->mOMX->emptyBuffer(
                            mCodec->mNode,
                            bufferID,
                            0,
                            buffer->size(),
                            flags,
                            timeUs),
                         (status_t)OK);

                info->mStatus = BufferInfo::OWNED_BY_COMPONENT;

                if (!eos) {
                    getMoreInputDataIfPossible();
                } else {
                    ALOGV("[%s] Signalled EOS on the input port",
                         mCodec->mComponentName.c_str());

                    mCodec->mPortEOS[kPortIndexInput] = true;
                    mCodec->mInputEOSResult = err;
                }
            } else if (!mCodec->mPortEOS[kPortIndexInput]) {
                if (err != ERROR_END_OF_STREAM) {
                    ALOGV("[%s] Signalling EOS on the input port "
                         "due to error %d",
                         mCodec->mComponentName.c_str(), err);
                } else {
                    ALOGV("[%s] Signalling EOS on the input port",
                         mCodec->mComponentName.c_str());
                }

                ALOGV("[%s] calling emptyBuffer %p signalling EOS",
                     mCodec->mComponentName.c_str(), bufferID);

                CHECK_EQ(mCodec->mOMX->emptyBuffer(
                            mCodec->mNode,
                            bufferID,
                            0,
                            0,
                            OMX_BUFFERFLAG_EOS,
                            0),
                         (status_t)OK);

                info->mStatus = BufferInfo::OWNED_BY_COMPONENT;

                mCodec->mPortEOS[kPortIndexInput] = true;
                mCodec->mInputEOSResult = err;
            }
            break;

            default:
                CHECK_EQ((int)mode, (int)FREE_BUFFERS);
                break;
        }
    }
}

void ACodec::BaseState::getMoreInputDataIfPossible() {
    if (mCodec->mPortEOS[kPortIndexInput]) {
        return;
    }

    BufferInfo *eligible = NULL;

    for (size_t i = 0; i < mCodec->mBuffers[kPortIndexInput].size(); ++i) {
        BufferInfo *info = &mCodec->mBuffers[kPortIndexInput].editItemAt(i);

#if 0
        if (info->mStatus == BufferInfo::OWNED_BY_UPSTREAM) {
            // There's already a "read" pending.
            return;
        }
#endif

        if (info->mStatus == BufferInfo::OWNED_BY_US) {
            eligible = info;
        }
    }

    if (eligible == NULL) {
        return;
    }

    postFillThisBuffer(eligible);
}

bool ACodec::BaseState::onOMXFillBufferDone(
        IOMX::buffer_id bufferID,
        size_t rangeOffset, size_t rangeLength,
        OMX_U32 flags,
        int64_t timeUs,
        void *platformPrivate,
        void *dataPtr) {
    ALOGV("[%s] onOMXFillBufferDone %p time %lld us, flags = 0x%08lx",
         mCodec->mComponentName.c_str(), bufferID, timeUs, flags);

    ssize_t index;

#if TRACK_BUFFER_TIMING
    index = mCodec->mBufferStats.indexOfKey(timeUs);
    if (index >= 0) {
        ACodec::BufferStats *stats = &mCodec->mBufferStats.editValueAt(index);
        stats->mFillBufferDoneTimeUs = ALooper::GetNowUs();

        ALOGI("frame PTS %lld: %lld",
                timeUs,
                stats->mFillBufferDoneTimeUs - stats->mEmptyBufferTimeUs);

        mCodec->mBufferStats.removeItemsAt(index);
        stats = NULL;
    }
#endif

    BufferInfo *info =
        mCodec->findBufferByID(kPortIndexOutput, bufferID, &index);

    CHECK_EQ((int)info->mStatus, (int)BufferInfo::OWNED_BY_COMPONENT);

    info->mStatus = BufferInfo::OWNED_BY_US;

    PortMode mode = getPortMode(kPortIndexOutput);

    switch (mode) {
        case KEEP_BUFFERS:
            break;

        case RESUBMIT_BUFFERS:
        {
            if (rangeLength == 0 && !(flags & OMX_BUFFERFLAG_EOS)) {
                ALOGV("[%s] calling fillBuffer %p",
                     mCodec->mComponentName.c_str(), info->mBufferID);

                CHECK_EQ(mCodec->mOMX->fillBuffer(
                            mCodec->mNode, info->mBufferID),
                         (status_t)OK);

                info->mStatus = BufferInfo::OWNED_BY_COMPONENT;
                break;
            }

            if (!mCodec->mIsEncoder && !mCodec->mSentFormat) {
                mCodec->sendFormatChange();
            }

            info->mData->setRange(rangeOffset, rangeLength);
#if 0
            if (mCodec->mNativeWindow == NULL) {
                if (IsIDR(info->mData)) {
                    ALOGI("IDR frame");
                }
            }
#endif

            if (mCodec->mSkipCutBuffer != NULL) {
                mCodec->mSkipCutBuffer->submit(info->mData);
            }
            info->mData->meta()->setInt64("timeUs", timeUs);

            sp<AMessage> notify = mCodec->mNotify->dup();
            notify->setInt32("what", ACodec::kWhatDrainThisBuffer);
            notify->setPointer("buffer-id", info->mBufferID);
            notify->setBuffer("buffer", info->mData);
            notify->setInt32("flags", flags);

            sp<AMessage> reply =
                new AMessage(kWhatOutputBufferDrained, mCodec->id());

            reply->setPointer("buffer-id", info->mBufferID);

            notify->setMessage("reply", reply);

            notify->post();

            info->mStatus = BufferInfo::OWNED_BY_DOWNSTREAM;

            if (flags & OMX_BUFFERFLAG_EOS) {
                ALOGV("[%s] saw output EOS", mCodec->mComponentName.c_str());

                sp<AMessage> notify = mCodec->mNotify->dup();
                notify->setInt32("what", ACodec::kWhatEOS);
                notify->setInt32("err", mCodec->mInputEOSResult);
                notify->post();

                mCodec->mPortEOS[kPortIndexOutput] = true;
            }
            break;
        }

        default:
        {
            CHECK_EQ((int)mode, (int)FREE_BUFFERS);

            CHECK_EQ((status_t)OK,
                     mCodec->freeBuffer(kPortIndexOutput, index));
            break;
        }
    }

    return true;
}

void ACodec::BaseState::onOutputBufferDrained(const sp<AMessage> &msg) {
    IOMX::buffer_id bufferID;
    CHECK(msg->findPointer("buffer-id", &bufferID));

    ssize_t index;
    BufferInfo *info =
        mCodec->findBufferByID(kPortIndexOutput, bufferID, &index);
    CHECK_EQ((int)info->mStatus, (int)BufferInfo::OWNED_BY_DOWNSTREAM);

    int32_t render;
    if (mCodec->mNativeWindow != NULL
            && msg->findInt32("render", &render) && render != 0) {
        // The client wants this buffer to be rendered.

        status_t err;
        if ((err = mCodec->mNativeWindow->queueBuffer(
                    mCodec->mNativeWindow.get(),
                    info->mGraphicBuffer.get(), -1)) == OK) {
            info->mStatus = BufferInfo::OWNED_BY_NATIVE_WINDOW;
        } else {
            mCodec->signalError(OMX_ErrorUndefined, err);
            info->mStatus = BufferInfo::OWNED_BY_US;
        }
    } else {
        info->mStatus = BufferInfo::OWNED_BY_US;
    }

    PortMode mode = getPortMode(kPortIndexOutput);

    switch (mode) {
        case KEEP_BUFFERS:
        {
            // XXX fishy, revisit!!! What about the FREE_BUFFERS case below?

            if (info->mStatus == BufferInfo::OWNED_BY_NATIVE_WINDOW) {
                // We cannot resubmit the buffer we just rendered, dequeue
                // the spare instead.

                info = mCodec->dequeueBufferFromNativeWindow();
            }
            break;
        }

        case RESUBMIT_BUFFERS:
        {
            if (!mCodec->mPortEOS[kPortIndexOutput]) {
                if (info->mStatus == BufferInfo::OWNED_BY_NATIVE_WINDOW) {
                    // We cannot resubmit the buffer we just rendered, dequeue
                    // the spare instead.

                    info = mCodec->dequeueBufferFromNativeWindow();
                }

                if (info != NULL) {
                    ALOGV("[%s] calling fillBuffer %p",
                         mCodec->mComponentName.c_str(), info->mBufferID);

                    CHECK_EQ(mCodec->mOMX->fillBuffer(mCodec->mNode, info->mBufferID),
                             (status_t)OK);

                    info->mStatus = BufferInfo::OWNED_BY_COMPONENT;
                }
            }
            break;
        }

        default:
        {
            CHECK_EQ((int)mode, (int)FREE_BUFFERS);

            CHECK_EQ((status_t)OK,
                     mCodec->freeBuffer(kPortIndexOutput, index));
            break;
        }
    }
}

////////////////////////////////////////////////////////////////////////////////

ACodec::UninitializedState::UninitializedState(ACodec *codec)
    : BaseState(codec) {
}

void ACodec::UninitializedState::stateEntered() {
    ALOGV("Now uninitialized");
}

bool ACodec::UninitializedState::onMessageReceived(const sp<AMessage> &msg) {
    bool handled = false;

    switch (msg->what()) {
        case ACodec::kWhatSetup:
        {
            onSetup(msg);

            handled = true;
            break;
        }

        case ACodec::kWhatAllocateComponent:
        {
            onAllocateComponent(msg);
            handled = true;
            break;
        }

        case ACodec::kWhatShutdown:
        {
            int32_t keepComponentAllocated;
            CHECK(msg->findInt32(
                        "keepComponentAllocated", &keepComponentAllocated));
            CHECK(!keepComponentAllocated);

            sp<AMessage> notify = mCodec->mNotify->dup();
            notify->setInt32("what", ACodec::kWhatShutdownCompleted);
            notify->post();

            handled = true;
            break;
        }

        case ACodec::kWhatFlush:
        {
            sp<AMessage> notify = mCodec->mNotify->dup();
            notify->setInt32("what", ACodec::kWhatFlushCompleted);
            notify->post();

            handled = true;
            break;
        }

        default:
            return BaseState::onMessageReceived(msg);
    }

    return handled;
}

void ACodec::UninitializedState::onSetup(
        const sp<AMessage> &msg) {
    if (onAllocateComponent(msg)
            && mCodec->mLoadedState->onConfigureComponent(msg)) {
        mCodec->mLoadedState->onStart();
    }
}

bool ACodec::UninitializedState::onAllocateComponent(const sp<AMessage> &msg) {
    ALOGV("onAllocateComponent");

    CHECK(mCodec->mNode == NULL);

    OMXClient client;
    CHECK_EQ(client.connect(), (status_t)OK);

    sp<IOMX> omx = client.interface();

    Vector<OMXCodec::CodecNameAndQuirks> matchingCodecs;

    AString mime;

    AString componentName;
    uint32_t quirks = 0;
    if (msg->findString("componentName", &componentName)) {
        ssize_t index = matchingCodecs.add();
        OMXCodec::CodecNameAndQuirks *entry = &matchingCodecs.editItemAt(index);
        entry->mName = String8(componentName.c_str());

        if (!OMXCodec::findCodecQuirks(
                    componentName.c_str(), &entry->mQuirks)) {
            entry->mQuirks = 0;
        }
    } else {
        CHECK(msg->findString("mime", &mime));

        int32_t encoder;
        if (!msg->findInt32("encoder", &encoder)) {
            encoder = false;
        }

        OMXCodec::findMatchingCodecs(
                mime.c_str(),
                encoder, // createEncoder
                NULL,  // matchComponentName
                0,     // flags
                &matchingCodecs);
    }

    sp<CodecObserver> observer = new CodecObserver;
    IOMX::node_id node = NULL;

    for (size_t matchIndex = 0; matchIndex < matchingCodecs.size();
            ++matchIndex) {
        componentName = matchingCodecs.itemAt(matchIndex).mName.string();
        quirks = matchingCodecs.itemAt(matchIndex).mQuirks;

        pid_t tid = androidGetTid();
        int prevPriority = androidGetThreadPriority(tid);
        androidSetThreadPriority(tid, ANDROID_PRIORITY_FOREGROUND);
        status_t err = omx->allocateNode(componentName.c_str(), observer, &node);
        androidSetThreadPriority(tid, prevPriority);

        if (err == OK) {
            break;
        }

        node = NULL;
    }

    if (node == NULL) {
        if (!mime.empty()) {
            ALOGE("Unable to instantiate a decoder for type '%s'.",
                 mime.c_str());
        } else {
            ALOGE("Unable to instantiate decoder '%s'.", componentName.c_str());
        }

        mCodec->signalError(OMX_ErrorComponentNotFound);
        return false;
    }

    sp<AMessage> notify = new AMessage(kWhatOMXMessage, mCodec->id());
    observer->setNotificationMessage(notify);

    mCodec->mComponentName = componentName;
    mCodec->mFlags = 0;

    if (componentName.endsWith(".secure")) {
        mCodec->mFlags |= kFlagIsSecure;
    }

    mCodec->mQuirks = quirks;
    mCodec->mOMX = omx;
    mCodec->mNode = node;

    {
        sp<AMessage> notify = mCodec->mNotify->dup();
        notify->setInt32("what", ACodec::kWhatComponentAllocated);
        notify->setString("componentName", mCodec->mComponentName.c_str());
        notify->post();
    }

    mCodec->changeState(mCodec->mLoadedState);

    return true;
}

////////////////////////////////////////////////////////////////////////////////

ACodec::LoadedState::LoadedState(ACodec *codec)
    : BaseState(codec) {
}

void ACodec::LoadedState::stateEntered() {
    ALOGV("[%s] Now Loaded", mCodec->mComponentName.c_str());

    mCodec->mPortEOS[kPortIndexInput] =
        mCodec->mPortEOS[kPortIndexOutput] = false;

    mCodec->mInputEOSResult = OK;

    if (mCodec->mShutdownInProgress) {
        bool keepComponentAllocated = mCodec->mKeepComponentAllocated;

        mCodec->mShutdownInProgress = false;
        mCodec->mKeepComponentAllocated = false;

        onShutdown(keepComponentAllocated);
    }
}

void ACodec::LoadedState::onShutdown(bool keepComponentAllocated) {
    if (!keepComponentAllocated) {
        CHECK_EQ(mCodec->mOMX->freeNode(mCodec->mNode), (status_t)OK);

        mCodec->mNativeWindow.clear();
        mCodec->mNode = NULL;
        mCodec->mOMX.clear();
        mCodec->mQuirks = 0;
        mCodec->mFlags = 0;
        mCodec->mComponentName.clear();

        mCodec->changeState(mCodec->mUninitializedState);
    }

    sp<AMessage> notify = mCodec->mNotify->dup();
    notify->setInt32("what", ACodec::kWhatShutdownCompleted);
    notify->post();
}

bool ACodec::LoadedState::onMessageReceived(const sp<AMessage> &msg) {
    bool handled = false;

    switch (msg->what()) {
        case ACodec::kWhatConfigureComponent:
        {
            onConfigureComponent(msg);
            handled = true;
            break;
        }

        case ACodec::kWhatCreateInputSurface:
        {
            onCreateInputSurface(msg);
            handled = true;
            break;
        }

        case ACodec::kWhatStart:
        {
            onStart();
            handled = true;
            break;
        }

        case ACodec::kWhatShutdown:
        {
            int32_t keepComponentAllocated;
            CHECK(msg->findInt32(
                        "keepComponentAllocated", &keepComponentAllocated));

            onShutdown(keepComponentAllocated);

            handled = true;
            break;
        }

        case ACodec::kWhatFlush:
        {
            sp<AMessage> notify = mCodec->mNotify->dup();
            notify->setInt32("what", ACodec::kWhatFlushCompleted);
            notify->post();

            handled = true;
            break;
        }

        default:
            return BaseState::onMessageReceived(msg);
    }

    return handled;
}

bool ACodec::LoadedState::onConfigureComponent(
        const sp<AMessage> &msg) {
    ALOGV("onConfigureComponent");

    CHECK(mCodec->mNode != NULL);

    AString mime;
    CHECK(msg->findString("mime", &mime));

    status_t err = mCodec->configureCodec(mime.c_str(), msg);

    if (err != OK) {
        ALOGE("[%s] configureCodec returning error %d",
              mCodec->mComponentName.c_str(), err);

        mCodec->signalError(OMX_ErrorUndefined, err);
        return false;
    }

    sp<RefBase> obj;
    if (msg->findObject("native-window", &obj)
            && strncmp("OMX.google.", mCodec->mComponentName.c_str(), 11)) {
        sp<NativeWindowWrapper> nativeWindow(
                static_cast<NativeWindowWrapper *>(obj.get()));
        CHECK(nativeWindow != NULL);
        mCodec->mNativeWindow = nativeWindow->getNativeWindow();

        native_window_set_scaling_mode(
                mCodec->mNativeWindow.get(),
                NATIVE_WINDOW_SCALING_MODE_SCALE_TO_WINDOW);
    }
    CHECK_EQ((status_t)OK, mCodec->initNativeWindow());

    {
        sp<AMessage> notify = mCodec->mNotify->dup();
        notify->setInt32("what", ACodec::kWhatComponentConfigured);
        notify->post();
    }

    return true;
}

void ACodec::LoadedState::onCreateInputSurface(
        const sp<AMessage> &msg) {
    ALOGV("onCreateInputSurface");

    sp<AMessage> notify = mCodec->mNotify->dup();
    notify->setInt32("what", ACodec::kWhatInputSurfaceCreated);

    sp<IGraphicBufferProducer> bufferProducer;
    status_t err;

    err = mCodec->mOMX->createInputSurface(mCodec->mNode, kPortIndexInput,
            &bufferProducer);
    if (err == OK) {
        notify->setObject("input-surface",
                new BufferProducerWrapper(bufferProducer));
    } else {
        // Can't use mCodec->signalError() here -- MediaCodec won't forward
        // the error through because it's in the "configured" state.  We
        // send a kWhatInputSurfaceCreated with an error value instead.
        ALOGE("[%s] onCreateInputSurface returning error %d",
                mCodec->mComponentName.c_str(), err);
        notify->setInt32("err", err);
    }
    notify->post();
}

void ACodec::LoadedState::onStart() {
    ALOGV("onStart");

    CHECK_EQ(mCodec->mOMX->sendCommand(
                mCodec->mNode, OMX_CommandStateSet, OMX_StateIdle),
             (status_t)OK);

    mCodec->changeState(mCodec->mLoadedToIdleState);
}

////////////////////////////////////////////////////////////////////////////////

ACodec::LoadedToIdleState::LoadedToIdleState(ACodec *codec)
    : BaseState(codec) {
}

void ACodec::LoadedToIdleState::stateEntered() {
    ALOGV("[%s] Now Loaded->Idle", mCodec->mComponentName.c_str());

    status_t err;
    if ((err = allocateBuffers()) != OK) {
        ALOGE("Failed to allocate buffers after transitioning to IDLE state "
             "(error 0x%08x)",
             err);

        mCodec->signalError(OMX_ErrorUndefined, err);

        mCodec->changeState(mCodec->mLoadedState);
    }
}

status_t ACodec::LoadedToIdleState::allocateBuffers() {
    status_t err = mCodec->allocateBuffersOnPort(kPortIndexInput);

    if (err != OK) {
        return err;
    }

    return mCodec->allocateBuffersOnPort(kPortIndexOutput);
}

bool ACodec::LoadedToIdleState::onMessageReceived(const sp<AMessage> &msg) {
    switch (msg->what()) {
        case kWhatShutdown:
        {
            mCodec->deferMessage(msg);
            return true;
        }

        case kWhatSignalEndOfInputStream:
        {
            mCodec->onSignalEndOfInputStream();
            return true;
        }

        case kWhatResume:
        {
            // We'll be active soon enough.
            return true;
        }

        case kWhatFlush:
        {
            // We haven't even started yet, so we're flushed alright...
            sp<AMessage> notify = mCodec->mNotify->dup();
            notify->setInt32("what", ACodec::kWhatFlushCompleted);
            notify->post();
            return true;
        }

        default:
            return BaseState::onMessageReceived(msg);
    }
}

bool ACodec::LoadedToIdleState::onOMXEvent(
        OMX_EVENTTYPE event, OMX_U32 data1, OMX_U32 data2) {
    switch (event) {
        case OMX_EventCmdComplete:
        {
            CHECK_EQ(data1, (OMX_U32)OMX_CommandStateSet);
            CHECK_EQ(data2, (OMX_U32)OMX_StateIdle);

            CHECK_EQ(mCodec->mOMX->sendCommand(
                        mCodec->mNode, OMX_CommandStateSet, OMX_StateExecuting),
                     (status_t)OK);

            mCodec->changeState(mCodec->mIdleToExecutingState);

            return true;
        }

        default:
            return BaseState::onOMXEvent(event, data1, data2);
    }
}

////////////////////////////////////////////////////////////////////////////////

ACodec::IdleToExecutingState::IdleToExecutingState(ACodec *codec)
    : BaseState(codec) {
}

void ACodec::IdleToExecutingState::stateEntered() {
    ALOGV("[%s] Now Idle->Executing", mCodec->mComponentName.c_str());
}

bool ACodec::IdleToExecutingState::onMessageReceived(const sp<AMessage> &msg) {
    switch (msg->what()) {
        case kWhatShutdown:
        {
            mCodec->deferMessage(msg);
            return true;
        }

        case kWhatResume:
        {
            // We'll be active soon enough.
            return true;
        }

        case kWhatFlush:
        {
            // We haven't even started yet, so we're flushed alright...
            sp<AMessage> notify = mCodec->mNotify->dup();
            notify->setInt32("what", ACodec::kWhatFlushCompleted);
            notify->post();

            return true;
        }

        case kWhatSignalEndOfInputStream:
        {
            mCodec->onSignalEndOfInputStream();
            return true;
        }

        default:
            return BaseState::onMessageReceived(msg);
    }
}

bool ACodec::IdleToExecutingState::onOMXEvent(
        OMX_EVENTTYPE event, OMX_U32 data1, OMX_U32 data2) {
    switch (event) {
        case OMX_EventCmdComplete:
        {
            CHECK_EQ(data1, (OMX_U32)OMX_CommandStateSet);
            CHECK_EQ(data2, (OMX_U32)OMX_StateExecuting);

            mCodec->mExecutingState->resume();
            mCodec->changeState(mCodec->mExecutingState);

            return true;
        }

        default:
            return BaseState::onOMXEvent(event, data1, data2);
    }
}

////////////////////////////////////////////////////////////////////////////////

ACodec::ExecutingState::ExecutingState(ACodec *codec)
    : BaseState(codec),
      mActive(false) {
}

ACodec::BaseState::PortMode ACodec::ExecutingState::getPortMode(
        OMX_U32 portIndex) {
    return RESUBMIT_BUFFERS;
}

void ACodec::ExecutingState::submitOutputBuffers() {
    for (size_t i = 0; i < mCodec->mBuffers[kPortIndexOutput].size(); ++i) {
        BufferInfo *info = &mCodec->mBuffers[kPortIndexOutput].editItemAt(i);

        if (mCodec->mNativeWindow != NULL) {
            CHECK(info->mStatus == BufferInfo::OWNED_BY_US
                    || info->mStatus == BufferInfo::OWNED_BY_NATIVE_WINDOW);

            if (info->mStatus == BufferInfo::OWNED_BY_NATIVE_WINDOW) {
                continue;
            }
        } else {
            CHECK_EQ((int)info->mStatus, (int)BufferInfo::OWNED_BY_US);
        }

        ALOGV("[%s] calling fillBuffer %p",
             mCodec->mComponentName.c_str(), info->mBufferID);

        CHECK_EQ(mCodec->mOMX->fillBuffer(mCodec->mNode, info->mBufferID),
                 (status_t)OK);

        info->mStatus = BufferInfo::OWNED_BY_COMPONENT;
    }
}

void ACodec::ExecutingState::resume() {
    if (mActive) {
        ALOGV("[%s] We're already active, no need to resume.",
             mCodec->mComponentName.c_str());

        return;
    }

    submitOutputBuffers();

    // Post the first input buffer.
    CHECK_GT(mCodec->mBuffers[kPortIndexInput].size(), 0u);
    BufferInfo *info = &mCodec->mBuffers[kPortIndexInput].editItemAt(0);

    postFillThisBuffer(info);

    mActive = true;
}

void ACodec::ExecutingState::stateEntered() {
    ALOGV("[%s] Now Executing", mCodec->mComponentName.c_str());

    mCodec->processDeferredMessages();
}

bool ACodec::ExecutingState::onMessageReceived(const sp<AMessage> &msg) {
    bool handled = false;

    switch (msg->what()) {
        case kWhatShutdown:
        {
            int32_t keepComponentAllocated;
            CHECK(msg->findInt32(
                        "keepComponentAllocated", &keepComponentAllocated));

            mCodec->mShutdownInProgress = true;
            mCodec->mKeepComponentAllocated = keepComponentAllocated;

            mActive = false;

            CHECK_EQ(mCodec->mOMX->sendCommand(
                        mCodec->mNode, OMX_CommandStateSet, OMX_StateIdle),
                     (status_t)OK);

            mCodec->changeState(mCodec->mExecutingToIdleState);

            handled = true;
            break;
        }

        case kWhatFlush:
        {
            ALOGV("[%s] ExecutingState flushing now "
                 "(codec owns %d/%d input, %d/%d output).",
                    mCodec->mComponentName.c_str(),
                    mCodec->countBuffersOwnedByComponent(kPortIndexInput),
                    mCodec->mBuffers[kPortIndexInput].size(),
                    mCodec->countBuffersOwnedByComponent(kPortIndexOutput),
                    mCodec->mBuffers[kPortIndexOutput].size());

            mActive = false;

            CHECK_EQ(mCodec->mOMX->sendCommand(
                        mCodec->mNode, OMX_CommandFlush, OMX_ALL),
                     (status_t)OK);

            mCodec->changeState(mCodec->mFlushingState);

            handled = true;
            break;
        }

        case kWhatResume:
        {
            resume();

            handled = true;
            break;
        }

        case kWhatRequestIDRFrame:
        {
            status_t err = mCodec->requestIDRFrame();
            if (err != OK) {
                ALOGW("Requesting an IDR frame failed.");
            }

            handled = true;
            break;
        }

        case kWhatSetParameters:
        {
            sp<AMessage> params;
            CHECK(msg->findMessage("params", &params));

            status_t err = mCodec->setParameters(params);

            sp<AMessage> reply;
            if (msg->findMessage("reply", &reply)) {
                reply->setInt32("err", err);
                reply->post();
            }

            handled = true;
            break;
        }

        case ACodec::kWhatSignalEndOfInputStream:
        {
            mCodec->onSignalEndOfInputStream();
            handled = true;
            break;
        }

        default:
            handled = BaseState::onMessageReceived(msg);
            break;
    }

    return handled;
}

status_t ACodec::setParameters(const sp<AMessage> &params) {
    int32_t videoBitrate;
    if (params->findInt32("videoBitrate", &videoBitrate)) {
        OMX_VIDEO_CONFIG_BITRATETYPE configParams;
        InitOMXParams(&configParams);
        configParams.nPortIndex = kPortIndexOutput;
        configParams.nEncodeBitrate = videoBitrate;

        status_t err = mOMX->setConfig(
                mNode,
                OMX_IndexConfigVideoBitrate,
                &configParams,
                sizeof(configParams));

        if (err != OK) {
            ALOGE("setConfig(OMX_IndexConfigVideoBitrate, %d) failed w/ err %d",
                   videoBitrate, err);

            return err;
        }
    }

    return OK;
}

void ACodec::onSignalEndOfInputStream() {
    sp<AMessage> notify = mNotify->dup();
    notify->setInt32("what", ACodec::kWhatSignaledInputEOS);

    status_t err = mOMX->signalEndOfInputStream(mNode);
    if (err != OK) {
        notify->setInt32("err", err);
    }
    notify->post();
}

bool ACodec::ExecutingState::onOMXEvent(
        OMX_EVENTTYPE event, OMX_U32 data1, OMX_U32 data2) {
    switch (event) {
        case OMX_EventPortSettingsChanged:
        {
            CHECK_EQ(data1, (OMX_U32)kPortIndexOutput);

            if (data2 == 0 || data2 == OMX_IndexParamPortDefinition) {
                CHECK_EQ(mCodec->mOMX->sendCommand(
                            mCodec->mNode,
                            OMX_CommandPortDisable, kPortIndexOutput),
                         (status_t)OK);

                mCodec->freeOutputBuffersNotOwnedByComponent();

                mCodec->changeState(mCodec->mOutputPortSettingsChangedState);
            } else if (data2 == OMX_IndexConfigCommonOutputCrop) {
                mCodec->mSentFormat = false;
            } else {
                ALOGV("[%s] OMX_EventPortSettingsChanged 0x%08lx",
                     mCodec->mComponentName.c_str(), data2);
            }

            return true;
        }

        case OMX_EventBufferFlag:
        {
            return true;
        }

        default:
            return BaseState::onOMXEvent(event, data1, data2);
    }
}

////////////////////////////////////////////////////////////////////////////////

ACodec::OutputPortSettingsChangedState::OutputPortSettingsChangedState(
        ACodec *codec)
    : BaseState(codec) {
}

ACodec::BaseState::PortMode ACodec::OutputPortSettingsChangedState::getPortMode(
        OMX_U32 portIndex) {
    if (portIndex == kPortIndexOutput) {
        return FREE_BUFFERS;
    }

    CHECK_EQ(portIndex, (OMX_U32)kPortIndexInput);

    return RESUBMIT_BUFFERS;
}

bool ACodec::OutputPortSettingsChangedState::onMessageReceived(
        const sp<AMessage> &msg) {
    bool handled = false;

    switch (msg->what()) {
        case kWhatFlush:
        case kWhatShutdown:
        case kWhatResume:
        {
            if (msg->what() == kWhatResume) {
                ALOGV("[%s] Deferring resume", mCodec->mComponentName.c_str());
            }

            mCodec->deferMessage(msg);
            handled = true;
            break;
        }

        default:
            handled = BaseState::onMessageReceived(msg);
            break;
    }

    return handled;
}

void ACodec::OutputPortSettingsChangedState::stateEntered() {
    ALOGV("[%s] Now handling output port settings change",
         mCodec->mComponentName.c_str());
}

bool ACodec::OutputPortSettingsChangedState::onOMXEvent(
        OMX_EVENTTYPE event, OMX_U32 data1, OMX_U32 data2) {
    switch (event) {
        case OMX_EventCmdComplete:
        {
            if (data1 == (OMX_U32)OMX_CommandPortDisable) {
                CHECK_EQ(data2, (OMX_U32)kPortIndexOutput);

                ALOGV("[%s] Output port now disabled.",
                        mCodec->mComponentName.c_str());

                CHECK(mCodec->mBuffers[kPortIndexOutput].isEmpty());
                mCodec->mDealer[kPortIndexOutput].clear();

                CHECK_EQ(mCodec->mOMX->sendCommand(
                            mCodec->mNode, OMX_CommandPortEnable, kPortIndexOutput),
                         (status_t)OK);

                status_t err;
                if ((err = mCodec->allocateBuffersOnPort(
                                kPortIndexOutput)) != OK) {
                    ALOGE("Failed to allocate output port buffers after "
                         "port reconfiguration (error 0x%08x)",
                         err);

                    mCodec->signalError(OMX_ErrorUndefined, err);

                    // This is technically not correct, but appears to be
                    // the only way to free the component instance.
                    // Controlled transitioning from excecuting->idle
                    // and idle->loaded seem impossible probably because
                    // the output port never finishes re-enabling.
                    mCodec->mShutdownInProgress = true;
                    mCodec->mKeepComponentAllocated = false;
                    mCodec->changeState(mCodec->mLoadedState);
                }

                return true;
            } else if (data1 == (OMX_U32)OMX_CommandPortEnable) {
                CHECK_EQ(data2, (OMX_U32)kPortIndexOutput);

                mCodec->mSentFormat = false;

                ALOGV("[%s] Output port now reenabled.",
                        mCodec->mComponentName.c_str());

                if (mCodec->mExecutingState->active()) {
                    mCodec->mExecutingState->submitOutputBuffers();
                }

                mCodec->changeState(mCodec->mExecutingState);

                return true;
            }

            return false;
        }

        default:
            return false;
    }
}

////////////////////////////////////////////////////////////////////////////////

ACodec::ExecutingToIdleState::ExecutingToIdleState(ACodec *codec)
    : BaseState(codec),
      mComponentNowIdle(false) {
}

bool ACodec::ExecutingToIdleState::onMessageReceived(const sp<AMessage> &msg) {
    bool handled = false;

    switch (msg->what()) {
        case kWhatFlush:
        {
            // Don't send me a flush request if you previously wanted me
            // to shutdown.
            TRESPASS();
            break;
        }

        case kWhatShutdown:
        {
            // We're already doing that...

            handled = true;
            break;
        }

        default:
            handled = BaseState::onMessageReceived(msg);
            break;
    }

    return handled;
}

void ACodec::ExecutingToIdleState::stateEntered() {
    ALOGV("[%s] Now Executing->Idle", mCodec->mComponentName.c_str());

    mComponentNowIdle = false;
    mCodec->mSentFormat = false;
}

bool ACodec::ExecutingToIdleState::onOMXEvent(
        OMX_EVENTTYPE event, OMX_U32 data1, OMX_U32 data2) {
    switch (event) {
        case OMX_EventCmdComplete:
        {
            CHECK_EQ(data1, (OMX_U32)OMX_CommandStateSet);
            CHECK_EQ(data2, (OMX_U32)OMX_StateIdle);

            mComponentNowIdle = true;

            changeStateIfWeOwnAllBuffers();

            return true;
        }

        case OMX_EventPortSettingsChanged:
        case OMX_EventBufferFlag:
        {
            // We're shutting down and don't care about this anymore.
            return true;
        }

        default:
            return BaseState::onOMXEvent(event, data1, data2);
    }
}

void ACodec::ExecutingToIdleState::changeStateIfWeOwnAllBuffers() {
    if (mComponentNowIdle && mCodec->allYourBuffersAreBelongToUs()) {
        CHECK_EQ(mCodec->mOMX->sendCommand(
                    mCodec->mNode, OMX_CommandStateSet, OMX_StateLoaded),
                 (status_t)OK);

        CHECK_EQ(mCodec->freeBuffersOnPort(kPortIndexInput), (status_t)OK);
        CHECK_EQ(mCodec->freeBuffersOnPort(kPortIndexOutput), (status_t)OK);

        if (mCodec->mFlags & kFlagIsSecure && mCodec->mNativeWindow != NULL) {
            // We push enough 1x1 blank buffers to ensure that one of
            // them has made it to the display.  This allows the OMX
            // component teardown to zero out any protected buffers
            // without the risk of scanning out one of those buffers.
            mCodec->pushBlankBuffersToNativeWindow();
        }

        mCodec->changeState(mCodec->mIdleToLoadedState);
    }
}

void ACodec::ExecutingToIdleState::onInputBufferFilled(
        const sp<AMessage> &msg) {
    BaseState::onInputBufferFilled(msg);

    changeStateIfWeOwnAllBuffers();
}

void ACodec::ExecutingToIdleState::onOutputBufferDrained(
        const sp<AMessage> &msg) {
    BaseState::onOutputBufferDrained(msg);

    changeStateIfWeOwnAllBuffers();
}

////////////////////////////////////////////////////////////////////////////////

ACodec::IdleToLoadedState::IdleToLoadedState(ACodec *codec)
    : BaseState(codec) {
}

bool ACodec::IdleToLoadedState::onMessageReceived(const sp<AMessage> &msg) {
    bool handled = false;

    switch (msg->what()) {
        case kWhatShutdown:
        {
            // We're already doing that...

            handled = true;
            break;
        }

        case kWhatFlush:
        {
            // Don't send me a flush request if you previously wanted me
            // to shutdown.
            TRESPASS();
            break;
        }

        default:
            handled = BaseState::onMessageReceived(msg);
            break;
    }

    return handled;
}

void ACodec::IdleToLoadedState::stateEntered() {
    ALOGV("[%s] Now Idle->Loaded", mCodec->mComponentName.c_str());
}

bool ACodec::IdleToLoadedState::onOMXEvent(
        OMX_EVENTTYPE event, OMX_U32 data1, OMX_U32 data2) {
    switch (event) {
        case OMX_EventCmdComplete:
        {
            CHECK_EQ(data1, (OMX_U32)OMX_CommandStateSet);
            CHECK_EQ(data2, (OMX_U32)OMX_StateLoaded);

            mCodec->changeState(mCodec->mLoadedState);

            return true;
        }

        default:
            return BaseState::onOMXEvent(event, data1, data2);
    }
}

////////////////////////////////////////////////////////////////////////////////

ACodec::FlushingState::FlushingState(ACodec *codec)
    : BaseState(codec) {
}

void ACodec::FlushingState::stateEntered() {
    ALOGV("[%s] Now Flushing", mCodec->mComponentName.c_str());

    mFlushComplete[kPortIndexInput] = mFlushComplete[kPortIndexOutput] = false;
}

bool ACodec::FlushingState::onMessageReceived(const sp<AMessage> &msg) {
    bool handled = false;

    switch (msg->what()) {
        case kWhatShutdown:
        {
            mCodec->deferMessage(msg);
            break;
        }

        case kWhatFlush:
        {
            // We're already doing this right now.
            handled = true;
            break;
        }

        default:
            handled = BaseState::onMessageReceived(msg);
            break;
    }

    return handled;
}

bool ACodec::FlushingState::onOMXEvent(
        OMX_EVENTTYPE event, OMX_U32 data1, OMX_U32 data2) {
    ALOGV("[%s] FlushingState onOMXEvent(%d,%ld)",
            mCodec->mComponentName.c_str(), event, data1);

    switch (event) {
        case OMX_EventCmdComplete:
        {
            CHECK_EQ(data1, (OMX_U32)OMX_CommandFlush);

            if (data2 == kPortIndexInput || data2 == kPortIndexOutput) {
                CHECK(!mFlushComplete[data2]);
                mFlushComplete[data2] = true;

                if (mFlushComplete[kPortIndexInput]
                        && mFlushComplete[kPortIndexOutput]) {
                    changeStateIfWeOwnAllBuffers();
                }
            } else {
                CHECK_EQ(data2, OMX_ALL);
                CHECK(mFlushComplete[kPortIndexInput]);
                CHECK(mFlushComplete[kPortIndexOutput]);

                changeStateIfWeOwnAllBuffers();
            }

            return true;
        }

        case OMX_EventPortSettingsChanged:
        {
            sp<AMessage> msg = new AMessage(kWhatOMXMessage, mCodec->id());
            msg->setInt32("type", omx_message::EVENT);
            msg->setPointer("node", mCodec->mNode);
            msg->setInt32("event", event);
            msg->setInt32("data1", data1);
            msg->setInt32("data2", data2);

            ALOGV("[%s] Deferring OMX_EventPortSettingsChanged",
                 mCodec->mComponentName.c_str());

            mCodec->deferMessage(msg);

            return true;
        }

        default:
            return BaseState::onOMXEvent(event, data1, data2);
    }

    return true;
}

void ACodec::FlushingState::onOutputBufferDrained(const sp<AMessage> &msg) {
    BaseState::onOutputBufferDrained(msg);

    changeStateIfWeOwnAllBuffers();
}

void ACodec::FlushingState::onInputBufferFilled(const sp<AMessage> &msg) {
    BaseState::onInputBufferFilled(msg);

    changeStateIfWeOwnAllBuffers();
}

void ACodec::FlushingState::changeStateIfWeOwnAllBuffers() {
    if (mFlushComplete[kPortIndexInput]
            && mFlushComplete[kPortIndexOutput]
            && mCodec->allYourBuffersAreBelongToUs()) {
        sp<AMessage> notify = mCodec->mNotify->dup();
        notify->setInt32("what", ACodec::kWhatFlushCompleted);
        notify->post();

        mCodec->mPortEOS[kPortIndexInput] =
            mCodec->mPortEOS[kPortIndexOutput] = false;

        mCodec->mInputEOSResult = OK;

        mCodec->changeState(mCodec->mExecutingState);
    }
}

}  // namespace android<|MERGE_RESOLUTION|>--- conflicted
+++ resolved
@@ -1432,18 +1432,6 @@
     CHECK_EQ(err, (status_t)OK);
     CHECK_EQ((int)format.eCompressionFormat, (int)OMX_VIDEO_CodingUnused);
 
-<<<<<<< HEAD
-    CHECK(format.eColorFormat == OMX_COLOR_FormatYUV420Planar
-           || format.eColorFormat == OMX_COLOR_FormatYUV420SemiPlanar
-           || format.eColorFormat == OMX_COLOR_FormatCbYCrY
-           || format.eColorFormat == OMX_TI_COLOR_FormatYUV420PackedSemiPlanar
-           || format.eColorFormat == OMX_QCOM_COLOR_FormatYVU420SemiPlanar
-           || format.eColorFormat == OMX_QCOM_COLOR_FormatYUV420PackedSemiPlanar64x32Tile2m8ka
-           || format.eColorFormat == OMX_QCOM_COLOR_FormatYUV420PackedSemiPlanar32m
-           || format.eColorFormat == OMX_SEC_COLOR_FormatNV12Tiled);
-
-=======
->>>>>>> 1e04c248
     return mOMX->setParameter(
             mNode, OMX_IndexParamVideoPortFormat,
             &format, sizeof(format));
