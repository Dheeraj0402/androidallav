/*
 * Copyright (C) 2009 The Android Open Source Project
 *
 * Licensed under the Apache License, Version 2.0 (the "License");
 * you may not use this file except in compliance with the License.
 * You may obtain a copy of the License at
 *
 *      http://www.apache.org/licenses/LICENSE-2.0
 *
 * Unless required by applicable law or agreed to in writing, software
 * distributed under the License is distributed on an "AS IS" BASIS,
 * WITHOUT WARRANTIES OR CONDITIONS OF ANY KIND, either express or implied.
 * See the License for the specific language governing permissions and
 * limitations under the License.
 */

//#define LOG_NDEBUG 0
#define LOG_TAG "MPEG4Extractor"
#include <utils/Log.h>

#include "include/MPEG4Extractor.h"
#include "include/SampleTable.h"
#include "include/ESDS.h"

#include <arpa/inet.h>

#include <ctype.h>
#include <stdint.h>
#include <stdlib.h>
#include <string.h>

#include <media/stagefright/foundation/ABitReader.h>
#include <media/stagefright/foundation/ABuffer.h>
#include <media/stagefright/foundation/ADebug.h>
#include <media/stagefright/foundation/AMessage.h>
#include <media/stagefright/DataSource.h>
#include <media/stagefright/MediaBuffer.h>
#include <media/stagefright/MediaBufferGroup.h>
#include <media/stagefright/MediaDefs.h>
#include <media/stagefright/MediaSource.h>
#include <media/stagefright/MetaData.h>
#include <media/stagefright/Utils.h>
#include <utils/String8.h>

namespace android {

class MPEG4Source : public MediaSource {
public:
    // Caller retains ownership of both "dataSource" and "sampleTable".
    MPEG4Source(const sp<MetaData> &format,
                const sp<DataSource> &dataSource,
                int32_t timeScale,
                const sp<SampleTable> &sampleTable);

    virtual status_t start(MetaData *params = NULL);
    virtual status_t stop();

    virtual sp<MetaData> getFormat();

    virtual status_t read(
            MediaBuffer **buffer, const ReadOptions *options = NULL);

protected:
    virtual ~MPEG4Source();

private:
    Mutex mLock;

    sp<MetaData> mFormat;
    sp<DataSource> mDataSource;
    int32_t mTimescale;
    sp<SampleTable> mSampleTable;
    uint32_t mCurrentSampleIndex;

    bool mIsAVC;
    size_t mNALLengthSize;

    bool mStarted;

    MediaBufferGroup *mGroup;

    MediaBuffer *mBuffer;

    bool mWantsNALFragments;

    uint8_t *mSrcBuffer;

    size_t parseNALSize(const uint8_t *data) const;

    MPEG4Source(const MPEG4Source &);
    MPEG4Source &operator=(const MPEG4Source &);
};

// This custom data source wraps an existing one and satisfies requests
// falling entirely within a cached range from the cache while forwarding
// all remaining requests to the wrapped datasource.
// This is used to cache the full sampletable metadata for a single track,
// possibly wrapping multiple times to cover all tracks, i.e.
// Each MPEG4DataSource caches the sampletable metadata for a single track.

struct MPEG4DataSource : public DataSource {
    MPEG4DataSource(const sp<DataSource> &source);

    virtual status_t initCheck() const;
    virtual ssize_t readAt(off64_t offset, void *data, size_t size);
    virtual status_t getSize(off64_t *size);
    virtual uint32_t flags();

    status_t setCachedRange(off64_t offset, size_t size);

protected:
    virtual ~MPEG4DataSource();

private:
    Mutex mLock;

    sp<DataSource> mSource;
    off64_t mCachedOffset;
    size_t mCachedSize;
    uint8_t *mCache;

    void clearCache();

    MPEG4DataSource(const MPEG4DataSource &);
    MPEG4DataSource &operator=(const MPEG4DataSource &);
};

MPEG4DataSource::MPEG4DataSource(const sp<DataSource> &source)
    : mSource(source),
      mCachedOffset(0),
      mCachedSize(0),
      mCache(NULL) {
}

MPEG4DataSource::~MPEG4DataSource() {
    clearCache();
}

void MPEG4DataSource::clearCache() {
    if (mCache) {
        free(mCache);
        mCache = NULL;
    }

    mCachedOffset = 0;
    mCachedSize = 0;
}

status_t MPEG4DataSource::initCheck() const {
    return mSource->initCheck();
}

ssize_t MPEG4DataSource::readAt(off64_t offset, void *data, size_t size) {
    Mutex::Autolock autoLock(mLock);

    if (offset >= mCachedOffset
            && offset + size <= mCachedOffset + mCachedSize) {
        memcpy(data, &mCache[offset - mCachedOffset], size);
        return size;
    }

    return mSource->readAt(offset, data, size);
}

status_t MPEG4DataSource::getSize(off64_t *size) {
    return mSource->getSize(size);
}

uint32_t MPEG4DataSource::flags() {
    return mSource->flags();
}

status_t MPEG4DataSource::setCachedRange(off64_t offset, size_t size) {
    Mutex::Autolock autoLock(mLock);

    clearCache();

    mCache = (uint8_t *)malloc(size);

    if (mCache == NULL) {
        return -ENOMEM;
    }

    mCachedOffset = offset;
    mCachedSize = size;

    ssize_t err = mSource->readAt(mCachedOffset, mCache, mCachedSize);

    if (err < (ssize_t)size) {
        clearCache();

        return ERROR_IO;
    }

    return OK;
}

////////////////////////////////////////////////////////////////////////////////

static void hexdump(const void *_data, size_t size) {
    const uint8_t *data = (const uint8_t *)_data;
    size_t offset = 0;
    while (offset < size) {
        printf("0x%04x  ", offset);

        size_t n = size - offset;
        if (n > 16) {
            n = 16;
        }

        for (size_t i = 0; i < 16; ++i) {
            if (i == 8) {
                printf(" ");
            }

            if (offset + i < size) {
                printf("%02x ", data[offset + i]);
            } else {
                printf("   ");
            }
        }

        printf(" ");

        for (size_t i = 0; i < n; ++i) {
            if (isprint(data[offset + i])) {
                printf("%c", data[offset + i]);
            } else {
                printf(".");
            }
        }

        printf("\n");

        offset += 16;
    }
}

static const char *FourCC2MIME(uint32_t fourcc) {
    switch (fourcc) {
        case FOURCC('m', 'p', '4', 'a'):
            return MEDIA_MIMETYPE_AUDIO_AAC;

        case FOURCC('s', 'a', 'm', 'r'):
            return MEDIA_MIMETYPE_AUDIO_AMR_NB;

        case FOURCC('s', 'a', 'w', 'b'):
            return MEDIA_MIMETYPE_AUDIO_AMR_WB;

        case FOURCC('m', 'p', '4', 'v'):
            return MEDIA_MIMETYPE_VIDEO_MPEG4;

        case FOURCC('s', '2', '6', '3'):
        case FOURCC('h', '2', '6', '3'):
        case FOURCC('H', '2', '6', '3'):
            return MEDIA_MIMETYPE_VIDEO_H263;

        case FOURCC('a', 'v', 'c', '1'):
            return MEDIA_MIMETYPE_VIDEO_AVC;

        default:
            CHECK(!"should not be here.");
            return NULL;
    }
}

MPEG4Extractor::MPEG4Extractor(const sp<DataSource> &source)
    : mDataSource(source),
      mInitCheck(NO_INIT),
      mHasVideo(false),
      mFirstTrack(NULL),
      mLastTrack(NULL),
      mFileMetaData(new MetaData),
      mFirstSINF(NULL),
      mIsDrm(false) {
}

MPEG4Extractor::~MPEG4Extractor() {
    Track *track = mFirstTrack;
    while (track) {
        Track *next = track->next;

        delete track;
        track = next;
    }
    mFirstTrack = mLastTrack = NULL;

    SINF *sinf = mFirstSINF;
    while (sinf) {
        SINF *next = sinf->next;
        delete sinf->IPMPData;
        delete sinf;
        sinf = next;
    }
    mFirstSINF = NULL;
}

sp<MetaData> MPEG4Extractor::getMetaData() {
    status_t err;
    if ((err = readMetaData()) != OK) {
        return new MetaData;
    }

    return mFileMetaData;
}

size_t MPEG4Extractor::countTracks() {
    status_t err;
    if ((err = readMetaData()) != OK) {
        return 0;
    }

    size_t n = 0;
    Track *track = mFirstTrack;
    while (track) {
        ++n;
        track = track->next;
    }

    return n;
}

sp<MetaData> MPEG4Extractor::getTrackMetaData(
        size_t index, uint32_t flags) {
    status_t err;
    if ((err = readMetaData()) != OK) {
        return NULL;
    }

    Track *track = mFirstTrack;
    while (index > 0) {
        if (track == NULL) {
            return NULL;
        }

        track = track->next;
        --index;
    }

    if (track == NULL) {
        return NULL;
    }

    if ((flags & kIncludeExtensiveMetaData)
            && !track->includes_expensive_metadata) {
        track->includes_expensive_metadata = true;

        const char *mime;
        CHECK(track->meta->findCString(kKeyMIMEType, &mime));
        if (!strncasecmp("video/", mime, 6)) {
            uint32_t sampleIndex;
            uint32_t sampleTime;
            if (track->sampleTable->findThumbnailSample(&sampleIndex) == OK
                    && track->sampleTable->getMetaDataForSample(
                        sampleIndex, NULL /* offset */, NULL /* size */,
                        &sampleTime) == OK) {
                track->meta->setInt64(
                        kKeyThumbnailTime,
                        ((int64_t)sampleTime * 1000000) / track->timescale);
            }
        }
    }

    return track->meta;
}

status_t MPEG4Extractor::readMetaData() {
    if (mInitCheck != NO_INIT) {
        return mInitCheck;
    }

    off64_t offset = 0;
    status_t err;
    while ((err = parseChunk(&offset, 0)) == OK) {
    }

    if (mInitCheck == OK) {
        if (mHasVideo) {
            mFileMetaData->setCString(
                    kKeyMIMEType, MEDIA_MIMETYPE_CONTAINER_MPEG4);
        } else {
            mFileMetaData->setCString(kKeyMIMEType, "audio/mp4");
        }

        mInitCheck = OK;
    } else {
        mInitCheck = err;
    }

    CHECK_NE(err, (status_t)NO_INIT);
    return mInitCheck;
}

char* MPEG4Extractor::getDrmTrackInfo(size_t trackID, int *len) {
    if (mFirstSINF == NULL) {
        return NULL;
    }

    SINF *sinf = mFirstSINF;
    while (sinf && (trackID != sinf->trackID)) {
        sinf = sinf->next;
    }

    if (sinf == NULL) {
        return NULL;
    }

    *len = sinf->len;
    return sinf->IPMPData;
}

// Reads an encoded integer 7 bits at a time until it encounters the high bit clear.
static int32_t readSize(off64_t offset,
        const sp<DataSource> DataSource, uint8_t *numOfBytes) {
    uint32_t size = 0;
    uint8_t data;
    bool moreData = true;
    *numOfBytes = 0;

    while (moreData) {
        if (DataSource->readAt(offset, &data, 1) < 1) {
            return -1;
        }
        offset ++;
        moreData = (data >= 128) ? true : false;
        size = (size << 7) | (data & 0x7f); // Take last 7 bits
        (*numOfBytes) ++;
    }

    return size;
}

status_t MPEG4Extractor::parseDrmSINF(off64_t *offset, off64_t data_offset) {
    uint8_t updateIdTag;
    if (mDataSource->readAt(data_offset, &updateIdTag, 1) < 1) {
        return ERROR_IO;
    }
    data_offset ++;

    if (0x01/*OBJECT_DESCRIPTOR_UPDATE_ID_TAG*/ != updateIdTag) {
        return ERROR_MALFORMED;
    }

    uint8_t numOfBytes;
    int32_t size = readSize(data_offset, mDataSource, &numOfBytes);
    if (size < 0) {
        return ERROR_IO;
    }
    int32_t classSize = size;
    data_offset += numOfBytes;

    while(size >= 11 ) {
        uint8_t descriptorTag;
        if (mDataSource->readAt(data_offset, &descriptorTag, 1) < 1) {
            return ERROR_IO;
        }
        data_offset ++;

        if (0x11/*OBJECT_DESCRIPTOR_ID_TAG*/ != descriptorTag) {
            return ERROR_MALFORMED;
        }

        uint8_t buffer[8];
        //ObjectDescriptorID and ObjectDescriptor url flag
        if (mDataSource->readAt(data_offset, buffer, 2) < 2) {
            return ERROR_IO;
        }
        data_offset += 2;

        if ((buffer[1] >> 5) & 0x0001) { //url flag is set
            return ERROR_MALFORMED;
        }

        if (mDataSource->readAt(data_offset, buffer, 8) < 8) {
            return ERROR_IO;
        }
        data_offset += 8;

        if ((0x0F/*ES_ID_REF_TAG*/ != buffer[1])
                || ( 0x0A/*IPMP_DESCRIPTOR_POINTER_ID_TAG*/ != buffer[5])) {
            return ERROR_MALFORMED;
        }

        SINF *sinf = new SINF;
        sinf->trackID = U16_AT(&buffer[3]);
        sinf->IPMPDescriptorID = buffer[7];
        sinf->next = mFirstSINF;
        mFirstSINF = sinf;

        size -= (8 + 2 + 1);
    }

    if (size != 0) {
        return ERROR_MALFORMED;
    }

    if (mDataSource->readAt(data_offset, &updateIdTag, 1) < 1) {
        return ERROR_IO;
    }
    data_offset ++;

    if(0x05/*IPMP_DESCRIPTOR_UPDATE_ID_TAG*/ != updateIdTag) {
        return ERROR_MALFORMED;
    }

    size = readSize(data_offset, mDataSource, &numOfBytes);
    if (size < 0) {
        return ERROR_IO;
    }
    classSize = size;
    data_offset += numOfBytes;

    while (size > 0) {
        uint8_t tag;
        int32_t dataLen;
        if (mDataSource->readAt(data_offset, &tag, 1) < 1) {
            return ERROR_IO;
        }
        data_offset ++;

        if (0x0B/*IPMP_DESCRIPTOR_ID_TAG*/ == tag) {
            uint8_t id;
            dataLen = readSize(data_offset, mDataSource, &numOfBytes);
            if (dataLen < 0) {
                return ERROR_IO;
            } else if (dataLen < 4) {
                return ERROR_MALFORMED;
            }
            data_offset += numOfBytes;

            if (mDataSource->readAt(data_offset, &id, 1) < 1) {
                return ERROR_IO;
            }
            data_offset ++;

            SINF *sinf = mFirstSINF;
            while (sinf && (sinf->IPMPDescriptorID != id)) {
                sinf = sinf->next;
            }
            if (sinf == NULL) {
                return ERROR_MALFORMED;
            }
            sinf->len = dataLen - 3;
            sinf->IPMPData = new char[sinf->len];

            if (mDataSource->readAt(data_offset + 2, sinf->IPMPData, sinf->len) < sinf->len) {
                return ERROR_IO;
            }
            data_offset += sinf->len;

            size -= (dataLen + numOfBytes + 1);
        }
    }

    if (size != 0) {
        return ERROR_MALFORMED;
    }

    return UNKNOWN_ERROR;  // Return a dummy error.
}

static void MakeFourCCString(uint32_t x, char *s) {
    s[0] = x >> 24;
    s[1] = (x >> 16) & 0xff;
    s[2] = (x >> 8) & 0xff;
    s[3] = x & 0xff;
    s[4] = '\0';
}

struct PathAdder {
    PathAdder(Vector<uint32_t> *path, uint32_t chunkType)
        : mPath(path) {
        mPath->push(chunkType);
    }

    ~PathAdder() {
        mPath->pop();
    }

private:
    Vector<uint32_t> *mPath;

    PathAdder(const PathAdder &);
    PathAdder &operator=(const PathAdder &);
};

static bool underMetaDataPath(const Vector<uint32_t> &path) {
    return path.size() >= 5
        && path[0] == FOURCC('m', 'o', 'o', 'v')
        && path[1] == FOURCC('u', 'd', 't', 'a')
        && path[2] == FOURCC('m', 'e', 't', 'a')
        && path[3] == FOURCC('i', 'l', 's', 't');
}

// Given a time in seconds since Jan 1 1904, produce a human-readable string.
static void convertTimeToDate(int64_t time_1904, String8 *s) {
    time_t time_1970 = time_1904 - (((66 * 365 + 17) * 24) * 3600);

    char tmp[32];
    strftime(tmp, sizeof(tmp), "%Y%m%dT%H%M%S.000Z", gmtime(&time_1970));

    s->setTo(tmp);
}

status_t MPEG4Extractor::parseChunk(off64_t *offset, int depth) {
    ALOGV("entering parseChunk %lld/%d", *offset, depth);
    uint32_t hdr[2];
    if (mDataSource->readAt(*offset, hdr, 8) < 8) {
        return ERROR_IO;
    }
    uint64_t chunk_size = ntohl(hdr[0]);
    uint32_t chunk_type = ntohl(hdr[1]);
    off64_t data_offset = *offset + 8;

    if (chunk_size == 1) {
        if (mDataSource->readAt(*offset + 8, &chunk_size, 8) < 8) {
            return ERROR_IO;
        }
        chunk_size = ntoh64(chunk_size);
        data_offset += 8;

        if (chunk_size < 16) {
            // The smallest valid chunk is 16 bytes long in this case.
            return ERROR_MALFORMED;
        }
    } else if (chunk_size < 8) {
        // The smallest valid chunk is 8 bytes long.
        return ERROR_MALFORMED;
    }

    char chunk[5];
    MakeFourCCString(chunk_type, chunk);
    ALOGV("chunk: %s @ %lld", chunk, *offset);

#if 0
    static const char kWhitespace[] = "                                        ";
    const char *indent = &kWhitespace[sizeof(kWhitespace) - 1 - 2 * depth];
    printf("%sfound chunk '%s' of size %lld\n", indent, chunk, chunk_size);

    char buffer[256];
    size_t n = chunk_size;
    if (n > sizeof(buffer)) {
        n = sizeof(buffer);
    }
    if (mDataSource->readAt(*offset, buffer, n)
            < (ssize_t)n) {
        return ERROR_IO;
    }

    hexdump(buffer, n);
#endif

    PathAdder autoAdder(&mPath, chunk_type);

    off64_t chunk_data_size = *offset + chunk_size - data_offset;

    if (chunk_type != FOURCC('c', 'p', 'r', 't')
            && chunk_type != FOURCC('c', 'o', 'v', 'r')
            && mPath.size() == 5 && underMetaDataPath(mPath)) {
        off64_t stop_offset = *offset + chunk_size;
        *offset = data_offset;
        while (*offset < stop_offset) {
            status_t err = parseChunk(offset, depth + 1);
            if (err != OK) {
                return err;
            }
        }

        if (*offset != stop_offset) {
            return ERROR_MALFORMED;
        }

        return OK;
    }

    switch(chunk_type) {
        case FOURCC('m', 'o', 'o', 'v'):
        case FOURCC('t', 'r', 'a', 'k'):
        case FOURCC('m', 'd', 'i', 'a'):
        case FOURCC('m', 'i', 'n', 'f'):
        case FOURCC('d', 'i', 'n', 'f'):
        case FOURCC('s', 't', 'b', 'l'):
        case FOURCC('m', 'v', 'e', 'x'):
        case FOURCC('m', 'o', 'o', 'f'):
        case FOURCC('t', 'r', 'a', 'f'):
        case FOURCC('m', 'f', 'r', 'a'):
        case FOURCC('u', 'd', 't', 'a'):
        case FOURCC('i', 'l', 's', 't'):
        {
            if (chunk_type == FOURCC('s', 't', 'b', 'l')) {
                ALOGV("sampleTable chunk is %d bytes long.", (size_t)chunk_size);

                if (mDataSource->flags()
                        & (DataSource::kWantsPrefetching
                            | DataSource::kIsCachingDataSource)) {
                    sp<MPEG4DataSource> cachedSource =
                        new MPEG4DataSource(mDataSource);

                    if (cachedSource->setCachedRange(*offset, chunk_size) == OK) {
                        mDataSource = cachedSource;
                    }
                }

                mLastTrack->sampleTable = new SampleTable(mDataSource);
            }

            bool isTrack = false;
            if (chunk_type == FOURCC('t', 'r', 'a', 'k')) {
                isTrack = true;

                Track *track = new Track;
                track->next = NULL;
                if (mLastTrack) {
                    mLastTrack->next = track;
                } else {
                    mFirstTrack = track;
                }
                mLastTrack = track;

                track->meta = new MetaData;
                track->includes_expensive_metadata = false;
                track->skipTrack = false;
                track->timescale = 0;
                track->meta->setCString(kKeyMIMEType, "application/octet-stream");
            }

            off64_t stop_offset = *offset + chunk_size;
            *offset = data_offset;
            while (*offset < stop_offset) {
                status_t err = parseChunk(offset, depth + 1);
                if (err != OK) {
                    return err;
                }
            }

            if (*offset != stop_offset) {
                return ERROR_MALFORMED;
            }

            if (isTrack) {
                if (mLastTrack->skipTrack) {
                    Track *cur = mFirstTrack;

                    if (cur == mLastTrack) {
                        delete cur;
                        mFirstTrack = mLastTrack = NULL;
                    } else {
                        while (cur && cur->next != mLastTrack) {
                            cur = cur->next;
                        }
                        cur->next = NULL;
                        delete mLastTrack;
                        mLastTrack = cur;
                    }

                    return OK;
                }

                status_t err = verifyTrack(mLastTrack);

                if (err != OK) {
                    return err;
                }
            } else if (chunk_type == FOURCC('m', 'o', 'o', 'v')) {
                mInitCheck = OK;

                if (!mIsDrm) {
                    return UNKNOWN_ERROR;  // Return a dummy error.
                } else {
                    return OK;
                }
            }
            break;
        }

        case FOURCC('t', 'k', 'h', 'd'):
        {
            status_t err;
            if ((err = parseTrackHeader(data_offset, chunk_data_size)) != OK) {
                return err;
            }

            *offset += chunk_size;
            break;
        }

        case FOURCC('m', 'd', 'h', 'd'):
        {
            if (chunk_data_size < 4) {
                return ERROR_MALFORMED;
            }

            uint8_t version;
            if (mDataSource->readAt(
                        data_offset, &version, sizeof(version))
                    < (ssize_t)sizeof(version)) {
                return ERROR_IO;
            }

            off64_t timescale_offset;

            if (version == 1) {
                timescale_offset = data_offset + 4 + 16;
            } else if (version == 0) {
                timescale_offset = data_offset + 4 + 8;
            } else {
                return ERROR_IO;
            }

            uint32_t timescale;
            if (mDataSource->readAt(
                        timescale_offset, &timescale, sizeof(timescale))
                    < (ssize_t)sizeof(timescale)) {
                return ERROR_IO;
            }

            mLastTrack->timescale = ntohl(timescale);

            int64_t duration;
            if (version == 1) {
                if (mDataSource->readAt(
                            timescale_offset + 4, &duration, sizeof(duration))
                        < (ssize_t)sizeof(duration)) {
                    return ERROR_IO;
                }
                duration = ntoh64(duration);
            } else {
                int32_t duration32;
                if (mDataSource->readAt(
                            timescale_offset + 4, &duration32, sizeof(duration32))
                        < (ssize_t)sizeof(duration32)) {
                    return ERROR_IO;
                }
                duration = ntohl(duration32);
            }
            mLastTrack->meta->setInt64(
                    kKeyDuration, (duration * 1000000) / mLastTrack->timescale);

            uint8_t lang[2];
            off64_t lang_offset;
            if (version == 1) {
                lang_offset = timescale_offset + 4 + 8;
            } else if (version == 0) {
                lang_offset = timescale_offset + 4 + 4;
            } else {
                return ERROR_IO;
            }

            if (mDataSource->readAt(lang_offset, &lang, sizeof(lang))
                    < (ssize_t)sizeof(lang)) {
                return ERROR_IO;
            }

            // To get the ISO-639-2/T three character language code
            // 1 bit pad followed by 3 5-bits characters. Each character
            // is packed as the difference between its ASCII value and 0x60.
            char lang_code[4];
            lang_code[0] = ((lang[0] >> 2) & 0x1f) + 0x60;
            lang_code[1] = ((lang[0] & 0x3) << 3 | (lang[1] >> 5)) + 0x60;
            lang_code[2] = (lang[1] & 0x1f) + 0x60;
            lang_code[3] = '\0';

            mLastTrack->meta->setCString(
                    kKeyMediaLanguage, lang_code);

            *offset += chunk_size;
            break;
        }

        case FOURCC('s', 't', 's', 'd'):
        {
            if (chunk_data_size < 8) {
                return ERROR_MALFORMED;
            }

            uint8_t buffer[8];
            if (chunk_data_size < (off64_t)sizeof(buffer)) {
                return ERROR_MALFORMED;
            }

            if (mDataSource->readAt(
                        data_offset, buffer, 8) < 8) {
                return ERROR_IO;
            }

            if (U32_AT(buffer) != 0) {
                // Should be version 0, flags 0.
                return ERROR_MALFORMED;
            }

            uint32_t entry_count = U32_AT(&buffer[4]);

            if (entry_count > 1) {
                // For 3GPP timed text, there could be multiple tx3g boxes contain
                // multiple text display formats. These formats will be used to
                // display the timed text.
                const char *mime;
                CHECK(mLastTrack->meta->findCString(kKeyMIMEType, &mime));
                if (strcasecmp(mime, MEDIA_MIMETYPE_TEXT_3GPP)) {
                    // For now we only support a single type of media per track.
                    mLastTrack->skipTrack = true;
                    *offset += chunk_size;
                    break;
                }
            }

            off64_t stop_offset = *offset + chunk_size;
            *offset = data_offset + 8;
            for (uint32_t i = 0; i < entry_count; ++i) {
                status_t err = parseChunk(offset, depth + 1);
                if (err != OK) {
                    return err;
                }
            }

            if (*offset != stop_offset) {
                return ERROR_MALFORMED;
            }
            break;
        }

        case FOURCC('m', 'p', '4', 'a'):
        case FOURCC('s', 'a', 'm', 'r'):
        case FOURCC('s', 'a', 'w', 'b'):
        {
            uint8_t buffer[8 + 20];
            if (chunk_data_size < (ssize_t)sizeof(buffer)) {
                // Basic AudioSampleEntry size.
                return ERROR_MALFORMED;
            }

            if (mDataSource->readAt(
                        data_offset, buffer, sizeof(buffer)) < (ssize_t)sizeof(buffer)) {
                return ERROR_IO;
            }

            uint16_t data_ref_index = U16_AT(&buffer[6]);
            uint16_t num_channels = U16_AT(&buffer[16]);

            uint16_t sample_size = U16_AT(&buffer[18]);
            uint32_t sample_rate = U32_AT(&buffer[24]) >> 16;

            if (!strcasecmp(MEDIA_MIMETYPE_AUDIO_AMR_NB,
                            FourCC2MIME(chunk_type))) {
                // AMR NB audio is always mono, 8kHz
                num_channels = 1;
                sample_rate = 8000;
            } else if (!strcasecmp(MEDIA_MIMETYPE_AUDIO_AMR_WB,
                               FourCC2MIME(chunk_type))) {
                // AMR WB audio is always mono, 16kHz
                num_channels = 1;
                sample_rate = 16000;
            }

#if 0
            printf("*** coding='%s' %d channels, size %d, rate %d\n",
                   chunk, num_channels, sample_size, sample_rate);
#endif

            mLastTrack->meta->setCString(kKeyMIMEType, FourCC2MIME(chunk_type));
            mLastTrack->meta->setInt32(kKeyChannelCount, num_channels);
            mLastTrack->meta->setInt32(kKeySampleRate, sample_rate);

            off64_t stop_offset = *offset + chunk_size;
            *offset = data_offset + sizeof(buffer);
            while (*offset < stop_offset) {
                status_t err = parseChunk(offset, depth + 1);
                if (err != OK) {
                    return err;
                }
            }

            if (*offset != stop_offset) {
                return ERROR_MALFORMED;
            }
            break;
        }

        case FOURCC('m', 'p', '4', 'v'):
        case FOURCC('s', '2', '6', '3'):
        case FOURCC('H', '2', '6', '3'):
        case FOURCC('h', '2', '6', '3'):
        case FOURCC('a', 'v', 'c', '1'):
        {
            mHasVideo = true;

            uint8_t buffer[78];
            if (chunk_data_size < (ssize_t)sizeof(buffer)) {
                // Basic VideoSampleEntry size.
                return ERROR_MALFORMED;
            }

            if (mDataSource->readAt(
                        data_offset, buffer, sizeof(buffer)) < (ssize_t)sizeof(buffer)) {
                return ERROR_IO;
            }

            uint16_t data_ref_index = U16_AT(&buffer[6]);
            uint16_t width = U16_AT(&buffer[6 + 18]);
            uint16_t height = U16_AT(&buffer[6 + 20]);

            // The video sample is not stand-compliant if it has invalid dimension.
            // Use some default width and height value, and
            // let the decoder figure out the actual width and height (and thus
            // be prepared for INFO_FOMRAT_CHANGED event).
            if (width == 0)  width  = 352;
            if (height == 0) height = 288;

            // printf("*** coding='%s' width=%d height=%d\n",
            //        chunk, width, height);

            mLastTrack->meta->setCString(kKeyMIMEType, FourCC2MIME(chunk_type));
            mLastTrack->meta->setInt32(kKeyWidth, width);
            mLastTrack->meta->setInt32(kKeyHeight, height);

            off64_t stop_offset = *offset + chunk_size;
            *offset = data_offset + sizeof(buffer);
            while (*offset < stop_offset) {
                status_t err = parseChunk(offset, depth + 1);
                if (err != OK) {
                    return err;
                }
            }

            if (*offset != stop_offset) {
                return ERROR_MALFORMED;
            }
            break;
        }

        case FOURCC('s', 't', 'c', 'o'):
        case FOURCC('c', 'o', '6', '4'):
        {
            status_t err =
                mLastTrack->sampleTable->setChunkOffsetParams(
                        chunk_type, data_offset, chunk_data_size);

            if (err != OK) {
                return err;
            }

            *offset += chunk_size;
            break;
        }

        case FOURCC('s', 't', 's', 'c'):
        {
            status_t err =
                mLastTrack->sampleTable->setSampleToChunkParams(
                        data_offset, chunk_data_size);

            if (err != OK) {
                return err;
            }

            *offset += chunk_size;
            break;
        }

        case FOURCC('s', 't', 's', 'z'):
        case FOURCC('s', 't', 'z', '2'):
        {
            status_t err =
                mLastTrack->sampleTable->setSampleSizeParams(
                        chunk_type, data_offset, chunk_data_size);

            if (err != OK) {
                return err;
            }

            size_t max_size;
            err = mLastTrack->sampleTable->getMaxSampleSize(&max_size);

            if (err != OK) {
                return err;
            }

            // Assume that a given buffer only contains at most 10 fragments,
            // each fragment originally prefixed with a 2 byte length will
            // have a 4 byte header (0x00 0x00 0x00 0x01) after conversion,
            // and thus will grow by 2 bytes per fragment.
            mLastTrack->meta->setInt32(kKeyMaxInputSize, max_size + 10 * 2);
            *offset += chunk_size;

            // Calculate average frame rate.
            const char *mime;
            CHECK(mLastTrack->meta->findCString(kKeyMIMEType, &mime));
            if (!strncasecmp("video/", mime, 6)) {
                size_t nSamples = mLastTrack->sampleTable->countSamples();
                int64_t durationUs;
                if (mLastTrack->meta->findInt64(kKeyDuration, &durationUs)) {
                    if (durationUs > 0) {
                        int32_t frameRate = (nSamples * 1000000LL +
                                    (durationUs >> 1)) / durationUs;
                        mLastTrack->meta->setInt32(kKeyFrameRate, frameRate);
                    }
                }
            }

            break;
        }

        case FOURCC('s', 't', 't', 's'):
        {
            status_t err =
                mLastTrack->sampleTable->setTimeToSampleParams(
                        data_offset, chunk_data_size);

            if (err != OK) {
                return err;
            }

            *offset += chunk_size;
            break;
        }

        case FOURCC('c', 't', 't', 's'):
        {
            status_t err =
                mLastTrack->sampleTable->setCompositionTimeToSampleParams(
                        data_offset, chunk_data_size);

            if (err != OK) {
                return err;
            }

            *offset += chunk_size;
            break;
        }

        case FOURCC('s', 't', 's', 's'):
        {
            status_t err =
                mLastTrack->sampleTable->setSyncSampleParams(
                        data_offset, chunk_data_size);

            if (err != OK) {
                return err;
            }

            *offset += chunk_size;
            break;
        }

        // @xyz
        case FOURCC('\xA9', 'x', 'y', 'z'):
        {
            // Best case the total data length inside "@xyz" box
            // would be 8, for instance "@xyz" + "\x00\x04\x15\xc7" + "0+0/",
            // where "\x00\x04" is the text string length with value = 4,
            // "\0x15\xc7" is the language code = en, and "0+0" is a
            // location (string) value with longitude = 0 and latitude = 0.
            if (chunk_data_size < 8) {
                return ERROR_MALFORMED;
            }

            // Worst case the location string length would be 18,
            // for instance +90.0000-180.0000, without the trailing "/" and
            // the string length + language code.
            char buffer[18];

            // Substracting 5 from the data size is because the text string length +
            // language code takes 4 bytes, and the trailing slash "/" takes 1 byte.
            off64_t location_length = chunk_data_size - 5;
            if (location_length >= (off64_t) sizeof(buffer)) {
                return ERROR_MALFORMED;
            }

            if (mDataSource->readAt(
                        data_offset + 4, buffer, location_length) < location_length) {
                return ERROR_IO;
            }

            buffer[location_length] = '\0';
            mFileMetaData->setCString(kKeyLocation, buffer);
            *offset += chunk_size;
            break;
        }

        case FOURCC('e', 's', 'd', 's'):
        {
            if (chunk_data_size < 4) {
                return ERROR_MALFORMED;
            }

            uint8_t buffer[256];
            if (chunk_data_size > (off64_t)sizeof(buffer)) {
                return ERROR_BUFFER_TOO_SMALL;
            }

            if (mDataSource->readAt(
                        data_offset, buffer, chunk_data_size) < chunk_data_size) {
                return ERROR_IO;
            }

            if (U32_AT(buffer) != 0) {
                // Should be version 0, flags 0.
                return ERROR_MALFORMED;
            }

            mLastTrack->meta->setData(
                    kKeyESDS, kTypeESDS, &buffer[4], chunk_data_size - 4);

            if (mPath.size() >= 2
                    && mPath[mPath.size() - 2] == FOURCC('m', 'p', '4', 'a')) {
                // Information from the ESDS must be relied on for proper
                // setup of sample rate and channel count for MPEG4 Audio.
                // The generic header appears to only contain generic
                // information...

                status_t err = updateAudioTrackInfoFromESDS_MPEG4Audio(
                        &buffer[4], chunk_data_size - 4);

                if (err != OK) {
                    return err;
                }
            }

            *offset += chunk_size;
            break;
        }

        case FOURCC('a', 'v', 'c', 'C'):
        {
            sp<ABuffer> buffer = new ABuffer(chunk_data_size);

            if (mDataSource->readAt(
                        data_offset, buffer->data(), chunk_data_size) < chunk_data_size) {
                return ERROR_IO;
            }

            mLastTrack->meta->setData(
                    kKeyAVCC, kTypeAVCC, buffer->data(), chunk_data_size);

            *offset += chunk_size;
            break;
        }

        case FOURCC('d', '2', '6', '3'):
        {
            /*
             * d263 contains a fixed 7 bytes part:
             *   vendor - 4 bytes
             *   version - 1 byte
             *   level - 1 byte
             *   profile - 1 byte
             * optionally, "d263" box itself may contain a 16-byte
             * bit rate box (bitr)
             *   average bit rate - 4 bytes
             *   max bit rate - 4 bytes
             */
            char buffer[23];
            if (chunk_data_size != 7 &&
                chunk_data_size != 23) {
                ALOGE("Incorrect D263 box size %lld", chunk_data_size);
                return ERROR_MALFORMED;
            }

            if (mDataSource->readAt(
                    data_offset, buffer, chunk_data_size) < chunk_data_size) {
                return ERROR_IO;
            }

            mLastTrack->meta->setData(kKeyD263, kTypeD263, buffer, chunk_data_size);

            *offset += chunk_size;
            break;
        }

        case FOURCC('m', 'e', 't', 'a'):
        {
            uint8_t buffer[4];
            if (chunk_data_size < (off64_t)sizeof(buffer)) {
                return ERROR_MALFORMED;
            }

            if (mDataSource->readAt(
                        data_offset, buffer, 4) < 4) {
                return ERROR_IO;
            }

            if (U32_AT(buffer) != 0) {
                // Should be version 0, flags 0.

                // If it's not, let's assume this is one of those
                // apparently malformed chunks that don't have flags
                // and completely different semantics than what's
                // in the MPEG4 specs and skip it.
                *offset += chunk_size;
                return OK;
            }

            off64_t stop_offset = *offset + chunk_size;
            *offset = data_offset + sizeof(buffer);
            while (*offset < stop_offset) {
                status_t err = parseChunk(offset, depth + 1);
                if (err != OK) {
                    return err;
                }
            }

            if (*offset != stop_offset) {
                return ERROR_MALFORMED;
            }
            break;
        }

        case FOURCC('m', 'e', 'a', 'n'):
        case FOURCC('n', 'a', 'm', 'e'):
        case FOURCC('d', 'a', 't', 'a'):
        {
            if (mPath.size() == 6 && underMetaDataPath(mPath)) {
                status_t err = parseMetaData(data_offset, chunk_data_size);

                if (err != OK) {
                    return err;
                }
            }

            *offset += chunk_size;
            break;
        }

        case FOURCC('m', 'v', 'h', 'd'):
        {
            if (chunk_data_size < 12) {
                return ERROR_MALFORMED;
            }

            uint8_t header[12];
            if (mDataSource->readAt(
                        data_offset, header, sizeof(header))
                    < (ssize_t)sizeof(header)) {
                return ERROR_IO;
            }

            int64_t creationTime;
            if (header[0] == 1) {
                creationTime = U64_AT(&header[4]);
            } else if (header[0] != 0) {
                return ERROR_MALFORMED;
            } else {
                creationTime = U32_AT(&header[4]);
            }

            String8 s;
            convertTimeToDate(creationTime, &s);

            mFileMetaData->setCString(kKeyDate, s.string());

            *offset += chunk_size;
            break;
        }

        case FOURCC('m', 'd', 'a', 't'):
        {
            if (!mIsDrm) {
                *offset += chunk_size;
                break;
            }

            if (chunk_size < 8) {
                return ERROR_MALFORMED;
            }

            return parseDrmSINF(offset, data_offset);
        }

        case FOURCC('h', 'd', 'l', 'r'):
        {
            uint32_t buffer;
            if (mDataSource->readAt(
                        data_offset + 8, &buffer, 4) < 4) {
                return ERROR_IO;
            }

            uint32_t type = ntohl(buffer);
            // For the 3GPP file format, the handler-type within the 'hdlr' box
            // shall be 'text'. We also want to support 'sbtl' handler type
            // for a practical reason as various MPEG4 containers use it.
            if (type == FOURCC('t', 'e', 'x', 't') || type == FOURCC('s', 'b', 't', 'l')) {
                mLastTrack->meta->setCString(kKeyMIMEType, MEDIA_MIMETYPE_TEXT_3GPP);
            }

            *offset += chunk_size;
            break;
        }

        case FOURCC('t', 'x', '3', 'g'):
        {
            uint32_t type;
            const void *data;
            size_t size = 0;
            if (!mLastTrack->meta->findData(
                    kKeyTextFormatData, &type, &data, &size)) {
                size = 0;
            }

            uint8_t *buffer = new uint8_t[size + chunk_size];

            if (size > 0) {
                memcpy(buffer, data, size);
            }

            if ((size_t)(mDataSource->readAt(*offset, buffer + size, chunk_size))
                    < chunk_size) {
                delete[] buffer;
                buffer = NULL;

                return ERROR_IO;
            }

            mLastTrack->meta->setData(
                    kKeyTextFormatData, 0, buffer, size + chunk_size);

            delete[] buffer;

            *offset += chunk_size;
            break;
        }

        case FOURCC('c', 'o', 'v', 'r'):
        {
            if (mFileMetaData != NULL) {
                ALOGV("chunk_data_size = %lld and data_offset = %lld",
                        chunk_data_size, data_offset);
<<<<<<< HEAD
                sp<ABuffer> buffer = new ABuffer(chunk_data_size + 1);
=======
                if (chunk_data_size >= SIZE_MAX - 1) {
                    return ERROR_MALFORMED;
                }
                uint8_t *buffer = new uint8_t[chunk_data_size + 1];
>>>>>>> 0b3eca88
                if (mDataSource->readAt(
                    data_offset, buffer->data(), chunk_data_size) != (ssize_t)chunk_data_size) {
                    return ERROR_IO;
                }
                const int kSkipBytesOfDataBox = 16;
                mFileMetaData->setData(
                    kKeyAlbumArt, MetaData::TYPE_NONE,
                    buffer->data() + kSkipBytesOfDataBox, chunk_data_size - kSkipBytesOfDataBox);
            }

            *offset += chunk_size;
            break;
        }

        case FOURCC('-', '-', '-', '-'):
        {
            mLastCommentMean.clear();
            mLastCommentName.clear();
            mLastCommentData.clear();
            *offset += chunk_size;
            break;
        }

        default:
        {
            *offset += chunk_size;
            break;
        }
    }

    return OK;
}

status_t MPEG4Extractor::parseTrackHeader(
        off64_t data_offset, off64_t data_size) {
    if (data_size < 4) {
        return ERROR_MALFORMED;
    }

    uint8_t version;
    if (mDataSource->readAt(data_offset, &version, 1) < 1) {
        return ERROR_IO;
    }

    size_t dynSize = (version == 1) ? 36 : 24;

    uint8_t buffer[36 + 60];

    if (data_size != (off64_t)dynSize + 60) {
        return ERROR_MALFORMED;
    }

    if (mDataSource->readAt(
                data_offset, buffer, data_size) < (ssize_t)data_size) {
        return ERROR_IO;
    }

    uint64_t ctime, mtime, duration;
    int32_t id;

    if (version == 1) {
        ctime = U64_AT(&buffer[4]);
        mtime = U64_AT(&buffer[12]);
        id = U32_AT(&buffer[20]);
        duration = U64_AT(&buffer[28]);
    } else {
        CHECK_EQ((unsigned)version, 0u);

        ctime = U32_AT(&buffer[4]);
        mtime = U32_AT(&buffer[8]);
        id = U32_AT(&buffer[12]);
        duration = U32_AT(&buffer[20]);
    }

    mLastTrack->meta->setInt32(kKeyTrackID, id);

    size_t matrixOffset = dynSize + 16;
    int32_t a00 = U32_AT(&buffer[matrixOffset]);
    int32_t a01 = U32_AT(&buffer[matrixOffset + 4]);
    int32_t dx = U32_AT(&buffer[matrixOffset + 8]);
    int32_t a10 = U32_AT(&buffer[matrixOffset + 12]);
    int32_t a11 = U32_AT(&buffer[matrixOffset + 16]);
    int32_t dy = U32_AT(&buffer[matrixOffset + 20]);

#if 0
    ALOGI("x' = %.2f * x + %.2f * y + %.2f",
         a00 / 65536.0f, a01 / 65536.0f, dx / 65536.0f);
    ALOGI("y' = %.2f * x + %.2f * y + %.2f",
         a10 / 65536.0f, a11 / 65536.0f, dy / 65536.0f);
#endif

    uint32_t rotationDegrees;

    static const int32_t kFixedOne = 0x10000;
    if (a00 == kFixedOne && a01 == 0 && a10 == 0 && a11 == kFixedOne) {
        // Identity, no rotation
        rotationDegrees = 0;
    } else if (a00 == 0 && a01 == kFixedOne && a10 == -kFixedOne && a11 == 0) {
        rotationDegrees = 90;
    } else if (a00 == 0 && a01 == -kFixedOne && a10 == kFixedOne && a11 == 0) {
        rotationDegrees = 270;
    } else if (a00 == -kFixedOne && a01 == 0 && a10 == 0 && a11 == -kFixedOne) {
        rotationDegrees = 180;
    } else {
        ALOGW("We only support 0,90,180,270 degree rotation matrices");
        rotationDegrees = 0;
    }

    if (rotationDegrees != 0) {
        mLastTrack->meta->setInt32(kKeyRotation, rotationDegrees);
    }

    // Handle presentation display size, which could be different
    // from the image size indicated by kKeyWidth and kKeyHeight.
    uint32_t width = U32_AT(&buffer[dynSize + 52]);
    uint32_t height = U32_AT(&buffer[dynSize + 56]);
    mLastTrack->meta->setInt32(kKeyDisplayWidth, width >> 16);
    mLastTrack->meta->setInt32(kKeyDisplayHeight, height >> 16);

    return OK;
}

status_t MPEG4Extractor::parseMetaData(off64_t offset, size_t size) {
    if (size < 4) {
        return ERROR_MALFORMED;
    }

    uint8_t *buffer = new uint8_t[size + 1];
    if (mDataSource->readAt(
                offset, buffer, size) != (ssize_t)size) {
        delete[] buffer;
        buffer = NULL;

        return ERROR_IO;
    }

    uint32_t flags = U32_AT(buffer);

    uint32_t metadataKey = 0;
    char chunk[5];
    MakeFourCCString(mPath[4], chunk);
    ALOGV("meta: %s @ %lld", chunk, offset);
    switch (mPath[4]) {
        case FOURCC(0xa9, 'a', 'l', 'b'):
        {
            metadataKey = kKeyAlbum;
            break;
        }
        case FOURCC(0xa9, 'A', 'R', 'T'):
        {
            metadataKey = kKeyArtist;
            break;
        }
        case FOURCC('a', 'A', 'R', 'T'):
        {
            metadataKey = kKeyAlbumArtist;
            break;
        }
        case FOURCC(0xa9, 'd', 'a', 'y'):
        {
            metadataKey = kKeyYear;
            break;
        }
        case FOURCC(0xa9, 'n', 'a', 'm'):
        {
            metadataKey = kKeyTitle;
            break;
        }
        case FOURCC(0xa9, 'w', 'r', 't'):
        {
            metadataKey = kKeyWriter;
            break;
        }
        case FOURCC('c', 'o', 'v', 'r'):
        {
            metadataKey = kKeyAlbumArt;
            break;
        }
        case FOURCC('g', 'n', 'r', 'e'):
        {
            metadataKey = kKeyGenre;
            break;
        }
        case FOURCC(0xa9, 'g', 'e', 'n'):
        {
            metadataKey = kKeyGenre;
            break;
        }
        case FOURCC('c', 'p', 'i', 'l'):
        {
            if (size == 9 && flags == 21) {
                char tmp[16];
                sprintf(tmp, "%d",
                        (int)buffer[size - 1]);

                mFileMetaData->setCString(kKeyCompilation, tmp);
            }
            break;
        }
        case FOURCC('t', 'r', 'k', 'n'):
        {
            if (size == 16 && flags == 0) {
                char tmp[16];
                uint16_t* pTrack = (uint16_t*)&buffer[10];
                uint16_t* pTotalTracks = (uint16_t*)&buffer[12];
                sprintf(tmp, "%d/%d", ntohs(*pTrack), ntohs(*pTotalTracks));

                mFileMetaData->setCString(kKeyCDTrackNumber, tmp);
            }
            break;
        }
        case FOURCC('d', 'i', 's', 'k'):
        {
            if ((size == 14 || size == 16) && flags == 0) {
                char tmp[16];
                uint16_t* pDisc = (uint16_t*)&buffer[10];
                uint16_t* pTotalDiscs = (uint16_t*)&buffer[12];
                sprintf(tmp, "%d/%d", ntohs(*pDisc), ntohs(*pTotalDiscs));

                mFileMetaData->setCString(kKeyDiscNumber, tmp);
            }
            break;
        }
        case FOURCC('-', '-', '-', '-'):
        {
            buffer[size] = '\0';
            switch (mPath[5]) {
                case FOURCC('m', 'e', 'a', 'n'):
                    mLastCommentMean.setTo((const char *)buffer + 4);
                    break;
                case FOURCC('n', 'a', 'm', 'e'):
                    mLastCommentName.setTo((const char *)buffer + 4);
                    break;
                case FOURCC('d', 'a', 't', 'a'):
                    mLastCommentData.setTo((const char *)buffer + 8);
                    break;
            }

            // Once we have a set of mean/name/data info, go ahead and process
            // it to see if its something we are interested in.  Whether or not
            // were are interested in the specific tag, make sure to clear out
            // the set so we can be ready to process another tuple should one
            // show up later in the file.
            if ((mLastCommentMean.length() != 0) &&
                (mLastCommentName.length() != 0) &&
                (mLastCommentData.length() != 0)) {

                if (mLastCommentMean == "com.apple.iTunes"
                        && mLastCommentName == "iTunSMPB") {
                    int32_t delay, padding;
                    if (sscanf(mLastCommentData,
                               " %*x %x %x %*x", &delay, &padding) == 2) {
                        mLastTrack->meta->setInt32(kKeyEncoderDelay, delay);
                        mLastTrack->meta->setInt32(kKeyEncoderPadding, padding);
                    }
                }

                mLastCommentMean.clear();
                mLastCommentName.clear();
                mLastCommentData.clear();
            }
            break;
        }

        default:
            break;
    }

    if (size >= 8 && metadataKey) {
        if (metadataKey == kKeyAlbumArt) {
            mFileMetaData->setData(
                    kKeyAlbumArt, MetaData::TYPE_NONE,
                    buffer + 8, size - 8);
        } else if (metadataKey == kKeyGenre) {
            if (flags == 0) {
                // uint8_t genre code, iTunes genre codes are
                // the standard id3 codes, except they start
                // at 1 instead of 0 (e.g. Pop is 14, not 13)
                // We use standard id3 numbering, so subtract 1.
                int genrecode = (int)buffer[size - 1];
                genrecode--;
                if (genrecode < 0) {
                    genrecode = 255; // reserved for 'unknown genre'
                }
                char genre[10];
                sprintf(genre, "%d", genrecode);

                mFileMetaData->setCString(metadataKey, genre);
            } else if (flags == 1) {
                // custom genre string
                buffer[size] = '\0';

                mFileMetaData->setCString(
                        metadataKey, (const char *)buffer + 8);
            }
        } else {
            buffer[size] = '\0';

            mFileMetaData->setCString(
                    metadataKey, (const char *)buffer + 8);
        }
    }

    delete[] buffer;
    buffer = NULL;

    return OK;
}

sp<MediaSource> MPEG4Extractor::getTrack(size_t index) {
    status_t err;
    if ((err = readMetaData()) != OK) {
        return NULL;
    }

    Track *track = mFirstTrack;
    while (index > 0) {
        if (track == NULL) {
            return NULL;
        }

        track = track->next;
        --index;
    }

    if (track == NULL) {
        return NULL;
    }

    return new MPEG4Source(
            track->meta, mDataSource, track->timescale, track->sampleTable);
}

// static
status_t MPEG4Extractor::verifyTrack(Track *track) {
    const char *mime;
    CHECK(track->meta->findCString(kKeyMIMEType, &mime));

    uint32_t type;
    const void *data;
    size_t size;
    if (!strcasecmp(mime, MEDIA_MIMETYPE_VIDEO_AVC)) {
        if (!track->meta->findData(kKeyAVCC, &type, &data, &size)
                || type != kTypeAVCC) {
            return ERROR_MALFORMED;
        }
    } else if (!strcasecmp(mime, MEDIA_MIMETYPE_VIDEO_MPEG4)
            || !strcasecmp(mime, MEDIA_MIMETYPE_AUDIO_AAC)) {
        if (!track->meta->findData(kKeyESDS, &type, &data, &size)
                || type != kTypeESDS) {
            return ERROR_MALFORMED;
        }
    }

    if (!track->sampleTable->isValid()) {
        // Make sure we have all the metadata we need.
        return ERROR_MALFORMED;
    }

    return OK;
}

status_t MPEG4Extractor::updateAudioTrackInfoFromESDS_MPEG4Audio(
        const void *esds_data, size_t esds_size) {
    ESDS esds(esds_data, esds_size);

    uint8_t objectTypeIndication;
    if (esds.getObjectTypeIndication(&objectTypeIndication) != OK) {
        return ERROR_MALFORMED;
    }

    if (objectTypeIndication == 0xe1) {
        // This isn't MPEG4 audio at all, it's QCELP 14k...
        mLastTrack->meta->setCString(kKeyMIMEType, MEDIA_MIMETYPE_AUDIO_QCELP);
        return OK;
    }

    if (objectTypeIndication  == 0x6b) {
        // The media subtype is MP3 audio
        // Our software MP3 audio decoder may not be able to handle
        // packetized MP3 audio; for now, lets just return ERROR_UNSUPPORTED
        ALOGE("MP3 track in MP4/3GPP file is not supported");
        return ERROR_UNSUPPORTED;
    }

    const uint8_t *csd;
    size_t csd_size;
    if (esds.getCodecSpecificInfo(
                (const void **)&csd, &csd_size) != OK) {
        return ERROR_MALFORMED;
    }

#if 0
    printf("ESD of size %d\n", csd_size);
    hexdump(csd, csd_size);
#endif

    if (csd_size == 0) {
        // There's no further information, i.e. no codec specific data
        // Let's assume that the information provided in the mpeg4 headers
        // is accurate and hope for the best.

        return OK;
    }

    if (csd_size < 2) {
        return ERROR_MALFORMED;
    }

    ABitReader br(csd, csd_size);
    uint32_t objectType = br.getBits(5);

    if (objectType == 31) {  // AAC-ELD => additional 6 bits
        objectType = 32 + br.getBits(6);
    }

    uint32_t freqIndex = br.getBits(4);

    int32_t sampleRate = 0;
    int32_t numChannels = 0;
    if (freqIndex == 15) {
        if (csd_size < 5) {
            return ERROR_MALFORMED;
        }
        sampleRate = br.getBits(24);
        numChannels = br.getBits(4);
    } else {
        static uint32_t kSamplingRate[] = {
            96000, 88200, 64000, 48000, 44100, 32000, 24000, 22050,
            16000, 12000, 11025, 8000, 7350
        };

        if (freqIndex == 13 || freqIndex == 14) {
            return ERROR_MALFORMED;
        }

        sampleRate = kSamplingRate[freqIndex];
        numChannels = br.getBits(4);
    }

    if (numChannels == 0) {
        return ERROR_UNSUPPORTED;
    }

    int32_t prevSampleRate;
    CHECK(mLastTrack->meta->findInt32(kKeySampleRate, &prevSampleRate));

    if (prevSampleRate != sampleRate) {
        ALOGV("mpeg4 audio sample rate different from previous setting. "
             "was: %d, now: %d", prevSampleRate, sampleRate);
    }

    mLastTrack->meta->setInt32(kKeySampleRate, sampleRate);

    int32_t prevChannelCount;
    CHECK(mLastTrack->meta->findInt32(kKeyChannelCount, &prevChannelCount));

    if (prevChannelCount != numChannels) {
        ALOGV("mpeg4 audio channel count different from previous setting. "
             "was: %d, now: %d", prevChannelCount, numChannels);
    }

    mLastTrack->meta->setInt32(kKeyChannelCount, numChannels);

    return OK;
}

////////////////////////////////////////////////////////////////////////////////

MPEG4Source::MPEG4Source(
        const sp<MetaData> &format,
        const sp<DataSource> &dataSource,
        int32_t timeScale,
        const sp<SampleTable> &sampleTable)
    : mFormat(format),
      mDataSource(dataSource),
      mTimescale(timeScale),
      mSampleTable(sampleTable),
      mCurrentSampleIndex(0),
      mIsAVC(false),
      mNALLengthSize(0),
      mStarted(false),
      mGroup(NULL),
      mBuffer(NULL),
      mWantsNALFragments(false),
      mSrcBuffer(NULL) {
    const char *mime;
    bool success = mFormat->findCString(kKeyMIMEType, &mime);
    CHECK(success);

    mIsAVC = !strcasecmp(mime, MEDIA_MIMETYPE_VIDEO_AVC);

    if (mIsAVC) {
        uint32_t type;
        const void *data;
        size_t size;
        CHECK(format->findData(kKeyAVCC, &type, &data, &size));

        const uint8_t *ptr = (const uint8_t *)data;

        CHECK(size >= 7);
        CHECK_EQ((unsigned)ptr[0], 1u);  // configurationVersion == 1

        // The number of bytes used to encode the length of a NAL unit.
        mNALLengthSize = 1 + (ptr[4] & 3);
    }
}

MPEG4Source::~MPEG4Source() {
    if (mStarted) {
        stop();
    }
}

status_t MPEG4Source::start(MetaData *params) {
    Mutex::Autolock autoLock(mLock);

    CHECK(!mStarted);

    int32_t val;
    if (params && params->findInt32(kKeyWantsNALFragments, &val)
        && val != 0) {
        mWantsNALFragments = true;
    } else {
        mWantsNALFragments = false;
    }

    mGroup = new MediaBufferGroup;

    int32_t max_size;
    CHECK(mFormat->findInt32(kKeyMaxInputSize, &max_size));

    mGroup->add_buffer(new MediaBuffer(max_size));

    mSrcBuffer = new uint8_t[max_size];

    mStarted = true;

    return OK;
}

status_t MPEG4Source::stop() {
    Mutex::Autolock autoLock(mLock);

    CHECK(mStarted);

    if (mBuffer != NULL) {
        mBuffer->release();
        mBuffer = NULL;
    }

    delete[] mSrcBuffer;
    mSrcBuffer = NULL;

    delete mGroup;
    mGroup = NULL;

    mStarted = false;
    mCurrentSampleIndex = 0;

    return OK;
}

sp<MetaData> MPEG4Source::getFormat() {
    Mutex::Autolock autoLock(mLock);

    return mFormat;
}

size_t MPEG4Source::parseNALSize(const uint8_t *data) const {
    switch (mNALLengthSize) {
        case 1:
            return *data;
        case 2:
            return U16_AT(data);
        case 3:
            return ((size_t)data[0] << 16) | U16_AT(&data[1]);
        case 4:
            return U32_AT(data);
    }

    // This cannot happen, mNALLengthSize springs to life by adding 1 to
    // a 2-bit integer.
    CHECK(!"Should not be here.");

    return 0;
}

status_t MPEG4Source::read(
        MediaBuffer **out, const ReadOptions *options) {
    Mutex::Autolock autoLock(mLock);

    CHECK(mStarted);

    *out = NULL;

    int64_t targetSampleTimeUs = -1;

    int64_t seekTimeUs;
    ReadOptions::SeekMode mode;
    if (options && options->getSeekTo(&seekTimeUs, &mode)) {
        uint32_t findFlags = 0;
        switch (mode) {
            case ReadOptions::SEEK_PREVIOUS_SYNC:
                findFlags = SampleTable::kFlagBefore;
                break;
            case ReadOptions::SEEK_NEXT_SYNC:
                findFlags = SampleTable::kFlagAfter;
                break;
            case ReadOptions::SEEK_CLOSEST_SYNC:
            case ReadOptions::SEEK_CLOSEST:
                findFlags = SampleTable::kFlagClosest;
                break;
            default:
                CHECK(!"Should not be here.");
                break;
        }

        uint32_t sampleIndex;
        status_t err = mSampleTable->findSampleAtTime(
                seekTimeUs * mTimescale / 1000000,
                &sampleIndex, findFlags);

        if (mode == ReadOptions::SEEK_CLOSEST) {
            // We found the closest sample already, now we want the sync
            // sample preceding it (or the sample itself of course), even
            // if the subsequent sync sample is closer.
            findFlags = SampleTable::kFlagBefore;
        }

        uint32_t syncSampleIndex;
        if (err == OK) {
            err = mSampleTable->findSyncSampleNear(
                    sampleIndex, &syncSampleIndex, findFlags);
        }

        uint32_t sampleTime;
        if (err == OK) {
            err = mSampleTable->getMetaDataForSample(
                    sampleIndex, NULL, NULL, &sampleTime);
        }

        if (err != OK) {
            if (err == ERROR_OUT_OF_RANGE) {
                // An attempt to seek past the end of the stream would
                // normally cause this ERROR_OUT_OF_RANGE error. Propagating
                // this all the way to the MediaPlayer would cause abnormal
                // termination. Legacy behaviour appears to be to behave as if
                // we had seeked to the end of stream, ending normally.
                err = ERROR_END_OF_STREAM;
            }
            return err;
        }

        if (mode == ReadOptions::SEEK_CLOSEST) {
            targetSampleTimeUs = (sampleTime * 1000000ll) / mTimescale;
        }

#if 0
        uint32_t syncSampleTime;
        CHECK_EQ(OK, mSampleTable->getMetaDataForSample(
                    syncSampleIndex, NULL, NULL, &syncSampleTime));

        ALOGI("seek to time %lld us => sample at time %lld us, "
             "sync sample at time %lld us",
             seekTimeUs,
             sampleTime * 1000000ll / mTimescale,
             syncSampleTime * 1000000ll / mTimescale);
#endif

        mCurrentSampleIndex = syncSampleIndex;
        if (mBuffer != NULL) {
            mBuffer->release();
            mBuffer = NULL;
        }

        // fall through
    }

    off64_t offset;
    size_t size;
    uint32_t cts;
    bool isSyncSample;
    bool newBuffer = false;
    if (mBuffer == NULL) {
        newBuffer = true;

        status_t err =
            mSampleTable->getMetaDataForSample(
                    mCurrentSampleIndex, &offset, &size, &cts, &isSyncSample);

        if (err != OK) {
            return err;
        }

        err = mGroup->acquire_buffer(&mBuffer);

        if (err != OK) {
            CHECK(mBuffer == NULL);
            return err;
        }
    }

    if (!mIsAVC || mWantsNALFragments) {
        if (newBuffer) {
            ssize_t num_bytes_read =
                mDataSource->readAt(offset, (uint8_t *)mBuffer->data(), size);

            if (num_bytes_read < (ssize_t)size) {
                mBuffer->release();
                mBuffer = NULL;

                return ERROR_IO;
            }

            CHECK(mBuffer != NULL);
            mBuffer->set_range(0, size);
            mBuffer->meta_data()->clear();
            mBuffer->meta_data()->setInt64(
                    kKeyTime, ((int64_t)cts * 1000000) / mTimescale);

            if (targetSampleTimeUs >= 0) {
                mBuffer->meta_data()->setInt64(
                        kKeyTargetTime, targetSampleTimeUs);
            }

            if (isSyncSample) {
                mBuffer->meta_data()->setInt32(kKeyIsSyncFrame, 1);
            }

            ++mCurrentSampleIndex;
        }

        if (!mIsAVC) {
            *out = mBuffer;
            mBuffer = NULL;

            return OK;
        }

        // Each NAL unit is split up into its constituent fragments and
        // each one of them returned in its own buffer.

        CHECK(mBuffer->range_length() >= mNALLengthSize);

        const uint8_t *src =
            (const uint8_t *)mBuffer->data() + mBuffer->range_offset();

        size_t nal_size = parseNALSize(src);
        if (mBuffer->range_length() < mNALLengthSize + nal_size) {
            ALOGE("incomplete NAL unit.");

            mBuffer->release();
            mBuffer = NULL;

            return ERROR_MALFORMED;
        }

        MediaBuffer *clone = mBuffer->clone();
        CHECK(clone != NULL);
        clone->set_range(mBuffer->range_offset() + mNALLengthSize, nal_size);

        CHECK(mBuffer != NULL);
        mBuffer->set_range(
                mBuffer->range_offset() + mNALLengthSize + nal_size,
                mBuffer->range_length() - mNALLengthSize - nal_size);

        if (mBuffer->range_length() == 0) {
            mBuffer->release();
            mBuffer = NULL;
        }

        *out = clone;

        return OK;
    } else {
        // Whole NAL units are returned but each fragment is prefixed by
        // the start code (0x00 00 00 01).
        ssize_t num_bytes_read = 0;
        int32_t drm = 0;
        bool usesDRM = (mFormat->findInt32(kKeyIsDRM, &drm) && drm != 0);
        if (usesDRM) {
            num_bytes_read =
                mDataSource->readAt(offset, (uint8_t*)mBuffer->data(), size);
        } else {
            num_bytes_read = mDataSource->readAt(offset, mSrcBuffer, size);
        }

        if (num_bytes_read < (ssize_t)size) {
            mBuffer->release();
            mBuffer = NULL;

            return ERROR_IO;
        }

        if (usesDRM) {
            CHECK(mBuffer != NULL);
            mBuffer->set_range(0, size);

        } else {
            uint8_t *dstData = (uint8_t *)mBuffer->data();
            size_t srcOffset = 0;
            size_t dstOffset = 0;

            while (srcOffset < size) {
                bool isMalFormed = (srcOffset + mNALLengthSize > size);
                size_t nalLength = 0;
                if (!isMalFormed) {
                    nalLength = parseNALSize(&mSrcBuffer[srcOffset]);
                    srcOffset += mNALLengthSize;
                    isMalFormed = srcOffset + nalLength > size;
                }

                if (isMalFormed) {
                    ALOGE("Video is malformed");
                    mBuffer->release();
                    mBuffer = NULL;
                    return ERROR_MALFORMED;
                }

                if (nalLength == 0) {
                    continue;
                }

                CHECK(dstOffset + 4 <= mBuffer->size());

                dstData[dstOffset++] = 0;
                dstData[dstOffset++] = 0;
                dstData[dstOffset++] = 0;
                dstData[dstOffset++] = 1;
                memcpy(&dstData[dstOffset], &mSrcBuffer[srcOffset], nalLength);
                srcOffset += nalLength;
                dstOffset += nalLength;
            }
            CHECK_EQ(srcOffset, size);
            CHECK(mBuffer != NULL);
            mBuffer->set_range(0, dstOffset);
        }

        mBuffer->meta_data()->clear();
        mBuffer->meta_data()->setInt64(
                kKeyTime, ((int64_t)cts * 1000000) / mTimescale);

        if (targetSampleTimeUs >= 0) {
            mBuffer->meta_data()->setInt64(
                    kKeyTargetTime, targetSampleTimeUs);
        }

        if (isSyncSample) {
            mBuffer->meta_data()->setInt32(kKeyIsSyncFrame, 1);
        }

        ++mCurrentSampleIndex;

        *out = mBuffer;
        mBuffer = NULL;

        return OK;
    }
}

MPEG4Extractor::Track *MPEG4Extractor::findTrackByMimePrefix(
        const char *mimePrefix) {
    for (Track *track = mFirstTrack; track != NULL; track = track->next) {
        const char *mime;
        if (track->meta != NULL
                && track->meta->findCString(kKeyMIMEType, &mime)
                && !strncasecmp(mime, mimePrefix, strlen(mimePrefix))) {
            return track;
        }
    }

    return NULL;
}

static bool LegacySniffMPEG4(
        const sp<DataSource> &source, String8 *mimeType, float *confidence) {
    uint8_t header[8];

    ssize_t n = source->readAt(4, header, sizeof(header));
    if (n < (ssize_t)sizeof(header)) {
        return false;
    }

    if (!memcmp(header, "ftyp3gp", 7) || !memcmp(header, "ftypmp42", 8)
        || !memcmp(header, "ftyp3gr6", 8) || !memcmp(header, "ftyp3gs6", 8)
        || !memcmp(header, "ftyp3ge6", 8) || !memcmp(header, "ftyp3gg6", 8)
        || !memcmp(header, "ftypisom", 8) || !memcmp(header, "ftypM4V ", 8)
        || !memcmp(header, "ftypM4A ", 8) || !memcmp(header, "ftypf4v ", 8)
        || !memcmp(header, "ftypkddi", 8) || !memcmp(header, "ftypM4VP", 8)) {
        *mimeType = MEDIA_MIMETYPE_CONTAINER_MPEG4;
        *confidence = 0.4;

        return true;
    }

    return false;
}

static bool isCompatibleBrand(uint32_t fourcc) {
    static const uint32_t kCompatibleBrands[] = {
        FOURCC('i', 's', 'o', 'm'),
        FOURCC('i', 's', 'o', '2'),
        FOURCC('a', 'v', 'c', '1'),
        FOURCC('3', 'g', 'p', '4'),
        FOURCC('m', 'p', '4', '1'),
        FOURCC('m', 'p', '4', '2'),

        // Won't promise that the following file types can be played.
        // Just give these file types a chance.
        FOURCC('q', 't', ' ', ' '),  // Apple's QuickTime
        FOURCC('M', 'S', 'N', 'V'),  // Sony's PSP

        FOURCC('3', 'g', '2', 'a'),  // 3GPP2
        FOURCC('3', 'g', '2', 'b'),
    };

    for (size_t i = 0;
         i < sizeof(kCompatibleBrands) / sizeof(kCompatibleBrands[0]);
         ++i) {
        if (kCompatibleBrands[i] == fourcc) {
            return true;
        }
    }

    return false;
}

// Attempt to actually parse the 'ftyp' atom and determine if a suitable
// compatible brand is present.
// Also try to identify where this file's metadata ends
// (end of the 'moov' atom) and report it to the caller as part of
// the metadata.
static bool BetterSniffMPEG4(
        const sp<DataSource> &source, String8 *mimeType, float *confidence,
        sp<AMessage> *meta) {
    // We scan up to 128 bytes to identify this file as an MP4.
    static const off64_t kMaxScanOffset = 128ll;

    off64_t offset = 0ll;
    bool foundGoodFileType = false;
    off64_t moovAtomEndOffset = -1ll;
    bool done = false;

    while (!done && offset < kMaxScanOffset) {
        uint32_t hdr[2];
        if (source->readAt(offset, hdr, 8) < 8) {
            return false;
        }

        uint64_t chunkSize = ntohl(hdr[0]);
        uint32_t chunkType = ntohl(hdr[1]);
        off64_t chunkDataOffset = offset + 8;

        if (chunkSize == 1) {
            if (source->readAt(offset + 8, &chunkSize, 8) < 8) {
                return false;
            }

            chunkSize = ntoh64(chunkSize);
            chunkDataOffset += 8;

            if (chunkSize < 16) {
                // The smallest valid chunk is 16 bytes long in this case.
                return false;
            }
        } else if (chunkSize < 8) {
            // The smallest valid chunk is 8 bytes long.
            return false;
        }

        off64_t chunkDataSize = offset + chunkSize - chunkDataOffset;

        switch (chunkType) {
            case FOURCC('f', 't', 'y', 'p'):
            {
                if (chunkDataSize < 8) {
                    return false;
                }

                uint32_t numCompatibleBrands = (chunkDataSize - 8) / 4;
                for (size_t i = 0; i < numCompatibleBrands + 2; ++i) {
                    if (i == 1) {
                        // Skip this index, it refers to the minorVersion,
                        // not a brand.
                        continue;
                    }

                    uint32_t brand;
                    if (source->readAt(
                                chunkDataOffset + 4 * i, &brand, 4) < 4) {
                        return false;
                    }

                    brand = ntohl(brand);

                    if (isCompatibleBrand(brand)) {
                        foundGoodFileType = true;
                        break;
                    }
                }

                if (!foundGoodFileType) {
                    return false;
                }

                break;
            }

            case FOURCC('m', 'o', 'o', 'v'):
            {
                moovAtomEndOffset = offset + chunkSize;

                done = true;
                break;
            }

            default:
                break;
        }

        offset += chunkSize;
    }

    if (!foundGoodFileType) {
        return false;
    }

    *mimeType = MEDIA_MIMETYPE_CONTAINER_MPEG4;
    *confidence = 0.4f;

    if (moovAtomEndOffset >= 0) {
        *meta = new AMessage;
        (*meta)->setInt64("meta-data-size", moovAtomEndOffset);

        ALOGV("found metadata size: %lld", moovAtomEndOffset);
    }

    return true;
}

bool SniffMPEG4(
        const sp<DataSource> &source, String8 *mimeType, float *confidence,
        sp<AMessage> *meta) {
    if (BetterSniffMPEG4(source, mimeType, confidence, meta)) {
        return true;
    }

    if (LegacySniffMPEG4(source, mimeType, confidence)) {
        ALOGW("Identified supported mpeg4 through LegacySniffMPEG4.");
        return true;
    }

    return false;
}

}  // namespace android<|MERGE_RESOLUTION|>--- conflicted
+++ resolved
@@ -1424,14 +1424,10 @@
             if (mFileMetaData != NULL) {
                 ALOGV("chunk_data_size = %lld and data_offset = %lld",
                         chunk_data_size, data_offset);
-<<<<<<< HEAD
-                sp<ABuffer> buffer = new ABuffer(chunk_data_size + 1);
-=======
                 if (chunk_data_size >= SIZE_MAX - 1) {
                     return ERROR_MALFORMED;
                 }
-                uint8_t *buffer = new uint8_t[chunk_data_size + 1];
->>>>>>> 0b3eca88
+                sp<ABuffer> buffer = new ABuffer(chunk_data_size + 1);
                 if (mDataSource->readAt(
                     data_offset, buffer->data(), chunk_data_size) != (ssize_t)chunk_data_size) {
                     return ERROR_IO;
