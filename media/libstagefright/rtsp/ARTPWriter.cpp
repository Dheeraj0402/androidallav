/*
 * Copyright (C) 2010 The Android Open Source Project
 *
 * Licensed under the Apache License, Version 2.0 (the "License");
 * you may not use this file except in compliance with the License.
 * You may obtain a copy of the License at
 *
 *      http://www.apache.org/licenses/LICENSE-2.0
 *
 * Unless required by applicable law or agreed to in writing, software
 * distributed under the License is distributed on an "AS IS" BASIS,
 * WITHOUT WARRANTIES OR CONDITIONS OF ANY KIND, either express or implied.
 * See the License for the specific language governing permissions and
 * limitations under the License.
 */

//#define LOG_NDEBUG 0
#define LOG_TAG "ARTPWriter"
#include <utils/Log.h>

#include "ARTPWriter.h"

#include <fcntl.h>

#include <media/stagefright/MediaSource.h>
#include <media/stagefright/foundation/ABuffer.h>
#include <media/stagefright/foundation/ADebug.h>
#include <media/stagefright/foundation/AMessage.h>
#include <media/stagefright/foundation/hexdump.h>
#include <media/stagefright/MediaBuffer.h>
#include <media/stagefright/MediaDefs.h>
#include <media/stagefright/MetaData.h>
#include <utils/ByteOrder.h>

#define PT      97
#define PT_STR  "97"

#define H264_NALU_MASK 0x1F
#define H264_NALU_SPS 0x7
#define H264_NALU_PPS 0x8
#define H264_NALU_IFRAME 0x5
#define H264_NALU_PFRAME 0x1

#define H265_NALU_MASK 0x3F
#define H265_NALU_VPS 0x40
#define H265_NALU_SPS 0x42
#define H265_NALU_PPS 0x44

#define UDP_HEADER_SIZE 8
#define RTP_HEADER_SIZE 12
#define RTP_HEADER_EXT_SIZE 1
#define RTP_FU_HEADER_SIZE 2
#define RTP_PAYLOAD_ROOM_SIZE 140


namespace android {

// static const size_t kMaxPacketSize = 65507;  // maximum payload in UDP over IP
static const size_t kMaxPacketSize = 1500;

static int UniformRand(int limit) {
    return ((double)rand() * limit) / RAND_MAX;
}

ARTPWriter::ARTPWriter(int fd)
    : mFlags(0),
      mFd(dup(fd)),
      mLooper(new ALooper),
      mReflector(new AHandlerReflector<ARTPWriter>(this)) {
    CHECK_GE(fd, 0);
    mIsIPv6 = false;

    mLooper->setName("rtp writer");
    mLooper->registerHandler(mReflector);
    mLooper->start();

    mRTPSocket = socket(AF_INET, SOCK_DGRAM, 0);
    CHECK_GE(mRTPSocket, 0);
    mRTCPSocket = socket(AF_INET, SOCK_DGRAM, 0);
    CHECK_GE(mRTCPSocket, 0);

    memset(mRTPAddr.sin_zero, 0, sizeof(mRTPAddr.sin_zero));
    mRTPAddr.sin_family = AF_INET;

#if 1
    mRTPAddr.sin_addr.s_addr = INADDR_ANY;
#else
    mRTPAddr.sin_addr.s_addr = inet_addr("172.19.18.246");
#endif

    mRTPAddr.sin_port = htons(5634);
    CHECK_EQ(0, ntohs(mRTPAddr.sin_port) & 1);

    mRTCPAddr = mRTPAddr;
    mRTCPAddr.sin_port = htons(ntohs(mRTPAddr.sin_port) | 1);
    mSPSBuf = NULL;
    mPPSBuf = NULL;

#if LOG_TO_FILES
    mRTPFd = open(
            "/data/misc/rtpout.bin",
            O_WRONLY | O_CREAT | O_TRUNC,
            0644);
    CHECK_GE(mRTPFd, 0);

    mRTCPFd = open(
            "/data/misc/rtcpout.bin",
            O_WRONLY | O_CREAT | O_TRUNC,
            0644);
    CHECK_GE(mRTCPFd, 0);
#endif
}

ARTPWriter::ARTPWriter(int fd, String8& localIp, int localPort, String8& remoteIp,
    int remotePort)
    : mFlags(0),
      mFd(dup(fd)),
      mLooper(new ALooper),
      mReflector(new AHandlerReflector<ARTPWriter>(this)) {
    CHECK_GE(fd, 0);
    mIsIPv6 = false;

    mLooper->setName("rtp writer");
    mLooper->registerHandler(mReflector);
    mLooper->start();

    makeSocketPairAndBind(localIp, localPort, remoteIp , remotePort);
    mSPSBuf = NULL;
    mPPSBuf = NULL;

#if LOG_TO_FILES
    mRTPFd = open(
            "/data/misc/rtpout.bin",
            O_WRONLY | O_CREAT | O_TRUNC,
            0644);
    CHECK_GE(mRTPFd, 0);

    mRTCPFd = open(
            "/data/misc/rtcpout.bin",
            O_WRONLY | O_CREAT | O_TRUNC,
            0644);
    CHECK_GE(mRTCPFd, 0);
#endif
}

ARTPWriter::~ARTPWriter() {
#if LOG_TO_FILES
    close(mRTCPFd);
    mRTCPFd = -1;

    close(mRTPFd);
    mRTPFd = -1;
#endif

    close(mRTPSocket);
    mRTPSocket = -1;

    close(mRTCPSocket);
    mRTCPSocket = -1;

    close(mFd);
    mFd = -1;

    if(mSPSBuf != NULL) {
        mSPSBuf->release();
        mSPSBuf = NULL;
    }

    if(mPPSBuf != NULL) {
        mPPSBuf->release();
        mPPSBuf = NULL;
    }
}

status_t ARTPWriter::addSource(const sp<MediaSource> &source) {
    mSource = source;
    return OK;
}

bool ARTPWriter::reachedEOS() {
    Mutex::Autolock autoLock(mLock);
    return (mFlags & kFlagEOS) != 0;
}

status_t ARTPWriter::start(MetaData * params) {
    Mutex::Autolock autoLock(mLock);
    if (mFlags & kFlagStarted) {
        return INVALID_OPERATION;
    }

    mFlags &= ~kFlagEOS;
    if (mSourceID == 0)
        mSourceID = rand();
    mSeqNo = UniformRand(65536);
    mRTPTimeBase = 0;
    mNumRTPSent = 0;
    mNumRTPOctetsSent = 0;
    mLastRTPTime = 0;
    mLastNTPTime = 0;
    mNumSRsSent = 0;
    mRTPCVOExtMap = -1;
    mRTPCVODegrees = 0;

    const char *mime;
    CHECK(mSource->getFormat()->findCString(kKeyMIMEType, &mime));

    int32_t selfID = 0;
    if(params->findInt32(kKeySelfID, &selfID))
        mSourceID = selfID;

<<<<<<< HEAD
    if (mPayloadType == 0)
        mPayloadType = PT;

=======
>>>>>>> 5f4b6b4c
    int32_t payloadType = 0;
    if(params->findInt32(kKeyPayloadType, &payloadType))
        mPayloadType = payloadType;

<<<<<<< HEAD
=======
    int32_t rtpExtMap = 0;
    if(params->findInt32(kKeyRtpExtMap, &rtpExtMap))
        mRTPCVOExtMap = rtpExtMap;

    int32_t rtpCVODegrees = 0;
    if(params->findInt32(kKeyRtpCvoDegrees, &rtpCVODegrees))
        mRTPCVODegrees = rtpCVODegrees;

>>>>>>> 5f4b6b4c
    mMode = INVALID;
    if (!strcasecmp(mime, MEDIA_MIMETYPE_VIDEO_AVC)) {
        mMode = H264;
    } else if (!strcasecmp(mime, MEDIA_MIMETYPE_VIDEO_HEVC)) {
        mMode = H265;
    } else if (!strcasecmp(mime, MEDIA_MIMETYPE_VIDEO_H263)) {
        mMode = H263;
    } else if (!strcasecmp(mime, MEDIA_MIMETYPE_AUDIO_AMR_NB)) {
        mMode = AMR_NB;
    } else if (!strcasecmp(mime, MEDIA_MIMETYPE_AUDIO_AMR_WB)) {
        mMode = AMR_WB;
    } else {
        TRESPASS();
    }

    (new AMessage(kWhatStart, mReflector))->post();

    while (!(mFlags & kFlagStarted)) {
        mCondition.wait(mLock);
    }

    return OK;
}

status_t ARTPWriter::stop() {
    Mutex::Autolock autoLock(mLock);
    if (!(mFlags & kFlagStarted)) {
        return OK;
    }

    (new AMessage(kWhatStop, mReflector))->post();

    while (mFlags & kFlagStarted) {
        mCondition.wait(mLock);
    }
    return OK;
}

status_t ARTPWriter::pause() {
    return OK;
}

// return size of SPS if there is more NAL unit found following to SPS.
static uint32_t StripStartcode(MediaBufferBase *buffer) {
    uint32_t nalSize = 0;

    if (buffer->range_length() < 4) {
        return 0;
    }

    const uint8_t *ptr =
        (const uint8_t *)buffer->data() + buffer->range_offset();

    if (!memcmp(ptr, "\x00\x00\x00\x01", 4)) {
        buffer->set_range(
                buffer->range_offset() + 4, buffer->range_length() - 4);
    }

    ptr = (const uint8_t *)buffer->data() + buffer->range_offset();

    if ((*ptr & H264_NALU_MASK) == H264_NALU_SPS) {
        for (uint32_t i = 0; i < buffer->range_length(); i++) {

            if (!memcmp(ptr + i, "\x00\x00\x00\x01", 4)) {
                // Now, we found one more NAL unit in the media buffer.
                // Mostly, it will be a PPS.
                nalSize = i;
                ALOGV("SPS found. size=%d", nalSize);
            }
        }
    }

    return nalSize;
}

static void SpsPpsParser(MediaBufferBase *mediaBuffer,
    MediaBufferBase **spsBuffer, MediaBufferBase **ppsBuffer, uint32_t spsSize) {

    if (mediaBuffer == NULL || mediaBuffer->range_length() < 4)
        return;

    if((*spsBuffer) != NULL) {
        (*spsBuffer)->release();
        (*spsBuffer) = NULL;
    }

    if((*ppsBuffer) != NULL) {
        (*ppsBuffer)->release();
        (*ppsBuffer) = NULL;
    }

    // we got sps/pps but startcode of sps is striped.
    (*spsBuffer) = MediaBufferBase::Create(spsSize);
    int32_t ppsSize = mediaBuffer->range_length() - spsSize - 4/*startcode*/;
    (*ppsBuffer) = MediaBufferBase::Create(ppsSize);
    memcpy((*spsBuffer)->data(),
            (const uint8_t *)mediaBuffer->data() + mediaBuffer->range_offset(),
            spsSize);

    if (ppsSize > 0) {
        ALOGV("PPS found. size=%d", (int)ppsSize);
        mediaBuffer->set_range(mediaBuffer->range_offset() + spsSize + 4/*startcode*/,
                mediaBuffer->range_length() - spsSize - 4/*startcode*/);
        memcpy((*ppsBuffer)->data(),
                (const uint8_t *)mediaBuffer->data() + mediaBuffer->range_offset(),
                ppsSize);
    }
}

void ARTPWriter::onMessageReceived(const sp<AMessage> &msg) {
    switch (msg->what()) {
        case kWhatStart:
        {
            CHECK_EQ(mSource->start(), (status_t)OK);

#if 0
            if (mMode == H264) {
                MediaBufferBase *buffer;
                CHECK_EQ(mSource->read(&buffer), (status_t)OK);

                StripStartcode(buffer);
                makeH264SPropParamSets(buffer);
                buffer->release();
                buffer = NULL;
            }

            dumpSessionDesc();
#endif

            {
                Mutex::Autolock autoLock(mLock);
                mFlags |= kFlagStarted;
                mCondition.signal();
            }

            (new AMessage(kWhatRead, mReflector))->post();
            (new AMessage(kWhatSendSR, mReflector))->post();
            break;
        }

        case kWhatStop:
        {
            CHECK_EQ(mSource->stop(), (status_t)OK);

            sendBye();

            {
                Mutex::Autolock autoLock(mLock);
                mFlags &= ~kFlagStarted;
                mCondition.signal();
            }
            break;
        }

        case kWhatRead:
        {
            {
                Mutex::Autolock autoLock(mLock);
                if (!(mFlags & kFlagStarted)) {
                    break;
                }
            }

            onRead(msg);
            break;
        }

        case kWhatSendSR:
        {
            {
                Mutex::Autolock autoLock(mLock);
                if (!(mFlags & kFlagStarted)) {
                    break;
                }
            }

            onSendSR(msg);
            break;
        }

        default:
            TRESPASS();
            break;
    }
}

void ARTPWriter::onRead(const sp<AMessage> &msg) {
    MediaBufferBase *mediaBuf;
    status_t err = mSource->read(&mediaBuf);

    if (err != OK) {
        ALOGI("reached EOS.");

        Mutex::Autolock autoLock(mLock);
        mFlags |= kFlagEOS;
        return;
    }

    if (mediaBuf->range_length() > 0) {
        ALOGV("read buffer of size %zu", mediaBuf->range_length());

        if (mMode == H264) {
            uint32_t spsSize = 0;
            if ((spsSize = StripStartcode(mediaBuf)) > 0) {
                SpsPpsParser(mediaBuf, &mSPSBuf, &mPPSBuf, spsSize);
            } else {
                sendAVCData(mediaBuf);
            }
        } else if (mMode == H265) {
            StripStartcode(mediaBuf);
            sendHEVCData(mediaBuf);
        } else if (mMode == H263) {
            sendH263Data(mediaBuf);
        } else if (mMode == AMR_NB || mMode == AMR_WB) {
            sendAMRData(mediaBuf);
        }
    }

    mediaBuf->release();
    mediaBuf = NULL;

    msg->post();
}

void ARTPWriter::onSendSR(const sp<AMessage> &msg) {
    sp<ABuffer> buffer = new ABuffer(65536);
    buffer->setRange(0, 0);

    addSR(buffer);
    addSDES(buffer);

    send(buffer, true /* isRTCP */);

    ++mNumSRsSent;
    msg->post(3000000);
}

void ARTPWriter::send(const sp<ABuffer> &buffer, bool isRTCP) {
    int sizeSockSt;
    struct sockaddr *remAddr;

    if (mIsIPv6) {
        sizeSockSt = sizeof(struct sockaddr_in6);
        if (isRTCP)
            remAddr = (struct sockaddr *)&mRTCPAddr6;
        else
            remAddr = (struct sockaddr *)&mRTPAddr6;
    } else {
        sizeSockSt = sizeof(struct sockaddr_in);
        if (isRTCP)
            remAddr = (struct sockaddr *)&mRTCPAddr;
        else
            remAddr = (struct sockaddr *)&mRTPAddr;
    }

    ssize_t n = sendto(isRTCP ? mRTCPSocket : mRTPSocket,
            buffer->data(), buffer->size(), 0, remAddr, sizeSockSt);

    CHECK_EQ(n, (ssize_t)buffer->size());

#if LOG_TO_FILES
    int fd = isRTCP ? mRTCPFd : mRTPFd;

    uint32_t ms = tolel(ALooper::GetNowUs() / 1000ll);
    uint32_t length = tolel(buffer->size());
    write(fd, &ms, sizeof(ms));
    write(fd, &length, sizeof(length));
    write(fd, buffer->data(), buffer->size());
#endif
}

void ARTPWriter::addSR(const sp<ABuffer> &buffer) {
    uint8_t *data = buffer->data() + buffer->size();

    data[0] = 0x80 | 0;
    data[1] = 200;  // SR
    data[2] = 0;
    data[3] = 6;
    data[4] = mSourceID >> 24;
    data[5] = (mSourceID >> 16) & 0xff;
    data[6] = (mSourceID >> 8) & 0xff;
    data[7] = mSourceID & 0xff;

    data[8] = mLastNTPTime >> (64 - 8);
    data[9] = (mLastNTPTime >> (64 - 16)) & 0xff;
    data[10] = (mLastNTPTime >> (64 - 24)) & 0xff;
    data[11] = (mLastNTPTime >> 32) & 0xff;
    data[12] = (mLastNTPTime >> 24) & 0xff;
    data[13] = (mLastNTPTime >> 16) & 0xff;
    data[14] = (mLastNTPTime >> 8) & 0xff;
    data[15] = mLastNTPTime & 0xff;

    data[16] = (mLastRTPTime >> 24) & 0xff;
    data[17] = (mLastRTPTime >> 16) & 0xff;
    data[18] = (mLastRTPTime >> 8) & 0xff;
    data[19] = mLastRTPTime & 0xff;

    data[20] = mNumRTPSent >> 24;
    data[21] = (mNumRTPSent >> 16) & 0xff;
    data[22] = (mNumRTPSent >> 8) & 0xff;
    data[23] = mNumRTPSent & 0xff;

    data[24] = mNumRTPOctetsSent >> 24;
    data[25] = (mNumRTPOctetsSent >> 16) & 0xff;
    data[26] = (mNumRTPOctetsSent >> 8) & 0xff;
    data[27] = mNumRTPOctetsSent & 0xff;

    buffer->setRange(buffer->offset(), buffer->size() + 28);
}

void ARTPWriter::addSDES(const sp<ABuffer> &buffer) {
    uint8_t *data = buffer->data() + buffer->size();
    data[0] = 0x80 | 1;
    data[1] = 202;  // SDES
    data[4] = mSourceID >> 24;
    data[5] = (mSourceID >> 16) & 0xff;
    data[6] = (mSourceID >> 8) & 0xff;
    data[7] = mSourceID & 0xff;

    size_t offset = 8;

    data[offset++] = 1;  // CNAME

    static const char *kCNAME = "someone@somewhere";
    data[offset++] = strlen(kCNAME);

    memcpy(&data[offset], kCNAME, strlen(kCNAME));
    offset += strlen(kCNAME);

    data[offset++] = 7;  // NOTE

    static const char *kNOTE = "Hell's frozen over.";
    data[offset++] = strlen(kNOTE);

    memcpy(&data[offset], kNOTE, strlen(kNOTE));
    offset += strlen(kNOTE);

    data[offset++] = 0;

    if ((offset % 4) > 0) {
        size_t count = 4 - (offset % 4);
        switch (count) {
            case 3:
                data[offset++] = 0;
                [[fallthrough]];
            case 2:
                data[offset++] = 0;
                [[fallthrough]];
            case 1:
                data[offset++] = 0;
        }
    }

    size_t numWords = (offset / 4) - 1;
    data[2] = numWords >> 8;
    data[3] = numWords & 0xff;

    buffer->setRange(buffer->offset(), buffer->size() + offset);
}

// static
uint64_t ARTPWriter::GetNowNTP() {
    uint64_t nowUs = ALooper::GetNowUs();

    nowUs += ((70LL * 365 + 17) * 24) * 60 * 60 * 1000000LL;

    uint64_t hi = nowUs / 1000000LL;
    uint64_t lo = ((1LL << 32) * (nowUs % 1000000LL)) / 1000000LL;

    return (hi << 32) | lo;
}

void ARTPWriter::dumpSessionDesc() {
    AString sdp;
    sdp = "v=0\r\n";

    sdp.append("o=- ");

    uint64_t ntp = GetNowNTP();
    sdp.append(ntp);
    sdp.append(" ");
    sdp.append(ntp);
    sdp.append(" IN IP4 127.0.0.0\r\n");

    sdp.append(
          "s=Sample\r\n"
          "i=Playing around\r\n"
          "c=IN IP4 ");

    struct in_addr addr;
    addr.s_addr = ntohl(INADDR_LOOPBACK);

    sdp.append(inet_ntoa(addr));

    sdp.append(
          "\r\n"
          "t=0 0\r\n"
          "a=range:npt=now-\r\n");

    sp<MetaData> meta = mSource->getFormat();

    if (mMode == H264 || mMode == H263) {
        sdp.append("m=video ");
    } else {
        sdp.append("m=audio ");
    }

    sdp.append(AStringPrintf("%d", mIsIPv6 ? ntohs(mRTPAddr6.sin6_port) : ntohs(mRTPAddr.sin_port)));
    sdp.append(
          " RTP/AVP " PT_STR "\r\n"
          "b=AS 320000\r\n"
          "a=rtpmap:" PT_STR " ");

    if (mMode == H264) {
        sdp.append("H264/90000");
    } else if (mMode == H263) {
        sdp.append("H263-1998/90000");
    } else if (mMode == AMR_NB || mMode == AMR_WB) {
        int32_t sampleRate, numChannels;
        CHECK(mSource->getFormat()->findInt32(kKeySampleRate, &sampleRate));
        CHECK(mSource->getFormat()->findInt32(kKeyChannelCount, &numChannels));

        CHECK_EQ(numChannels, 1);
        CHECK_EQ(sampleRate, (mMode == AMR_NB) ? 8000 : 16000);

        sdp.append(mMode == AMR_NB ? "AMR" : "AMR-WB");
        sdp.append(AStringPrintf("/%d/%d", sampleRate, numChannels));
    } else {
        TRESPASS();
    }

    sdp.append("\r\n");

    if (mMode == H264 || mMode == H263) {
        int32_t width, height;
        CHECK(meta->findInt32(kKeyWidth, &width));
        CHECK(meta->findInt32(kKeyHeight, &height));

        sdp.append("a=cliprect 0,0,");
        sdp.append(height);
        sdp.append(",");
        sdp.append(width);
        sdp.append("\r\n");

        sdp.append(
              "a=framesize:" PT_STR " ");
        sdp.append(width);
        sdp.append("-");
        sdp.append(height);
        sdp.append("\r\n");
    }

    if (mMode == H264) {
        sdp.append(
              "a=fmtp:" PT_STR " profile-level-id=");
        sdp.append(mProfileLevel);
        sdp.append(";sprop-parameter-sets=");

        sdp.append(mSeqParamSet);
        sdp.append(",");
        sdp.append(mPicParamSet);
        sdp.append(";packetization-mode=1\r\n");
    } else if (mMode == AMR_NB || mMode == AMR_WB) {
        sdp.append("a=fmtp:" PT_STR " octed-align\r\n");
    }

    ALOGI("%s", sdp.c_str());
}

void ARTPWriter::makeH264SPropParamSets(MediaBufferBase *buffer) {
    static const char kStartCode[] = "\x00\x00\x00\x01";

    const uint8_t *data =
        (const uint8_t *)buffer->data() + buffer->range_offset();
    size_t size = buffer->range_length();

    CHECK_GE(size, 0u);

    size_t startCodePos = 0;
    while (startCodePos + 3 < size
            && memcmp(kStartCode, &data[startCodePos], 4)) {
        ++startCodePos;
    }

    CHECK_LT(startCodePos + 3, size);

    CHECK_EQ((unsigned)data[0], 0x67u);

    mProfileLevel =
        AStringPrintf("%02X%02X%02X", data[1], data[2], data[3]);

    encodeBase64(data, startCodePos, &mSeqParamSet);

    encodeBase64(&data[startCodePos + 4], size - startCodePos - 4,
                 &mPicParamSet);
}

void ARTPWriter::sendBye() {
    sp<ABuffer> buffer = new ABuffer(8);
    uint8_t *data = buffer->data();
    *data++ = (2 << 6) | 1;
    *data++ = 203;
    *data++ = 0;
    *data++ = 1;
    *data++ = mSourceID >> 24;
    *data++ = (mSourceID >> 16) & 0xff;
    *data++ = (mSourceID >> 8) & 0xff;
    *data++ = mSourceID & 0xff;
    buffer->setRange(0, 8);

    send(buffer, true /* isRTCP */);
}

void ARTPWriter::sendSPSPPSIfIFrame(MediaBufferBase *mediaBuf, int64_t timeUs) {
    const uint8_t *mediaData =
        (const uint8_t *)mediaBuf->data() + mediaBuf->range_offset();

    if ((mediaData[0] & H264_NALU_MASK) != H264_NALU_IFRAME)
        return;

    if (mSPSBuf != NULL) {
        mSPSBuf->meta_data().setInt64(kKeyTime, timeUs);
        mSPSBuf->meta_data().setInt32(kKeySps, 1);
        sendAVCData(mSPSBuf);
    }

    if (mPPSBuf != NULL) {
        mPPSBuf->meta_data().setInt64(kKeyTime, timeUs);
        mPPSBuf->meta_data().setInt32(kKeyPps, 1);
        sendAVCData(mPPSBuf);
    }
}

void ARTPWriter::sendHEVCData(MediaBufferBase *mediaBuf) {
    // 12 bytes RTP header + 2 bytes for the FU-indicator and FU-header.
    CHECK_GE(kMaxPacketSize, 12u + 2u);

    int64_t timeUs;
    CHECK(mediaBuf->meta_data().findInt64(kKeyTime, &timeUs));

    sendSPSPPSIfIFrame(mediaBuf, timeUs);

    uint32_t rtpTime = mRTPTimeBase + (timeUs * 9 / 100ll);

    const uint8_t *mediaData =
        (const uint8_t *)mediaBuf->data() + mediaBuf->range_offset();

    sp<ABuffer> buffer = new ABuffer(kMaxPacketSize);

    if (mediaBuf->range_length() + UDP_HEADER_SIZE + RTP_HEADER_SIZE + RTP_PAYLOAD_ROOM_SIZE
            <= buffer->capacity()) {
        // The data fits into a single packet
        uint8_t *data = buffer->data();
        data[0] = 0x80;
        data[1] = (1 << 7) | mPayloadType;  // M-bit
        data[2] = (mSeqNo >> 8) & 0xff;
        data[3] = mSeqNo & 0xff;
        data[4] = rtpTime >> 24;
        data[5] = (rtpTime >> 16) & 0xff;
        data[6] = (rtpTime >> 8) & 0xff;
        data[7] = rtpTime & 0xff;
        data[8] = mSourceID >> 24;
        data[9] = (mSourceID >> 16) & 0xff;
        data[10] = (mSourceID >> 8) & 0xff;
        data[11] = mSourceID & 0xff;

        memcpy(&data[12],
               mediaData, mediaBuf->range_length());

        buffer->setRange(0, mediaBuf->range_length() + 12);

        send(buffer, false /* isRTCP */);

        ++mSeqNo;
        ++mNumRTPSent;
        mNumRTPOctetsSent += buffer->size() - 12;
    } else {
        // FU-A

        unsigned nalType = (mediaData[0] >> 1) & H265_NALU_MASK;
        ALOGV("H265 nalType 0x%x, data[0]=0x%x", nalType, mediaData[0]);
        size_t offset = 2; //H265 payload header is 16 bit.

        bool firstPacket = true;
        while (offset < mediaBuf->range_length()) {
            size_t size = mediaBuf->range_length() - offset;
            bool lastPacket = true;
            if (size + UDP_HEADER_SIZE + RTP_HEADER_SIZE + RTP_FU_HEADER_SIZE +
                    RTP_PAYLOAD_ROOM_SIZE > buffer->capacity()) {
                lastPacket = false;
                size = buffer->capacity() - UDP_HEADER_SIZE - RTP_HEADER_SIZE -
                    RTP_FU_HEADER_SIZE - RTP_PAYLOAD_ROOM_SIZE;
            }

            uint8_t *data = buffer->data();
            data[0] = 0x80;
            data[1] = (lastPacket ? (1 << 7) : 0x00) | mPayloadType;  // M-bit
            data[2] = (mSeqNo >> 8) & 0xff;
            data[3] = mSeqNo & 0xff;
            data[4] = rtpTime >> 24;
            data[5] = (rtpTime >> 16) & 0xff;
            data[6] = (rtpTime >> 8) & 0xff;
            data[7] = rtpTime & 0xff;
            data[8] = mSourceID >> 24;
            data[9] = (mSourceID >> 16) & 0xff;
            data[10] = (mSourceID >> 8) & 0xff;
            data[11] = mSourceID & 0xff;

            /*  H265 payload header is 16 bit
                 0 1 2 3 4 5 6 7 0 1 2 3 4 5 6 7
                +-+-+-+-+-+-+-+-+-+-+-+-+-+-+-+-+
                |F|     Type  |  Layer ID | TID |
                +-+-+-+-+-+-+-+-+-+-+-+-+-+-+-+-+
            */
            ALOGV("H265 payload header 0x%x %x", mediaData[0], mediaData[1]);
            // excludes Type from 1st byte of H265 payload header.
            data[12] = mediaData[0] & 0x81;
            // fills Type as FU (49 == 0x31)
            data[12] = data[12] | (0x31 << 1);
            data[13] = mediaData[1];

            ALOGV("H265 FU header 0x%x %x", data[12], data[13]);

            CHECK(!firstPacket || !lastPacket);
            /*
                FU INDICATOR HDR
                0 1 2 3 4 5 6 7
                +-+-+-+-+-+-+-+
                |S|E|   Type  |
                +-+-+-+-+-+-+-+
            */

            data[14] =
                (firstPacket ? 0x80 : 0x00)
                | (lastPacket ? 0x40 : 0x00)
                | (nalType & H265_NALU_MASK);
            ALOGV("H265 FU indicator 0x%x", data[14]);

            memcpy(&data[15], &mediaData[offset], size);

            buffer->setRange(0, 15 + size);

            send(buffer, false /* isRTCP */);

            ++mSeqNo;
            ++mNumRTPSent;
            mNumRTPOctetsSent += buffer->size() - 12;

            firstPacket = false;
            offset += size;
        }
    }

    mLastRTPTime = rtpTime;
    mLastNTPTime = GetNowNTP();

}

void ARTPWriter::sendAVCData(MediaBufferBase *mediaBuf) {
    // 12 bytes RTP header + 2 bytes for the FU-indicator and FU-header.
    CHECK_GE(kMaxPacketSize, 12u + 2u);

    int64_t timeUs;
    CHECK(mediaBuf->meta_data().findInt64(kKeyTime, &timeUs));

    sendSPSPPSIfIFrame(mediaBuf, timeUs);

    uint32_t rtpTime = mRTPTimeBase + (timeUs * 9 / 100LL);

    const uint8_t *mediaData =
        (const uint8_t *)mediaBuf->data() + mediaBuf->range_offset();

    int32_t sps, pps;
    bool isSpsPps = false;
    if (mediaBuf->meta_data().findInt32(kKeySps, &sps) ||
            mediaBuf->meta_data().findInt32(kKeyPps, &pps)) {
        isSpsPps = true;
    }

    sp<ABuffer> buffer = new ABuffer(kMaxPacketSize);
    if (mediaBuf->range_length() + UDP_HEADER_SIZE + RTP_HEADER_SIZE + RTP_PAYLOAD_ROOM_SIZE
            <= buffer->capacity()) {
        // The data fits into a single packet
        uint8_t *data = buffer->data();
        data[0] = 0x80;
        if (mRTPCVOExtMap > 0)
            data[0] |= 0x10;
        if (isSpsPps)
            data[1] = mPayloadType;  // Marker bit should not be set in case of sps/pps
        else
            data[1] = (1 << 7) | mPayloadType;
        data[2] = (mSeqNo >> 8) & 0xff;
        data[3] = mSeqNo & 0xff;
        data[4] = rtpTime >> 24;
        data[5] = (rtpTime >> 16) & 0xff;
        data[6] = (rtpTime >> 8) & 0xff;
        data[7] = rtpTime & 0xff;
        data[8] = mSourceID >> 24;
        data[9] = (mSourceID >> 16) & 0xff;
        data[10] = (mSourceID >> 8) & 0xff;
        data[11] = mSourceID & 0xff;

        int rtpExtIndex = 0;
        if (mRTPCVOExtMap > 0) {
            /*
                0 1 2 3 4 5 6 7 8 9 0 1 2 3 4 5 6 7 8 9 0 1 2 3 4 5 6 7 8 9 0 1
               +-+-+-+-+-+-+-+-+-+-+-+-+-+-+-+-+-+-+-+-+-+-+-+-+-+-+-+-+-+-+-+-+
               |       0xBE    |    0xDE       |           length=3            |
               +-+-+-+-+-+-+-+-+-+-+-+-+-+-+-+-+-+-+-+-+-+-+-+-+-+-+-+-+-+-+-+-+
               |  ID   | L=0   |     data      |  ID   |  L=1  |   data...
               +-+-+-+-+-+-+-+-+-+-+-+-+-+-+-+-+-+-+-+-+-+-+-+-+-+-+-+-+-+-+-+-+
                     ...data   |    0 (pad)    |    0 (pad)    |  ID   | L=3   |
               +-+-+-+-+-+-+-+-+-+-+-+-+-+-+-+-+-+-+-+-+-+-+-+-+-+-+-+-+-+-+-+-+
               |                          data                                 |
               +-+-+-+-+-+-+-+-+-+-+-+-+-+-+-+-+-+-+-+-+-+-+-+-+-+-+-+-+-+-+-+-+


              In the one-byte header form of extensions, the 16-bit value required
              by the RTP specification for a header extension, labeled in the RTP
              specification as "defined by profile", takes the fixed bit pattern
              0xBEDE (the first version of this specification was written on the
              feast day of the Venerable Bede).
            */
            data[12] = 0xBE;
            data[13] = 0xDE;
            // put a length of RTP Extension.
            data[14] = 0x00;
            data[15] = 0x01;
            // put extmap of RTP assigned for CVO.
            data[16] = (mRTPCVOExtMap << 4) | 0x0;
            // put image degrees as per CVO specification.
            data[17] = mRTPCVODegrees;
            data[18] = 0x0;
            data[19] = 0x0;
            rtpExtIndex = 8;
        }

        memcpy(&data[12 + rtpExtIndex],
               mediaData, mediaBuf->range_length());

        buffer->setRange(0, mediaBuf->range_length() + (12 + rtpExtIndex));

        send(buffer, false /* isRTCP */);

        ++mSeqNo;
        ++mNumRTPSent;
        mNumRTPOctetsSent += buffer->size() - (12 + rtpExtIndex);
    } else {
        // FU-A

        unsigned nalType = mediaData[0];
        size_t offset = 1;

        bool firstPacket = true;
        while (offset < mediaBuf->range_length()) {
            size_t size = mediaBuf->range_length() - offset;
            bool lastPacket = true;
            if (size + UDP_HEADER_SIZE + RTP_HEADER_SIZE + RTP_FU_HEADER_SIZE +
                    RTP_PAYLOAD_ROOM_SIZE > buffer->capacity()) {
                lastPacket = false;
                size = buffer->capacity() - UDP_HEADER_SIZE - RTP_HEADER_SIZE -
                    RTP_FU_HEADER_SIZE - RTP_PAYLOAD_ROOM_SIZE;
            }

            uint8_t *data = buffer->data();
            data[0] = 0x80;
<<<<<<< HEAD
=======
            if (lastPacket && mRTPCVOExtMap > 0)
                data[0] |= 0x10;
>>>>>>> 5f4b6b4c
            data[1] = (lastPacket ? (1 << 7) : 0x00) | mPayloadType;  // M-bit
            data[2] = (mSeqNo >> 8) & 0xff;
            data[3] = mSeqNo & 0xff;
            data[4] = rtpTime >> 24;
            data[5] = (rtpTime >> 16) & 0xff;
            data[6] = (rtpTime >> 8) & 0xff;
            data[7] = rtpTime & 0xff;
            data[8] = mSourceID >> 24;
            data[9] = (mSourceID >> 16) & 0xff;
            data[10] = (mSourceID >> 8) & 0xff;
            data[11] = mSourceID & 0xff;

            int rtpExtIndex = 0;
            if (lastPacket && mRTPCVOExtMap > 0) {
                data[12] = 0xBE;
                data[13] = 0xDE;
                data[14] = 0x00;
                data[15] = 0x01;
                data[16] = (mRTPCVOExtMap << 4) | 0x0;
                data[17] = mRTPCVODegrees;
                data[18] = 0x0;
                data[19] = 0x0;
                rtpExtIndex = 8;
            }

            data[12 + rtpExtIndex] = 28 | (nalType & 0xe0);

            CHECK(!firstPacket || !lastPacket);

            data[13 + rtpExtIndex] =
                (firstPacket ? 0x80 : 0x00)
                | (lastPacket ? 0x40 : 0x00)
                | (nalType & 0x1f);

            memcpy(&data[14 + rtpExtIndex], &mediaData[offset], size);

            buffer->setRange(0, 14 + rtpExtIndex + size);

            send(buffer, false /* isRTCP */);

            ++mSeqNo;
            ++mNumRTPSent;
            mNumRTPOctetsSent += buffer->size() - (12 + rtpExtIndex);

            firstPacket = false;
            offset += size;
        }
    }

    mLastRTPTime = rtpTime;
    mLastNTPTime = GetNowNTP();
}

void ARTPWriter::sendH263Data(MediaBufferBase *mediaBuf) {
    CHECK_GE(kMaxPacketSize, 12u + 2u);

    int64_t timeUs;
    CHECK(mediaBuf->meta_data().findInt64(kKeyTime, &timeUs));

    uint32_t rtpTime = mRTPTimeBase + (timeUs * 9 / 100LL);

    const uint8_t *mediaData =
        (const uint8_t *)mediaBuf->data() + mediaBuf->range_offset();

    // hexdump(mediaData, mediaBuf->range_length());

    CHECK_EQ((unsigned)mediaData[0], 0u);
    CHECK_EQ((unsigned)mediaData[1], 0u);

    size_t offset = 2;
    size_t size = mediaBuf->range_length();

    while (offset < size) {
        sp<ABuffer> buffer = new ABuffer(kMaxPacketSize);
        // CHECK_LE(mediaBuf->range_length() -2 + 14, buffer->capacity());

        size_t remaining = size - offset;
        bool lastPacket = (remaining + 14 <= buffer->capacity());
        if (!lastPacket) {
            remaining = buffer->capacity() - 14;
        }

        uint8_t *data = buffer->data();
        data[0] = 0x80;
        data[1] = (lastPacket ? 0x80 : 0x00) | mPayloadType;  // M-bit
        data[2] = (mSeqNo >> 8) & 0xff;
        data[3] = mSeqNo & 0xff;
        data[4] = rtpTime >> 24;
        data[5] = (rtpTime >> 16) & 0xff;
        data[6] = (rtpTime >> 8) & 0xff;
        data[7] = rtpTime & 0xff;
        data[8] = mSourceID >> 24;
        data[9] = (mSourceID >> 16) & 0xff;
        data[10] = (mSourceID >> 8) & 0xff;
        data[11] = mSourceID & 0xff;

        data[12] = (offset == 2) ? 0x04 : 0x00;  // P=?, V=0
        data[13] = 0x00;  // PLEN = PEBIT = 0

        memcpy(&data[14], &mediaData[offset], remaining);
        offset += remaining;

        buffer->setRange(0, remaining + 14);

        send(buffer, false /* isRTCP */);

        ++mSeqNo;
        ++mNumRTPSent;
        mNumRTPOctetsSent += buffer->size() - 12;
    }

    mLastRTPTime = rtpTime;
    mLastNTPTime = GetNowNTP();
}

void ARTPWriter::updateCVODegrees(int32_t cvoDegrees) {
    Mutex::Autolock autoLock(mLock);
    mRTPCVODegrees = cvoDegrees;
}

static size_t getFrameSize(bool isWide, unsigned FT) {
    static const size_t kFrameSizeNB[8] = {
        95, 103, 118, 134, 148, 159, 204, 244
    };
    static const size_t kFrameSizeWB[9] = {
        132, 177, 253, 285, 317, 365, 397, 461, 477
    };

    size_t frameSize = isWide ? kFrameSizeWB[FT] : kFrameSizeNB[FT];

    // Round up bits to bytes and add 1 for the header byte.
    frameSize = (frameSize + 7) / 8 + 1;

    return frameSize;
}

void ARTPWriter::sendAMRData(MediaBufferBase *mediaBuf) {
    const uint8_t *mediaData =
        (const uint8_t *)mediaBuf->data() + mediaBuf->range_offset();

    size_t mediaLength = mediaBuf->range_length();

    CHECK_GE(kMaxPacketSize, 12u + 1u + mediaLength);

    const bool isWide = (mMode == AMR_WB);

    int64_t timeUs;
    CHECK(mediaBuf->meta_data().findInt64(kKeyTime, &timeUs));
    uint32_t rtpTime = mRTPTimeBase + (timeUs / (isWide ? 250 : 125));

    // hexdump(mediaData, mediaLength);

    Vector<uint8_t> tableOfContents;
    size_t srcOffset = 0;
    while (srcOffset < mediaLength) {
        uint8_t toc = mediaData[srcOffset];

        unsigned FT = (toc >> 3) & 0x0f;
        CHECK((isWide && FT <= 8) || (!isWide && FT <= 7));

        tableOfContents.push(toc);
        srcOffset += getFrameSize(isWide, FT);
    }
    CHECK_EQ(srcOffset, mediaLength);

    sp<ABuffer> buffer = new ABuffer(kMaxPacketSize);
    CHECK_LE(mediaLength + 12 + 1, buffer->capacity());

    // The data fits into a single packet
    uint8_t *data = buffer->data();
    data[0] = 0x80;
    data[1] = mPayloadType;
    if (mNumRTPSent == 0) {
        // Signal start of talk-spurt.
        data[1] |= 0x80;  // M-bit
    }
    data[2] = (mSeqNo >> 8) & 0xff;
    data[3] = mSeqNo & 0xff;
    data[4] = rtpTime >> 24;
    data[5] = (rtpTime >> 16) & 0xff;
    data[6] = (rtpTime >> 8) & 0xff;
    data[7] = rtpTime & 0xff;
    data[8] = mSourceID >> 24;
    data[9] = (mSourceID >> 16) & 0xff;
    data[10] = (mSourceID >> 8) & 0xff;
    data[11] = mSourceID & 0xff;

    data[12] = 0xf0;  // CMR=15, RR=0

    size_t dstOffset = 13;

    for (size_t i = 0; i < tableOfContents.size(); ++i) {
        uint8_t toc = tableOfContents[i];

        if (i + 1 < tableOfContents.size()) {
            toc |= 0x80;
        } else {
            toc &= ~0x80;
        }

        data[dstOffset++] = toc;
    }

    srcOffset = 0;
    for (size_t i = 0; i < tableOfContents.size(); ++i) {
        uint8_t toc = tableOfContents[i];
        unsigned FT = (toc >> 3) & 0x0f;
        size_t frameSize = getFrameSize(isWide, FT);

        ++srcOffset;  // skip toc
        memcpy(&data[dstOffset], &mediaData[srcOffset], frameSize - 1);
        srcOffset += frameSize - 1;
        dstOffset += frameSize - 1;
    }

    buffer->setRange(0, dstOffset);

    send(buffer, false /* isRTCP */);

    ++mSeqNo;
    ++mNumRTPSent;
    mNumRTPOctetsSent += buffer->size() - 12;

    mLastRTPTime = rtpTime;
    mLastNTPTime = GetNowNTP();
}

void ARTPWriter::makeSocketPairAndBind(String8& localIp, int localPort,
        String8& remoteIp, int remotePort) {
    if (localIp.contains(":"))
        mIsIPv6 = true;
    else
        mIsIPv6 = false;

    mRTPSocket = socket(mIsIPv6 ? AF_INET6 : AF_INET, SOCK_DGRAM, 0);
    CHECK_GE(mRTPSocket, 0);
    mRTCPSocket = socket(mIsIPv6 ? AF_INET6 : AF_INET, SOCK_DGRAM, 0);
    CHECK_GE(mRTCPSocket, 0);

    int sockopt = 1;
    setsockopt(mRTPSocket, SOL_SOCKET, SO_REUSEADDR, (int *)&sockopt, sizeof(sockopt));
    setsockopt(mRTCPSocket, SOL_SOCKET, SO_REUSEADDR, (int *)&sockopt, sizeof(sockopt));

    if (mIsIPv6) {
        memset(&mLocalAddr6, 0, sizeof(mLocalAddr6));
        memset(&mRTPAddr6, 0, sizeof(mRTPAddr6));
        memset(&mRTCPAddr6, 0, sizeof(mRTCPAddr6));

        mLocalAddr6.sin6_family = AF_INET6;
        inet_pton(AF_INET6, localIp.string(), &mLocalAddr6.sin6_addr);
        mLocalAddr6.sin6_port = htons((uint16_t)localPort);

        mRTPAddr6.sin6_family = AF_INET6;
        inet_pton(AF_INET6, remoteIp.string(), &mRTPAddr6.sin6_addr);
        mRTPAddr6.sin6_port = htons((uint16_t)remotePort);

        mRTCPAddr6 = mRTPAddr6;
        mRTCPAddr6.sin6_port = htons((uint16_t)(remotePort + 1));
    } else {
        memset(&mLocalAddr, 0, sizeof(mLocalAddr));
        memset(&mRTPAddr, 0, sizeof(mRTPAddr));
        memset(&mRTCPAddr, 0, sizeof(mRTCPAddr));

        mLocalAddr.sin_family = AF_INET;
        mLocalAddr.sin_addr.s_addr = inet_addr(localIp.string());
        mLocalAddr.sin_port = htons((uint16_t)localPort);

        mRTPAddr.sin_family = AF_INET;
        mRTPAddr.sin_addr.s_addr = inet_addr(remoteIp.string());
        mRTPAddr.sin_port = htons((uint16_t)remotePort);

        mRTCPAddr = mRTPAddr;
        mRTCPAddr.sin_port = htons((uint16_t)(remotePort + 1));
    }

    struct sockaddr *localAddr = mIsIPv6 ?
        (struct sockaddr*)&mLocalAddr6 : (struct sockaddr*)&mLocalAddr;

    int sizeSockSt = mIsIPv6 ? sizeof(mLocalAddr6) : sizeof(mLocalAddr);

    if (bind(mRTPSocket, localAddr, sizeSockSt) == -1) {
        ALOGE("failed to bind rtp %s:%d err=%s", localIp.string(), localPort, strerror(errno));
    } else {
        ALOGD("succeed to bind rtp %s:%d", localIp.string(), localPort);
    }

    if (mIsIPv6)
        mLocalAddr6.sin6_port = htons((uint16_t)(localPort + 1));
    else
        mLocalAddr.sin_port = htons((uint16_t)(localPort + 1));

    if (bind(mRTCPSocket, localAddr, sizeSockSt) == -1) {
        ALOGE("failed to bind rtcp %s:%d err=%s", localIp.string(), localPort + 1, strerror(errno));
    } else {
        ALOGD("succeed to bind rtcp %s:%d", localIp.string(), localPort + 1);
    }
}

}  // namespace android
<|MERGE_RESOLUTION|>--- conflicted
+++ resolved
@@ -208,18 +208,10 @@
     if(params->findInt32(kKeySelfID, &selfID))
         mSourceID = selfID;
 
-<<<<<<< HEAD
-    if (mPayloadType == 0)
-        mPayloadType = PT;
-
-=======
->>>>>>> 5f4b6b4c
     int32_t payloadType = 0;
     if(params->findInt32(kKeyPayloadType, &payloadType))
         mPayloadType = payloadType;
 
-<<<<<<< HEAD
-=======
     int32_t rtpExtMap = 0;
     if(params->findInt32(kKeyRtpExtMap, &rtpExtMap))
         mRTPCVOExtMap = rtpExtMap;
@@ -228,7 +220,6 @@
     if(params->findInt32(kKeyRtpCvoDegrees, &rtpCVODegrees))
         mRTPCVODegrees = rtpCVODegrees;
 
->>>>>>> 5f4b6b4c
     mMode = INVALID;
     if (!strcasecmp(mime, MEDIA_MIMETYPE_VIDEO_AVC)) {
         mMode = H264;
@@ -995,11 +986,8 @@
 
             uint8_t *data = buffer->data();
             data[0] = 0x80;
-<<<<<<< HEAD
-=======
             if (lastPacket && mRTPCVOExtMap > 0)
                 data[0] |= 0x10;
->>>>>>> 5f4b6b4c
             data[1] = (lastPacket ? (1 << 7) : 0x00) | mPayloadType;  // M-bit
             data[2] = (mSeqNo >> 8) & 0xff;
             data[3] = mSeqNo & 0xff;
