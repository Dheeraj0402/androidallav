/*
 * Copyright (C) 2010 The Android Open Source Project
 *
 * Licensed under the Apache License, Version 2.0 (the "License");
 * you may not use this file except in compliance with the License.
 * You may obtain a copy of the License at
 *
 *      http://www.apache.org/licenses/LICENSE-2.0
 *
 * Unless required by applicable law or agreed to in writing, software
 * distributed under the License is distributed on an "AS IS" BASIS,
 * WITHOUT WARRANTIES OR CONDITIONS OF ANY KIND, either express or implied.
 * See the License for the specific language governing permissions and
 * limitations under the License.
 */

//#define LOG_NDEBUG 0
#define LOG_TAG "ARTPSource"
#include <utils/Log.h>

#include "ARTPSource.h"

#include "AAMRAssembler.h"
#include "AAVCAssembler.h"
#include "AHEVCAssembler.h"
#include "AH263Assembler.h"
#include "AMPEG2TSAssembler.h"
#include "AMPEG4AudioAssembler.h"
#include "AMPEG4ElementaryAssembler.h"
#include "ARawAudioAssembler.h"
#include "ASessionDescription.h"

#include <media/stagefright/foundation/ABuffer.h>
#include <media/stagefright/foundation/ADebug.h>
#include <media/stagefright/foundation/AMessage.h>

namespace android {

static uint32_t kSourceID = 0xdeadbeef;

ARTPSource::ARTPSource(
        uint32_t id,
        const sp<ASessionDescription> &sessionDesc, size_t index,
        const sp<AMessage> &notify)
    : mFirstSeqNumber(0),
      mFirstRtpTime(0),
      mFirstSysTime(0),
      mClockRate(0),
<<<<<<< HEAD
      mJbTime(300), // default jitter buffer time is 300ms.
=======
      mJbTimeMs(300), // default jitter buffer time is 300ms.
      mFirstSsrc(0),
      mHighestNackNumber(0),
>>>>>>> 8243e247
      mID(id),
      mHighestSeqNumber(0),
      mPrevExpected(0),
      mBaseSeqNumber(0),
      mNumBuffersReceived(0),
      mPrevNumBuffersReceived(0),
      mPrevExpectedForRR(0),
      mPrevNumBuffersReceivedForRR(0),
      mLastNTPTime(0),
      mLastNTPTimeUpdateUs(0),
      mIssueFIRRequests(false),
      mIssueFIRByAssembler(false),
      mLastFIRRequestUs(-1),
      mNextFIRSeqNo((rand() * 256.0) / RAND_MAX),
      mNotify(notify) {
    unsigned long PT;
    AString desc;
    AString params;
    sessionDesc->getFormatType(index, &PT, &desc, &params);

    if (!strncmp(desc.c_str(), "H264/", 5)) {
        mAssembler = new AAVCAssembler(notify);
        mIssueFIRRequests = true;
    } else if (!strncmp(desc.c_str(), "H265/", 5)) {
        mAssembler = new AHEVCAssembler(notify);
        mIssueFIRRequests = true;
    } else if (!strncmp(desc.c_str(), "MP4A-LATM/", 10)) {
        mAssembler = new AMPEG4AudioAssembler(notify, params);
    } else if (!strncmp(desc.c_str(), "H263-1998/", 10)
            || !strncmp(desc.c_str(), "H263-2000/", 10)) {
        mAssembler = new AH263Assembler(notify);
        mIssueFIRRequests = true;
    } else if (!strncmp(desc.c_str(), "AMR/", 4)) {
        mAssembler = new AAMRAssembler(notify, false /* isWide */, params);
    } else  if (!strncmp(desc.c_str(), "AMR-WB/", 7)) {
        mAssembler = new AAMRAssembler(notify, true /* isWide */, params);
    } else if (!strncmp(desc.c_str(), "MP4V-ES/", 8)
            || !strncasecmp(desc.c_str(), "mpeg4-generic/", 14)) {
        mAssembler = new AMPEG4ElementaryAssembler(notify, desc, params);
        mIssueFIRRequests = true;
    } else if (ARawAudioAssembler::Supports(desc.c_str())) {
        mAssembler = new ARawAudioAssembler(notify, desc.c_str(), params);
    } else if (!strncasecmp(desc.c_str(), "MP2T/", 5)) {
        mAssembler = new AMPEG2TSAssembler(notify, desc.c_str(), params);
    } else {
        TRESPASS();
    }

    if (mAssembler != NULL && !mAssembler->initCheck()) {
        mAssembler.clear();
    }
}

static uint32_t AbsDiff(uint32_t seq1, uint32_t seq2) {
    return seq1 > seq2 ? seq1 - seq2 : seq2 - seq1;
}

void ARTPSource::processRTPPacket(const sp<ABuffer> &buffer) {
    if (mAssembler != NULL && queuePacket(buffer)) {
        mAssembler->onPacketReceived(this);
    }
}

void ARTPSource::timeUpdate(uint32_t rtpTime, uint64_t ntpTime) {
    mLastNTPTime = ntpTime;
    mLastNTPTimeUpdateUs = ALooper::GetNowUs();

    sp<AMessage> notify = mNotify->dup();
    notify->setInt32("time-update", true);
    notify->setInt32("rtp-time", rtpTime);
    notify->setInt64("ntp-time", ntpTime);
    notify->post();
}

bool ARTPSource::queuePacket(const sp<ABuffer> &buffer) {
    uint32_t seqNum = (uint32_t)buffer->int32Data();

    int32_t ssrc = 0;
    buffer->meta()->findInt32("ssrc", &ssrc);

    if (mNumBuffersReceived++ == 0 && mFirstSysTime == 0) {
        uint32_t firstRtpTime;
        CHECK(buffer->meta()->findInt32("rtp-time", (int32_t *)&firstRtpTime));
        mFirstSysTime = ALooper::GetNowUs();
        mHighestSeqNumber = seqNum;
        mBaseSeqNumber = seqNum;
        mFirstRtpTime = firstRtpTime;
        mFirstSsrc = ssrc;
        ALOGD("first-rtp arrived: first-rtp-time=%d, sys-time=%lld, seq-num=%u, ssrc=%d",
                mFirstRtpTime, (long long)mFirstSysTime, mHighestSeqNumber, mFirstSsrc);
        mClockRate = 90000;
        mQueue.push_back(buffer);
        return true;
    }

    if (mFirstSsrc != ssrc) {
        ALOGW("Discarding a buffer due to unexpected ssrc");
        return false;
    }

    // Only the lower 16-bit of the sequence numbers are transmitted,
    // derive the high-order bits by choosing the candidate closest
    // to the highest sequence number (extended to 32 bits) received so far.

    uint32_t seq1 = seqNum | (mHighestSeqNumber & 0xffff0000);

    // non-overflowing version of:
    // uint32_t seq2 = seqNum | ((mHighestSeqNumber & 0xffff0000) + 0x10000);
    uint32_t seq2 = seqNum | (((mHighestSeqNumber >> 16) + 1) << 16);

    // non-underflowing version of:
    // uint32_t seq2 = seqNum | ((mHighestSeqNumber & 0xffff0000) - 0x10000);
    uint32_t seq3 = seqNum | ((((mHighestSeqNumber >> 16) | 0x10000) - 1) << 16);

    uint32_t diff1 = AbsDiff(seq1, mHighestSeqNumber);
    uint32_t diff2 = AbsDiff(seq2, mHighestSeqNumber);
    uint32_t diff3 = AbsDiff(seq3, mHighestSeqNumber);

    if (diff1 < diff2) {
        if (diff1 < diff3) {
            // diff1 < diff2 ^ diff1 < diff3
            seqNum = seq1;
        } else {
            // diff3 <= diff1 < diff2
            seqNum = seq3;
        }
    } else if (diff2 < diff3) {
        // diff2 <= diff1 ^ diff2 < diff3
        seqNum = seq2;
    } else {
        // diff3 <= diff2 <= diff1
        seqNum = seq3;
    }

    if (seqNum > mHighestSeqNumber) {
        mHighestSeqNumber = seqNum;
    }

    buffer->setInt32Data(seqNum);

    List<sp<ABuffer> >::iterator it = mQueue.begin();
    while (it != mQueue.end() && (uint32_t)(*it)->int32Data() < seqNum) {
        ++it;
    }

    if (it != mQueue.end() && (uint32_t)(*it)->int32Data() == seqNum) {
        ALOGW("Discarding duplicate buffer");
        return false;
    }

    mQueue.insert(it, buffer);

    return true;
}

void ARTPSource::byeReceived() {
    if (mAssembler != NULL) {
        mAssembler->onByeReceived();
    }
}

void ARTPSource::addFIR(const sp<ABuffer> &buffer) {
    if (!mIssueFIRRequests && !mIssueFIRByAssembler) {
        return;
    }

    bool send = false;
    int64_t nowUs = ALooper::GetNowUs();
    int64_t usecsSinceLastFIR = nowUs - mLastFIRRequestUs;
    if (mLastFIRRequestUs < 0) {
        // A first FIR, just send it.
        send = true;
    }  else if (mIssueFIRByAssembler && (usecsSinceLastFIR > 1000000)) {
        // A FIR issued by Assembler.
        // Send it if last FIR is not sent within a sec.
        send = true;
    } else if (mIssueFIRRequests && (usecsSinceLastFIR > 5000000)) {
        // A FIR issued periodically reagardless packet loss.
        // Send it if last FIR is not sent within 5 secs.
        send = true;
    }

    if (!send) {
        return;
    }

    mLastFIRRequestUs = nowUs;

    if (buffer->size() + 20 > buffer->capacity()) {
        ALOGW("RTCP buffer too small to accommodate FIR.");
        return;
    }

    uint8_t *data = buffer->data() + buffer->size();

    data[0] = 0x80 | 4;
    data[1] = 206;  // PSFB
    data[2] = 0;
    data[3] = 4;    // total (4+1) * sizeof(int32_t) = 20 bytes
    data[4] = kSourceID >> 24;
    data[5] = (kSourceID >> 16) & 0xff;
    data[6] = (kSourceID >> 8) & 0xff;
    data[7] = kSourceID & 0xff;

    data[8] = 0x00;  // SSRC of media source (unused)
    data[9] = 0x00;
    data[10] = 0x00;
    data[11] = 0x00;

    data[12] = mID >> 24;
    data[13] = (mID >> 16) & 0xff;
    data[14] = (mID >> 8) & 0xff;
    data[15] = mID & 0xff;

    data[16] = mNextFIRSeqNo++;  // Seq Nr.

    data[17] = 0x00;  // Reserved
    data[18] = 0x00;
    data[19] = 0x00;

    buffer->setRange(buffer->offset(), buffer->size() + (data[3] + 1) * sizeof(int32_t));

    mIssueFIRByAssembler = false;

    ALOGV("Added FIR request.");
}

void ARTPSource::addReceiverReport(const sp<ABuffer> &buffer) {
    if (buffer->size() + 32 > buffer->capacity()) {
        ALOGW("RTCP buffer too small to accommodate RR.");
        return;
    }

    uint8_t fraction = 0;

    // According to appendix A.3 in RFC 3550
    uint32_t expected = mHighestSeqNumber - mBaseSeqNumber + 1;
    int64_t intervalExpected = expected - mPrevExpectedForRR;
    int64_t intervalReceived = mNumBuffersReceived - mPrevNumBuffersReceivedForRR;
    int64_t intervalPacketLost = intervalExpected - intervalReceived;

    if (intervalExpected > 0 && intervalPacketLost > 0) {
        fraction = (intervalPacketLost << 8) / intervalExpected;
    }

    mPrevExpectedForRR = expected;
    mPrevNumBuffersReceivedForRR = mNumBuffersReceived;
    int32_t cumulativePacketLost = (int32_t)expected - mNumBuffersReceived;

    uint8_t *data = buffer->data() + buffer->size();

    data[0] = 0x80 | 1;
    data[1] = 201;  // RR
    data[2] = 0;
    data[3] = 7;    // total (7+1) * sizeof(int32_t) = 32 bytes
    data[4] = kSourceID >> 24;
    data[5] = (kSourceID >> 16) & 0xff;
    data[6] = (kSourceID >> 8) & 0xff;
    data[7] = kSourceID & 0xff;

    data[8] = mID >> 24;
    data[9] = (mID >> 16) & 0xff;
    data[10] = (mID >> 8) & 0xff;
    data[11] = mID & 0xff;

    data[12] = fraction;  // fraction lost

    data[13] = cumulativePacketLost >> 16;  // cumulative lost
    data[14] = (cumulativePacketLost >> 8) & 0xff;
    data[15] = cumulativePacketLost & 0xff;

    data[16] = mHighestSeqNumber >> 24;
    data[17] = (mHighestSeqNumber >> 16) & 0xff;
    data[18] = (mHighestSeqNumber >> 8) & 0xff;
    data[19] = mHighestSeqNumber & 0xff;

    data[20] = 0x00;  // Interarrival jitter
    data[21] = 0x00;
    data[22] = 0x00;
    data[23] = 0x00;

    uint32_t LSR = 0;
    uint32_t DLSR = 0;
    if (mLastNTPTime != 0) {
        LSR = (mLastNTPTime >> 16) & 0xffffffff;

        DLSR = (uint32_t)
            ((ALooper::GetNowUs() - mLastNTPTimeUpdateUs) * 65536.0 / 1E6);
    }

    data[24] = LSR >> 24;
    data[25] = (LSR >> 16) & 0xff;
    data[26] = (LSR >> 8) & 0xff;
    data[27] = LSR & 0xff;

    data[28] = DLSR >> 24;
    data[29] = (DLSR >> 16) & 0xff;
    data[30] = (DLSR >> 8) & 0xff;
    data[31] = DLSR & 0xff;

    buffer->setRange(buffer->offset(), buffer->size() + (data[3] + 1) * sizeof(int32_t));
}

void ARTPSource::addTMMBR(const sp<ABuffer> &buffer, int32_t targetBitrate) {
    if (buffer->size() + 20 > buffer->capacity()) {
        ALOGW("RTCP buffer too small to accommodate RR.");
        return;
    }

    if (targetBitrate <= 0) {
        return;
    }

    uint8_t *data = buffer->data() + buffer->size();

    data[0] = 0x80 | 3; // TMMBR
    data[1] = 205;      // TSFB
    data[2] = 0;
    data[3] = 4;        // total (4+1) * sizeof(int32_t) = 20 bytes
    data[4] = kSourceID >> 24;
    data[5] = (kSourceID >> 16) & 0xff;
    data[6] = (kSourceID >> 8) & 0xff;
    data[7] = kSourceID & 0xff;

    *(int32_t*)(&data[8]) = 0;  // 4 bytes blank

    data[12] = mID >> 24;
    data[13] = (mID >> 16) & 0xff;
    data[14] = (mID >> 8) & 0xff;
    data[15] = mID & 0xff;

    int32_t exp, mantissa;

    // Round off to the nearest 2^4th
    ALOGI("UE -> Op Req Rx bitrate : %d ", targetBitrate & 0xfffffff0);
    for (exp=4 ; exp < 32 ; exp++)
        if (((targetBitrate >> exp) & 0x01) != 0)
            break;
    mantissa = targetBitrate >> exp;

    data[16] = ((exp << 2) & 0xfc) | ((mantissa & 0x18000) >> 15);
    data[17] =                        (mantissa & 0x07f80) >> 7;
    data[18] =                        (mantissa & 0x0007f) << 1;
    data[19] = 40;              // 40 bytes overhead;

    buffer->setRange(buffer->offset(), buffer->size() + (data[3] + 1) * sizeof(int32_t));
}

int ARTPSource::addNACK(const sp<ABuffer> &buffer) {
    constexpr size_t kMaxFCIs = 10; // max number of FCIs
    if (buffer->size() + (3 + kMaxFCIs) * sizeof(int32_t) > buffer->capacity()) {
        ALOGW("RTCP buffer too small to accommodate NACK.");
        return -1;
    }

    uint8_t *data = buffer->data() + buffer->size();

    data[0] = 0x80 | 1; // Generic NACK
    data[1] = 205;      // TSFB
    data[2] = 0;
    data[3] = 0;        // will be decided later
    data[4] = kSourceID >> 24;
    data[5] = (kSourceID >> 16) & 0xff;
    data[6] = (kSourceID >> 8) & 0xff;
    data[7] = kSourceID & 0xff;

    data[8] = mID >> 24;
    data[9] = (mID >> 16) & 0xff;
    data[10] = (mID >> 8) & 0xff;
    data[11] = mID & 0xff;

    List<int> list;
    List<int>::iterator it;
    getSeqNumToNACK(list, kMaxFCIs);
    size_t cnt = 0;

    int *FCI = (int *)(data + 12);
    for (it = list.begin(); it != list.end() && cnt < kMaxFCIs; it++) {
        *(FCI + cnt) = *it;
        cnt++;
    }

    data[3] = (3 + cnt) - 1;  // total (3 + #ofFCI) * sizeof(int32_t) byte

    buffer->setRange(buffer->offset(), buffer->size() + (data[3] + 1) * sizeof(int32_t));

    return cnt;
}

int ARTPSource::getSeqNumToNACK(List<int>& list, int size) {
    AutoMutex _l(mMapLock);
    int cnt = 0;

    std::map<uint16_t, infoNACK>::iterator it;
    for(it = mNACKMap.begin(); it != mNACKMap.end() && cnt < size; it++) {
        infoNACK &info_it = it->second;
        if (info_it.needToNACK) {
            info_it.needToNACK = false;
            // switch LSB to MSB for sending N/W
            uint32_t FCI;
            uint8_t *temp = (uint8_t *)&FCI;
            temp[0] = (info_it.seqNum >> 8) & 0xff;
            temp[1] = (info_it.seqNum)      & 0xff;
            temp[2] = (info_it.mask >> 8)   & 0xff;
            temp[3] = (info_it.mask)        & 0xff;

            list.push_back(FCI);
            cnt++;
        }
    }

    return cnt;
}

void ARTPSource::setSeqNumToNACK(uint16_t seqNum, uint16_t mask, uint16_t nowJitterHeadSeqNum) {
    AutoMutex _l(mMapLock);
    infoNACK info = {seqNum, mask, nowJitterHeadSeqNum, true};
    std::map<uint16_t, infoNACK>::iterator it;

    it = mNACKMap.find(seqNum);
    if (it != mNACKMap.end()) {
        infoNACK &info_it = it->second;
        // renew if (mask or head seq) is changed
        if ((info_it.mask != mask) || (info_it.nowJitterHeadSeqNum != nowJitterHeadSeqNum)) {
            info_it = info;
        }
    } else {
        mNACKMap[seqNum] = info;
    }

    // delete all NACK far from current Jitter's first sequence number
    it = mNACKMap.begin();
    while (it != mNACKMap.end()) {
        infoNACK &info_it = it->second;

        int diff = nowJitterHeadSeqNum - info_it.nowJitterHeadSeqNum;
        if (diff > 100) {
            ALOGV("Delete %d pkt from NACK map ", info_it.seqNum);
            it = mNACKMap.erase(it);
        } else {
            it++;
        }
    }

}

uint32_t ARTPSource::getSelfID() {
    return kSourceID;
}

void ARTPSource::setSelfID(const uint32_t selfID) {
    kSourceID = selfID;
}

<<<<<<< HEAD
void ARTPSource::setJbTime(const uint32_t jbTime) {
    mJbTime = jbTime;
}

void ARTPSource::setMinMaxBitrate(int32_t min, int32_t max) {
    mQualManager.setMinMaxBitrate(min, max);
=======
void ARTPSource::setJbTime(const uint32_t jbTimeMs) {
    mJbTimeMs = jbTimeMs;
>>>>>>> 8243e247
}

void ARTPSource::setPeriodicFIR(bool enable) {
    ALOGD("setPeriodicFIR %d", enable);
    mIssueFIRRequests = enable;
}

void ARTPSource::notifyPktInfo(int32_t bitrate, int64_t /*time*/) {
    sp<AMessage> notify = mNotify->dup();
    notify->setInt32("rtcp-event", 1);
    notify->setInt32("payload-type", 102);
    notify->setInt32("feedback-type", 0);
    // sending target bitrate up to application to share rtp quality.
    notify->setInt32("bit-rate", bitrate);
    notify->setInt32("highest-seq-num", mHighestSeqNumber);
    notify->setInt32("base-seq-num", mBaseSeqNumber);
    notify->setInt32("prev-expected", mPrevExpected);
    notify->setInt32("num-buf-recv", mNumBuffersReceived);
    notify->setInt32("prev-num-buf-recv", mPrevNumBuffersReceived);
    notify->post();

    uint32_t expected = mHighestSeqNumber - mBaseSeqNumber + 1;
    mPrevExpected = expected;
    mPrevNumBuffersReceived = mNumBuffersReceived;
}

void ARTPSource::onIssueFIRByAssembler() {
    mIssueFIRByAssembler = true;
}

void ARTPSource::noticeAbandonBuffer(int cnt) {
    mNumBuffersReceived -= cnt;
}
}  // namespace android<|MERGE_RESOLUTION|>--- conflicted
+++ resolved
@@ -46,13 +46,9 @@
       mFirstRtpTime(0),
       mFirstSysTime(0),
       mClockRate(0),
-<<<<<<< HEAD
-      mJbTime(300), // default jitter buffer time is 300ms.
-=======
       mJbTimeMs(300), // default jitter buffer time is 300ms.
       mFirstSsrc(0),
       mHighestNackNumber(0),
->>>>>>> 8243e247
       mID(id),
       mHighestSeqNumber(0),
       mPrevExpected(0),
@@ -507,17 +503,8 @@
     kSourceID = selfID;
 }
 
-<<<<<<< HEAD
-void ARTPSource::setJbTime(const uint32_t jbTime) {
-    mJbTime = jbTime;
-}
-
-void ARTPSource::setMinMaxBitrate(int32_t min, int32_t max) {
-    mQualManager.setMinMaxBitrate(min, max);
-=======
 void ARTPSource::setJbTime(const uint32_t jbTimeMs) {
     mJbTimeMs = jbTimeMs;
->>>>>>> 8243e247
 }
 
 void ARTPSource::setPeriodicFIR(bool enable) {
