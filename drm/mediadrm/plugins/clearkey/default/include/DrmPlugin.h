/*
 * Copyright (C) 2014 The Android Open Source Project
 *
 * Licensed under the Apache License, Version 2.0 (the "License");
 * you may not use this file except in compliance with the License.
 * You may obtain a copy of the License at
 *
 *      http://www.apache.org/licenses/LICENSE-2.0
 *
 * Unless required by applicable law or agreed to in writing, software
 * distributed under the License is distributed on an "AS IS" BASIS,
 * WITHOUT WARRANTIES OR CONDITIONS OF ANY KIND, either express or implied.
 * See the License for the specific language governing permissions and
 * limitations under the License.
 */

#ifndef CLEARKEY_DRM_PLUGIN_H_
#define CLEARKEY_DRM_PLUGIN_H_

#include <media/drm/DrmAPI.h>
#include <media/stagefright/foundation/ABase.h>
#include <media/stagefright/MediaErrors.h>
#include <utils/Errors.h>
#include <utils/KeyedVector.h>
#include <utils/List.h>
#include <utils/String8.h>
#include <utils/Vector.h>

#include "SessionLibrary.h"
#include "Utils.h"

namespace clearkeydrm {

using android::KeyedVector;
using android::List;
using android::status_t;
using android::String8;
using android::Vector;

class DrmPlugin : public android::DrmPlugin {
public:
    explicit DrmPlugin(SessionLibrary* sessionLibrary);

    virtual ~DrmPlugin() {}

    virtual status_t openSession(Vector<uint8_t>& sessionId);

    virtual status_t closeSession(const Vector<uint8_t>& sessionId);

    virtual status_t getKeyRequest(
            const Vector<uint8_t>& scope,
            const Vector<uint8_t>& mimeType,
            const String8& initDataType,
            KeyType keyType,
            const KeyedVector<String8, String8>& optionalParameters,
            Vector<uint8_t>& request,
            String8& defaultUrl,
            DrmPlugin::KeyRequestType *keyRequestType);

    virtual status_t provideKeyResponse(
            const Vector<uint8_t>& scope,
            const Vector<uint8_t>& response,
            Vector<uint8_t>& keySetId);

    virtual status_t removeKeys(const Vector<uint8_t>& sessionId) {
        if (sessionId.size() == 0) {
            return android::BAD_VALUE;
        }

        return android::ERROR_DRM_CANNOT_HANDLE;
    }

    virtual status_t restoreKeys(
            const Vector<uint8_t>& sessionId,
            const Vector<uint8_t>& keySetId) {
        if (sessionId.size() == 0 || keySetId.size() == 0) {
            return android::BAD_VALUE;
        }
        return android::ERROR_DRM_CANNOT_HANDLE;
    }

    virtual status_t queryKeyStatus(
            const Vector<uint8_t>& sessionId,
            KeyedVector<String8, String8>& infoMap) const;

    virtual status_t getProvisionRequest(
            const String8& cert_type,
            const String8& cert_authority,
            Vector<uint8_t>& request,
            String8& defaultUrl) {
        UNUSED(cert_type);
        UNUSED(cert_authority);
        UNUSED(request);
        UNUSED(defaultUrl);
        return android::ERROR_DRM_CANNOT_HANDLE;
    }

    virtual status_t provideProvisionResponse(
            const Vector<uint8_t>& response,
            Vector<uint8_t>& certificate,
            Vector<uint8_t>& wrappedKey) {
        UNUSED(certificate);
        UNUSED(wrappedKey);
        if (response.size() == 0) {
            // empty response
            return android::BAD_VALUE;
        }
        return android::ERROR_DRM_CANNOT_HANDLE;
    }

    virtual status_t getSecureStops(List<Vector<uint8_t> >& secureStops) {
        UNUSED(secureStops);
        return android::ERROR_DRM_CANNOT_HANDLE;
    }

    virtual status_t getSecureStop(Vector<uint8_t> const &ssid, Vector<uint8_t> &secureStop) {
        if (ssid.size() == 0) {
            return android::BAD_VALUE;
        }

        UNUSED(secureStop);
        return android::ERROR_DRM_CANNOT_HANDLE;
    }

    virtual status_t releaseSecureStops(const Vector<uint8_t>& ssRelease) {
        if (ssRelease.size() == 0) {
            return android::BAD_VALUE;
        }
        return android::ERROR_DRM_CANNOT_HANDLE;
    }

    virtual status_t releaseAllSecureStops() {
        return android::ERROR_DRM_CANNOT_HANDLE;
    }

    virtual status_t getHdcpLevels(HdcpLevel *connectedLevel,
            HdcpLevel *maxLevel) const {
        UNUSED(connectedLevel);
        UNUSED(maxLevel);
        return android::ERROR_DRM_CANNOT_HANDLE;
    }


    virtual status_t getNumberOfSessions(uint32_t *currentSessions,
            uint32_t *maxSessions) const {
        UNUSED(currentSessions);
        UNUSED(maxSessions);
        return android::ERROR_DRM_CANNOT_HANDLE;
    }

    virtual status_t getSecurityLevel(Vector<uint8_t> const &sessionId,
            SecurityLevel *level) const {
        UNUSED(sessionId);
        UNUSED(level);
        return android::ERROR_DRM_CANNOT_HANDLE;
    }

    virtual status_t setSecurityLevel(Vector<uint8_t> const &sessionId,
            const SecurityLevel& level) {
        UNUSED(sessionId);
        UNUSED(level);
        return android::ERROR_DRM_CANNOT_HANDLE;
    }

    virtual status_t getPropertyString(
            const String8& name, String8& value) const;

    virtual status_t getPropertyByteArray(
            const String8& name, Vector<uint8_t>& value) const;

    virtual status_t setPropertyString(
            const String8& name, const String8& value);

    virtual status_t setPropertyByteArray(
            const String8& name, const Vector<uint8_t>& value);

    virtual status_t setCipherAlgorithm(
            const Vector<uint8_t>& sessionId, const String8& algorithm) {
        if (sessionId.size() == 0 || algorithm.size() == 0) {
            return android::BAD_VALUE;
        }
        return android::ERROR_DRM_CANNOT_HANDLE;
    }

    virtual status_t setMacAlgorithm(
            const Vector<uint8_t>& sessionId, const String8& algorithm) {
        if (sessionId.size() == 0 || algorithm.size() == 0) {
            return android::BAD_VALUE;
        }
        return android::ERROR_DRM_CANNOT_HANDLE;
    }

    virtual status_t encrypt(
            const Vector<uint8_t>& sessionId,
            const Vector<uint8_t>& keyId,
            const Vector<uint8_t>& input,
            const Vector<uint8_t>& iv,
            Vector<uint8_t>& output) {
        if (sessionId.size() == 0 || keyId.size() == 0 ||
                input.size() == 0 || iv.size() == 0) {
            return android::BAD_VALUE;
        }
        UNUSED(output);
        return android::ERROR_DRM_CANNOT_HANDLE;
    }

    virtual status_t decrypt(
            const Vector<uint8_t>& sessionId,
            const Vector<uint8_t>& keyId,
            const Vector<uint8_t>& input,
            const Vector<uint8_t>& iv,
            Vector<uint8_t>& output) {
        if (sessionId.size() == 0 || keyId.size() == 0 ||
                input.size() == 0 || iv.size() == 0) {
            return android::BAD_VALUE;
        }
        UNUSED(output);
        return android::ERROR_DRM_CANNOT_HANDLE;
    }

    virtual status_t sign(
            const Vector<uint8_t>& sessionId,
            const Vector<uint8_t>& keyId,
            const Vector<uint8_t>& message,
            Vector<uint8_t>& signature) {
        if (sessionId.size() == 0 || keyId.size() == 0 ||
                message.size() == 0) {
            return android::BAD_VALUE;
        }
        UNUSED(signature);
        return android::ERROR_DRM_CANNOT_HANDLE;
    }

    virtual status_t verify(
            const Vector<uint8_t>& sessionId,
            const Vector<uint8_t>& keyId,
            const Vector<uint8_t>& message,
            const Vector<uint8_t>& signature, bool& match) {
        if (sessionId.size() == 0 || keyId.size() == 0 ||
                message.size() == 0 || signature.size() == 0) {
            return android::BAD_VALUE;
        }
        UNUSED(match);
        return android::ERROR_DRM_CANNOT_HANDLE;
    }

    virtual status_t signRSA(
            const Vector<uint8_t>& sessionId,
            const String8& algorithm,
            const Vector<uint8_t>& message,
            const Vector<uint8_t>& wrappedKey,
            Vector<uint8_t>& signature) {
        if (sessionId.size() == 0 || algorithm.size() == 0 ||
                message.size() == 0 || wrappedKey.size() == 0) {
            return android::BAD_VALUE;
        }
        UNUSED(signature);
        return android::ERROR_DRM_CANNOT_HANDLE;
    }

private:
    void initProperties();
    void setPlayPolicy();

<<<<<<< HEAD
    android::Mutex mPlayPolicyLock;
=======
    mutable android::Mutex mPlayPolicyLock;
>>>>>>> 28343349
    android::KeyedVector<String8, String8> mPlayPolicy;
    android::KeyedVector<String8, String8> mStringProperties;
    android::KeyedVector<String8, Vector<uint8_t>> mByteArrayProperties;

    SessionLibrary* mSessionLibrary;

    DISALLOW_EVIL_CONSTRUCTORS(DrmPlugin);
};

} // namespace clearkeydrm

#endif // CLEARKEY_DRM_PLUGIN_H_<|MERGE_RESOLUTION|>--- conflicted
+++ resolved
@@ -262,11 +262,7 @@
     void initProperties();
     void setPlayPolicy();
 
-<<<<<<< HEAD
-    android::Mutex mPlayPolicyLock;
-=======
     mutable android::Mutex mPlayPolicyLock;
->>>>>>> 28343349
     android::KeyedVector<String8, String8> mPlayPolicy;
     android::KeyedVector<String8, String8> mStringProperties;
     android::KeyedVector<String8, Vector<uint8_t>> mByteArrayProperties;
